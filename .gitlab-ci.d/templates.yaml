# yaml-language-server: $format.enable=false, $schemaStore.enable=true, $schemas=gitlab-ci

# Configuration template
.configure:
  stage: configure
  variables:
    BLA_VENDOR: "Generic"
    CMAKE_GENERATOR: "Unix Makefiles"
  #    CMAKE_GENERATOR: 'Ninja'
  script:
    # Create the build folder
    - cmake -E make_directory build
    - cd build
    - echo BUILD_TYPE=${BUILD_TYPE}

    # Configure the project
    - cmake -DAKANTU_COHESIVE_ELEMENT:BOOL=TRUE
      -DAKANTU_IMPLICIT:BOOL=TRUE
      -DAKANTU_PARALLEL:BOOL=TRUE
      -DAKANTU_STRUCTURAL_MECHANICS:BOOL=TRUE
      -DAKANTU_HEAT_TRANSFER:BOOL=TRUE
      -DAKANTU_DAMAGE_NON_LOCAL:BOOL=TRUE
      -DAKANTU_PHASE_FIELD:BOOL=TRUE
      -DAKANTU_PYTHON_INTERFACE:BOOL=TRUE
      -DAKANTU_CONTACT_MECHANICS:BOOL=TRUE
      -DAKANTU_EXAMPLES:BOOL=TRUE
      -DAKANTU_BUILD_ALL_EXAMPLES:BOOL=TRUE
      -DAKANTU_TESTS:BOOL=TRUE
      -DAKANTU_RUN_IN_DOCKER:BOOL=TRUE
      -DAKANTU_TEST_EXAMPLES:BOOL=${TEST_EXAMPLES}
      -DCMAKE_BUILD_TYPE:STRING=${BUILD_TYPE}
      -G "${CMAKE_GENERATOR}" ..

    # Copy the compile commands for the code quality
    - if [ -e compile_commands.json ]; then
    -   cp compile_commands.json ..
    - fi
  artifacts:
    when: on_success
    paths:
      - build
      - compile_commands.json
    expire_in: 10h

# Build the libraries
.build_libs:
  stage: build_libs
  script:
    - echo BUILD_TYPE=${BUILD_TYPE}
    - cmake --build build --target akantu -j1
      > >(tee -a build-${output}-out.log)
      2> >(tee -a build-${output}-err.log >&2)
    - cmake --build build --target py11_akantu -j1
      > >(tee -a build-${output}-out.log)
      2> >(tee -a build-${output}-err.log >&2)
  artifacts:
    when: on_success
    paths:
      - build/
      - build-${output}-err.log
      - compile_commands.json
    expire_in: 10h

# build the tests
.build_tests:
  stage: build_tests
  script:
    - cmake --build build -j1
      > >(tee -a build-${output}-out.log)
      2> >(tee -a build-${output}-err.log >&2)
  artifacts:
    when: on_success
    paths:
      - build/
      - build-${output}-err.log
      - compile_commands.json
    exclude:
      - build/**/*.o
    expire_in: 10h

# Build all
.build_all:
  stage: build_libs
  script:
    - cmake --build build/src
      > >(tee -a build-${output}-out.log)
      2> >(tee -a build-${output}-err.log >&2)
    - cmake --build build/python
      > >(tee -a build-${output}-out.log)
      2> >(tee -a build-${output}-err.log >&2)
    - cmake --build build/test/
      > >(tee -a build-${output}-out.log)
      2> >(tee -a build-${output}-err.log >&2)
    - cmake --build build/examples
      > >(tee -a build-${output}-out.log)
      2> >(tee -a build-${output}-err.log >&2)
  artifacts:
    when: on_success
    paths:
      - build/
      - build-${output}-err.log
      - compile_commands.json
    exclude:
      - build/**/*.o
    expire_in: 10h

# Run the tests
.tests:
  stage: test
  script:
    - cd build
    - ctest -T test --output-on-failure --no-compress-output --timeout 1800
  after_script:
    - cd build
    - tag=$(head -n 1 < Testing/TAG)
    - if [ -e Testing/${tag}/Test.xml ]; then
    - xsltproc -o ./juint.xml ${CI_PROJECT_DIR}/test/ci/ctest2junit.xsl Testing/${tag}/Test.xml;
    - fi
    - if [ ${BUILD_TYPE} = "Coverage" ]; then
    - gcovr --xml
      --gcov-executable "${GCOV_EXECUTABLE}"
      --xml-pretty
      --exclude-unreachable-branches
      --print-summary 
      --output coverage.xml
      --object-directory ${CI_PROJECT_DIR}/build
      --root ${CI_PROJECT_DIR}  -s || true
    - fi
  artifacts:
    when: always
    expire_in: 2 days
    paths:
      - build/juint.xml
      - build/coverage.xml
    reports:
      junit:
        - build/juint.xml
<<<<<<< HEAD
      # cobertura:
      #   - build/coverage.xml
=======
      coverage_report:
        coverage_format: cobertura
        path: build/coverage.xml
>>>>>>> fb0acba6
<|MERGE_RESOLUTION|>--- conflicted
+++ resolved
@@ -135,11 +135,6 @@
     reports:
       junit:
         - build/juint.xml
-<<<<<<< HEAD
-      # cobertura:
-      #   - build/coverage.xml
-=======
       coverage_report:
         coverage_format: cobertura
-        path: build/coverage.xml
->>>>>>> fb0acba6
+        path: build/coverage.xml