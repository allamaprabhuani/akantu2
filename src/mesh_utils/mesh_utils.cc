/**
 * @file   mesh_utils.cc
 *
 * @author Guillaume Anciaux <guillaume.anciaux@epfl.ch>
 * @author Dana Christen <dana.christen@epfl.ch>
 * @author David Simon Kammer <david.kammer@epfl.ch>
 * @author Nicolas Richart <nicolas.richart@epfl.ch>
 * @author Leonardo Snozzi <leonardo.snozzi@epfl.ch>
 * @author Marco Vocialta <marco.vocialta@epfl.ch>
 *
 * @date creation: Fri Aug 20 2010
 * @date last modification: Wed Feb 21 2018
 *
 * @brief  All mesh utils necessary for various tasks
 *
 *
 * Copyright (©)  2010-2018 EPFL (Ecole Polytechnique Fédérale de Lausanne)
 * Laboratory (LSMS - Laboratoire de Simulation en Mécanique des Solides)
 *
 * Akantu is free  software: you can redistribute it and/or  modify it under the
 * terms  of the  GNU Lesser  General Public  License as published by  the Free
 * Software Foundation, either version 3 of the License, or (at your option) any
 * later version.
 *
 * Akantu is  distributed in the  hope that it  will be useful, but  WITHOUT ANY
 * WARRANTY; without even the implied warranty of MERCHANTABILITY or FITNESS FOR
 * A PARTICULAR PURPOSE. See  the GNU  Lesser General  Public License  for more
 * details.
 *
 * You should  have received  a copy  of the GNU  Lesser General  Public License
 * along with Akantu. If not, see <http://www.gnu.org/licenses/>.
 *
 */

/* -------------------------------------------------------------------------- */
#include "element_synchronizer.hh"
#include "fe_engine.hh"
#include "mesh_accessor.hh"
#include "mesh_iterators.hh"
#include "mesh_utils.hh"
/* -------------------------------------------------------------------------- */
#include <limits>
#include <numeric>
#include <queue>
#include <set>
/* -------------------------------------------------------------------------- */

namespace akantu {

/* -------------------------------------------------------------------------- */
void MeshUtils::buildNode2Elements(const Mesh & mesh,
                                   CSR<Element> & node_to_elem,
                                   UInt spatial_dimension) {
  AKANTU_DEBUG_IN();
  if (spatial_dimension == _all_dimensions) {
    spatial_dimension = mesh.getSpatialDimension();
  }

  /// count number of occurrence of each node
  UInt nb_nodes = mesh.getNbNodes();

  /// array for the node-element list
  node_to_elem.resizeRows(nb_nodes);
  node_to_elem.clearRows();

  for_each_element(
      mesh,
      [&](auto && element) {
        Vector<UInt> conn = mesh.getConnectivity(element);
        for (auto && node : conn) {
          ++node_to_elem.rowOffset(node);
        }
      },
      _spatial_dimension = spatial_dimension, _element_kind = _ek_not_defined);

  node_to_elem.countToCSR();
  node_to_elem.resizeCols();

  /// rearrange element to get the node-element list
  // Element e;
  node_to_elem.beginInsertions();

  for_each_element(
      mesh,
      [&](auto && element) {
        Vector<UInt> conn = mesh.getConnectivity(element);
        for (auto && node : conn) {
          node_to_elem.insertInRow(node, element);
        }
      },
      _spatial_dimension = spatial_dimension, _element_kind = _ek_not_defined);

  node_to_elem.endInsertions();

  AKANTU_DEBUG_OUT();
}

/* -------------------------------------------------------------------------- */
void MeshUtils::buildNode2ElementsElementTypeMap(const Mesh & mesh,
                                                 CSR<UInt> & node_to_elem,
                                                 ElementType type,
                                                 GhostType ghost_type) {
  AKANTU_DEBUG_IN();
  UInt nb_nodes = mesh.getNbNodes();

  UInt nb_nodes_per_element = Mesh::getNbNodesPerElement(type);
  UInt nb_elements = mesh.getConnectivity(type, ghost_type).size();

  UInt * conn_val = mesh.getConnectivity(type, ghost_type).storage();

  /// array for the node-element list
  node_to_elem.resizeRows(nb_nodes);
  node_to_elem.clearRows();

  /// count number of occurrence of each node
  for (UInt el = 0; el < nb_elements; ++el) {
    UInt el_offset = el * nb_nodes_per_element;
    for (UInt n = 0; n < nb_nodes_per_element; ++n) {
      ++node_to_elem.rowOffset(conn_val[el_offset + n]);
    }
  }

  /// convert the occurrence array in a csr one
  node_to_elem.countToCSR();

  node_to_elem.resizeCols();
  node_to_elem.beginInsertions();

  /// save the element index in the node-element list
  for (UInt el = 0; el < nb_elements; ++el) {
    UInt el_offset = el * nb_nodes_per_element;
    for (UInt n = 0; n < nb_nodes_per_element; ++n) {
      node_to_elem.insertInRow(conn_val[el_offset + n], el);
    }
  }

  node_to_elem.endInsertions();

  AKANTU_DEBUG_OUT();
}

/* -------------------------------------------------------------------------- */
void MeshUtils::buildFacets(Mesh & mesh) {
  AKANTU_DEBUG_IN();

  UInt spatial_dimension = mesh.getSpatialDimension();

  for (auto ghost_type : ghost_types) {
    for (const auto & type :
         mesh.elementTypes(spatial_dimension - 1, ghost_type)) {
      mesh.getConnectivity(type, ghost_type).resize(0);
      // \todo inform the mesh event handler
    }
  }

  buildFacetsDimension(mesh, mesh, true, spatial_dimension);

  AKANTU_DEBUG_OUT();
}

/* -------------------------------------------------------------------------- */
void MeshUtils::buildAllFacets(const Mesh & mesh, Mesh & mesh_facets,
                               UInt to_dimension) {
  AKANTU_DEBUG_IN();

  UInt spatial_dimension = mesh.getSpatialDimension();

  buildAllFacets(mesh, mesh_facets, spatial_dimension, to_dimension);

  AKANTU_DEBUG_OUT();
}
/* -------------------------------------------------------------------------- */
void MeshUtils::buildAllFacets(const Mesh & mesh, Mesh & mesh_facets,
                               UInt from_dimension, UInt to_dimension) {
  AKANTU_DEBUG_IN();

  to_dimension = std::max(to_dimension, UInt(0));

  AKANTU_DEBUG_ASSERT(
      mesh_facets.isMeshFacets(),
      "The mesh_facets should be initialized with initMeshFacets");

  /// generate facets
  buildFacetsDimension(mesh, mesh_facets, false, from_dimension);

  /// sort facets and generate sub-facets
  for (UInt i = from_dimension - 1; i > to_dimension; --i) {
    buildFacetsDimension(mesh_facets, mesh_facets, false, i);
  }

  AKANTU_DEBUG_OUT();
}

/* -------------------------------------------------------------------------- */
void MeshUtils::buildFacetsDimension(const Mesh & mesh, Mesh & mesh_facets,
                                     bool boundary_only, UInt dimension) {
  AKANTU_DEBUG_IN();

  // save the current parent of mesh_facets and set it temporarly to mesh since
  // mesh is the one containing the elements for which mesh_facets has the
  // sub-elements
  // example: if the function is called with mesh = mesh_facets
  const Mesh * mesh_facets_parent = nullptr;
  try {
    mesh_facets_parent = &mesh_facets.getMeshParent();
  } catch (...) {
  }

  mesh_facets.defineMeshParent(mesh);
  MeshAccessor mesh_accessor(mesh_facets);

  UInt spatial_dimension = mesh.getSpatialDimension();

  const Array<Real> & mesh_facets_nodes = mesh_facets.getNodes();
  const auto mesh_facets_nodes_it = mesh_facets_nodes.begin(spatial_dimension);

  CSR<Element> node_to_elem;
  buildNode2Elements(mesh, node_to_elem, dimension);

  Array<UInt> counter;
  std::vector<Element> connected_elements;

  NewElementsEvent event(AKANTU_CURRENT_FUNCTION);

  // init the SubelementToElement data to improve performance
  for (auto && ghost_type : ghost_types) {
    for (auto && type : mesh.elementTypes(dimension, ghost_type)) {
      auto & subelement_to_element =
          mesh_accessor.getSubelementToElement(type, ghost_type);
      subelement_to_element.resize(mesh.getNbElement(type, ghost_type),
                                   ElementNull);

      auto facet_types = mesh.getAllFacetTypes(type);

      for (auto && ft : arange(facet_types.size())) {
        auto facet_type = facet_types(ft);
        mesh_accessor.getElementToSubelement(facet_type, ghost_type);
        mesh_accessor.getConnectivity(facet_type, ghost_type);
      }
    }
  }

  const ElementSynchronizer * synchronizer = nullptr;
  if (mesh.isDistributed()) {
    synchronizer = &(mesh.getElementSynchronizer());
  }

  Element current_element;
  for (auto && ghost_type : ghost_types) {
    GhostType facet_ghost_type = ghost_type;
    current_element.ghost_type = ghost_type;

    for (auto && type : mesh.elementTypes(dimension, ghost_type)) {
      auto facet_types = mesh.getAllFacetTypes(type);
      current_element.type = type;

      for (auto && ft : arange(facet_types.size())) {
        auto facet_type = facet_types(ft);
        auto nb_element = mesh.getNbElement(type, ghost_type);

        auto && element_to_subelement =
            &mesh_accessor.getElementToSubelementNC(facet_type, ghost_type);
        auto && connectivity_facets =
            &mesh_accessor.getConnectivity(facet_type, ghost_type);

        auto nb_nodes_per_facet = connectivity_facets->getNbComponent();
        // Vector<UInt> facet(nb_nodes_per_facet);

        for (UInt el = 0; el < nb_element; ++el) {
          current_element.element = el;

          auto && facets =
              mesh.getFacetConnectivity(current_element, ft).transpose();

          for (auto facet : facets) {
            // facet = facets(f);

            UInt first_node_nb_elements = node_to_elem.getNbCols(facet(0));
            counter.resize(first_node_nb_elements);
            counter.zero();

            // loop over the other nodes to search intersecting elements,
            // which are the elements that share another node with the
            // starting element after first_node
            for (auto && data : enumerate(node_to_elem.getRow(facet(0)))) {
              auto && local_el = std::get<0>(data);
              auto && first_node = std::get<1>(data);
              for (auto n : arange(1, nb_nodes_per_facet)) {
                auto && node_elements = node_to_elem.getRow(facet(n));
                counter(local_el) += std::count(
                    node_elements.begin(), node_elements.end(), first_node);
              }
            }

            // counting the number of elements connected to the facets and
            // taking the minimum element number, because the facet should
            // be inserted just once
            UInt nb_element_connected_to_facet = 0;
            Element minimum_el = ElementNull;
            connected_elements.clear();
            for (auto && data : enumerate(node_to_elem.getRow(facet(0)))) {

              if (not(counter(std::get<0>(data)) == nb_nodes_per_facet - 1)) {
                continue;
              }

              auto && real_el = std::get<1>(data);

              ++nb_element_connected_to_facet;
              minimum_el = std::min(minimum_el, real_el);
              connected_elements.push_back(real_el);
            }

            if (minimum_el != current_element) {
              continue;
            }

            bool full_ghost_facet = false;

            UInt n = 0;
            while (n < nb_nodes_per_facet and mesh.isPureGhostNode(facet(n))) {
              ++n;
            }
            if (n == nb_nodes_per_facet) {
              full_ghost_facet = true;
            }

            if (full_ghost_facet) {
              continue;
            }

            if (boundary_only and nb_element_connected_to_facet != 1) {
              continue;
            }

            std::vector<Element> elements;

            // build elements_on_facets: linearized_el must come first
            // in order to store the facet in the correct direction
            // and avoid to invert the sign in the normal computation
            elements.reserve(elements.size() + connected_elements.size());
            for (auto && connected_element : connected_elements) {
              elements.push_back(connected_element);
            }

            if (nb_element_connected_to_facet == 1) { /// boundary facet
              elements.push_back(ElementNull);
            } else if (nb_element_connected_to_facet == 2) { /// internal facet
              /// check if facet is in between ghost and normal
              /// elements: if it's the case, the facet is either
              /// ghost or not ghost. The criterion to decide this
              /// is arbitrary. It was chosen to check the processor
              /// id (prank) of the two neighboring elements. If
              /// prank of the ghost element is lower than prank of
              /// the normal one, the facet is not ghost, otherwise
              /// it's ghost
              GhostType gt[2] = {_not_ghost, _not_ghost};

              for (UInt el = 0; el < connected_elements.size(); ++el) {
                gt[el] = connected_elements[el].ghost_type;
              }

              if ((gt[0] == _not_ghost) xor (gt[1] == _not_ghost)) {
                UInt prank[2];
                for (UInt el = 0; el < 2; ++el) {
                  prank[el] = synchronizer->getRank(connected_elements[el]);
                }

                // ugly trick from Marco detected :P
                bool ghost_one = (gt[0] != _ghost);
                if (prank[ghost_one] > prank[!ghost_one]) {
                  facet_ghost_type = _not_ghost;
                } else {
                  facet_ghost_type = _ghost;
                }

                connectivity_facets = &mesh_accessor.getConnectivity(
                    facet_type, facet_ghost_type);
                element_to_subelement = &mesh_accessor.getElementToSubelementNC(
                    facet_type, facet_ghost_type);
              }
            }

            element_to_subelement->push_back(elements);
            connectivity_facets->push_back(facet);

            /// current facet index
            UInt current_facet = connectivity_facets->size() - 1;
            Element facet_element{facet_type, current_facet, facet_ghost_type};
            event.getList().push_back(facet_element);
            /// loop on every element connected to current facet and
            /// insert current facet in the first free spot of the
            /// subelement_to_element vector
            for (auto & loc_el : elements) {
              if (loc_el == ElementNull) {
                continue;
              }

              auto && subelements =
                  mesh_accessor.getSubelementToElement(loc_el);

              for (auto & el : subelements) {
                if (el != ElementNull) {
                  continue;
                }

                el = facet_element;
                break;
              }
            }

            /// reset connectivity in case a facet was found in
            /// between ghost and normal elements
            if (facet_ghost_type != ghost_type) {
              facet_ghost_type = ghost_type;
              connectivity_facets =
                  &mesh_accessor.getConnectivity(facet_type, facet_ghost_type);
              element_to_subelement = &mesh_accessor.getElementToSubelement(
                  facet_type, facet_ghost_type);
            }
          }
        }
      }
    }
  }

  mesh_facets.sendEvent(event);

  // restore the parent of mesh_facet
  if (mesh_facets_parent != nullptr) {
    mesh_facets.defineMeshParent(*mesh_facets_parent);
  }

  AKANTU_DEBUG_OUT();
}

/* -------------------------------------------------------------------------- */
void MeshUtils::renumberMeshNodes(Mesh & mesh,
                                  Array<UInt> & local_connectivities,
                                  UInt nb_local_element, UInt nb_ghost_element,
                                  ElementType type,
                                  Array<UInt> & old_nodes_numbers) {
  AKANTU_DEBUG_IN();

  UInt nb_nodes_per_element = Mesh::getNbNodesPerElement(type);

  std::map<UInt, UInt> renumbering_map;
  for (UInt i = 0; i < old_nodes_numbers.size(); ++i) {
    renumbering_map[old_nodes_numbers(i)] = i;
  }

  /// renumber the nodes
  renumberNodesInConnectivity(local_connectivities,
                              (nb_local_element + nb_ghost_element) *
                                  nb_nodes_per_element,
                              renumbering_map);

  old_nodes_numbers.resize(renumbering_map.size());
  for (auto & renumber_pair : renumbering_map) {
    old_nodes_numbers(renumber_pair.second) = renumber_pair.first;
  }
  renumbering_map.clear();

  MeshAccessor mesh_accessor(mesh);

  /// copy the renumbered connectivity to the right place
  auto & local_conn = mesh_accessor.getConnectivity(type);
  local_conn.resize(nb_local_element);

  if (nb_local_element > 0) {
    memcpy(local_conn.storage(), local_connectivities.storage(),
           nb_local_element * nb_nodes_per_element * sizeof(UInt));
  }

  auto & ghost_conn = mesh_accessor.getConnectivity(type, _ghost);
  ghost_conn.resize(nb_ghost_element);

  if (nb_ghost_element > 0) {
    std::memcpy(ghost_conn.storage(),
                local_connectivities.storage() +
                    nb_local_element * nb_nodes_per_element,
                nb_ghost_element * nb_nodes_per_element * sizeof(UInt));
  }

  auto & ghost_counter = mesh_accessor.getGhostsCounters(type, _ghost);
  ghost_counter.resize(nb_ghost_element, 1);

  AKANTU_DEBUG_OUT();
}

/* -------------------------------------------------------------------------- */
void MeshUtils::renumberNodesInConnectivity(
    Array<UInt> & list_nodes, UInt nb_nodes,
    std::map<UInt, UInt> & renumbering_map) {
  AKANTU_DEBUG_IN();

  UInt * connectivity = list_nodes.storage();
  UInt new_node_num = renumbering_map.size();
  for (UInt n = 0; n < nb_nodes; ++n, ++connectivity) {
    UInt & node = *connectivity;
    auto it = renumbering_map.find(node);
    if (it == renumbering_map.end()) {
      UInt old_node = node;
      renumbering_map[old_node] = new_node_num;
      node = new_node_num;
      ++new_node_num;
    } else {
      node = it->second;
    }
  }

  AKANTU_DEBUG_OUT();
}

/* -------------------------------------------------------------------------- */
void MeshUtils::purifyMesh(Mesh & mesh) {
  AKANTU_DEBUG_IN();

  std::map<UInt, UInt> renumbering_map;

  RemovedNodesEvent remove_nodes(mesh, AKANTU_CURRENT_FUNCTION);
  Array<UInt> & nodes_removed = remove_nodes.getList();

  for (auto ghost_type : ghost_types) {
    for (auto type :
         mesh.elementTypes(_all_dimensions, ghost_type, _ek_not_defined)) {
      UInt nb_nodes_per_element = Mesh::getNbNodesPerElement(type);

      Array<UInt> & connectivity = mesh.getConnectivity(type, ghost_type);
      UInt nb_element(connectivity.size());

      renumberNodesInConnectivity(
          connectivity, nb_element * nb_nodes_per_element, renumbering_map);
    }
  }

  Array<UInt> & new_numbering = remove_nodes.getNewNumbering();
  std::fill(new_numbering.begin(), new_numbering.end(), UInt(-1));

  for (auto && pair : renumbering_map) {
    new_numbering(std::get<0>(pair)) = std::get<1>(pair);
  }

  for (UInt i = 0; i < new_numbering.size(); ++i) {
    if (new_numbering(i) == UInt(-1)) {
      nodes_removed.push_back(i);
    }
  }

<<<<<<< HEAD
  return elements_to_insert;
}
#endif

/* -------------------------------------------------------------------------- */
void MeshUtils::doubleNodes(Mesh & mesh, const std::vector<UInt> & old_nodes,
                            Array<UInt> & doubled_nodes) {
  AKANTU_DEBUG_IN();

  Array<Real> & position = mesh.getNodes();
  UInt spatial_dimension = mesh.getSpatialDimension();

  UInt old_nb_nodes = position.size();
  UInt new_nb_nodes = old_nb_nodes + old_nodes.size();

  UInt old_nb_doubled_nodes = doubled_nodes.size();
  UInt new_nb_doubled_nodes = old_nb_doubled_nodes + old_nodes.size();

  position.resize(new_nb_nodes);
  doubled_nodes.resize(new_nb_doubled_nodes);

  Array<Real>::iterator<Vector<Real>> position_begin =
      position.begin(spatial_dimension);

  for (UInt n = 0; n < old_nodes.size(); ++n) {
    UInt new_node = old_nb_nodes + n;

    /// store doubled nodes
    doubled_nodes(old_nb_doubled_nodes + n, 0) = old_nodes[n];
    doubled_nodes(old_nb_doubled_nodes + n, 1) = new_node;

    /// update position
    std::copy(position_begin + old_nodes[n], position_begin + old_nodes[n] + 1,
              position_begin + new_node);
  }

  AKANTU_DEBUG_OUT();
}

/* -------------------------------------------------------------------------- */
void MeshUtils::doubleFacet(Mesh & mesh, Mesh & mesh_facets,
                            UInt facet_dimension, Array<UInt> & doubled_nodes,
                            bool facet_mode) {
  AKANTU_DEBUG_IN();

  
  NewElementsEvent event(AKANTU_CURRENT_FUNCTION);
  
  for (auto gt_facet : ghost_types) {
    for (auto && type_facet :
         mesh_facets.elementTypes(facet_dimension, gt_facet)) {
      auto & facets_to_double =
          mesh_facets.getData<UInt>("facet_to_double", type_facet, gt_facet);
      auto nb_facet_to_double = facets_to_double.size();

      if (nb_facet_to_double == 0)
        continue;

      // this while fail if multiple facet types
      // \TODO handle multiple sub-facet types
      auto nb_subfacet_per_facet = Mesh::getNbFacetsPerElement(type_facet);

      auto & conn_facet = mesh_facets.getConnectivity(type_facet, gt_facet);
      auto nb_nodes_per_facet = conn_facet.getNbComponent();
      auto old_nb_facet = conn_facet.size();
      auto new_nb_facet = old_nb_facet + nb_facet_to_double;

#ifndef AKANTU_NDEBUG
      // memory initialization are slow but help debug
      conn_facet.resize(new_nb_facet, UInt(-1));
#else
      conn_facet.resize(new_nb_facet);
#endif
      Element facet{type_facet, 0, gt_facet};
      for (auto el : arange(old_nb_facet, new_nb_facet)) {
	facet.element = el;
	event.getList().push_back(facet);
      }

      auto conn_facet_begin = conn_facet.begin(nb_nodes_per_facet);

      auto & subfacet_to_facet =
          mesh_facets.getSubelementToElement(type_facet, gt_facet);

#ifndef AKANTU_NDEBUG
      subfacet_to_facet.resize(new_nb_facet, ElementNull);
#else
      subfacet_to_facet.resize(new_nb_facet);
#endif
      auto subfacet_to_facet_begin =
          subfacet_to_facet.begin(nb_subfacet_per_facet);

      Element new_facet{type_facet, old_nb_facet, gt_facet};
      auto conn_facet_new_it = conn_facet_begin + new_facet.element;
      auto subfacet_to_facet_new_it =
          subfacet_to_facet_begin + new_facet.element;

      event.getList().push_back(new_facet);
      
      for (UInt facet = 0; facet < nb_facet_to_double; ++facet,
                ++new_facet.element, ++conn_facet_new_it,
                ++subfacet_to_facet_new_it) {
        UInt old_facet = facets_to_double(facet);

        /// adding a new facet by copying original one
        /// copy connectivity in new facet
        *conn_facet_new_it = conn_facet_begin[old_facet];

        /// update subfacet_to_facet
        *subfacet_to_facet_new_it = subfacet_to_facet_begin[old_facet];

        /// loop on every subfacet
        for (UInt sf = 0; sf < nb_subfacet_per_facet; ++sf) {
          Element & subfacet = subfacet_to_facet(old_facet, sf);
          if (subfacet == ElementNull)
            continue;

          /// update facet_to_subfacet array
          mesh_facets.getElementToSubelement(subfacet).push_back(new_facet);
        }
      }

      /// update facet_to_subfacet and _segment_3 facets if any
      if (not facet_mode) {
        updateSubfacetToFacet(mesh_facets, type_facet, gt_facet, true);
        updateFacetToSubfacet(mesh_facets, type_facet, gt_facet, true);
        updateQuadraticSegments<true>(mesh, mesh_facets, type_facet, gt_facet,
                                      doubled_nodes);
      } else
        updateQuadraticSegments<false>(mesh, mesh_facets, type_facet, gt_facet,
                                       doubled_nodes);
    }
  }

  mesh_facets.sendEvent(event);

  AKANTU_DEBUG_OUT();
}

/* -------------------------------------------------------------------------- */
UInt MeshUtils::updateFacetToDouble(
    Mesh & mesh_facets, const ElementTypeMapArray<bool> & facet_insertion) {
  AKANTU_DEBUG_IN();

  UInt spatial_dimension = mesh_facets.getSpatialDimension();
  UInt nb_facets_to_double = 0.;

  for (auto gt_facet : ghost_types) {
    for (auto type_facet :
         mesh_facets.elementTypes(spatial_dimension - 1, gt_facet)) {
      const auto & f_insertion = facet_insertion(type_facet, gt_facet);
      auto & f_to_double =
          mesh_facets.getData<UInt>("facet_to_double", type_facet, gt_facet);

      auto & element_to_facet =
          mesh_facets.getElementToSubelement(type_facet, gt_facet);

      Element old_facet_el{type_facet, 0, gt_facet};
      UInt nb_facets = mesh_facets.getNbElement(type_facet, gt_facet);

      for (UInt f = 0; f < f_insertion.size(); ++f) {

        if (f_insertion(f) == false)
          continue;

        ++nb_facets_to_double;

        if (element_to_facet(f)[1].type == _not_defined
#if defined(AKANTU_COHESIVE_ELEMENT)
            || element_to_facet(f)[1].kind() == _ek_cohesive
#endif
        ) {
          AKANTU_DEBUG_WARNING("attempt to double a facet on the boundary");
          continue;
        }

        f_to_double.push_back(f);

        UInt new_facet = nb_facets + f_to_double.size() - 1;
        old_facet_el.element = f;

        /// update facet_to_element vector
        auto & elem_to_update = element_to_facet(f)[1];
        UInt el = elem_to_update.element;

        auto & facet_to_element = mesh_facets.getSubelementToElement(
            elem_to_update.type, elem_to_update.ghost_type);
        auto el_facets = Vector<Element>(
            make_view(facet_to_element, facet_to_element.getNbComponent())
                .begin()[el]);
        auto f_update =
            std::find(el_facets.begin(), el_facets.end(), old_facet_el);

        AKANTU_DEBUG_ASSERT(f_update != el_facets.end(), "Facet not found");

        f_update->element = new_facet;

        /// update elements connected to facet
        const auto & first_facet_list = element_to_facet(f);
        element_to_facet.push_back(first_facet_list);

        /// set new and original facets as boundary facets
        element_to_facet(new_facet)[0] = element_to_facet(new_facet)[1];
        element_to_facet(new_facet)[1] = ElementNull;

        element_to_facet(f)[1] = ElementNull;
      }
    }
  }

  AKANTU_DEBUG_OUT();
  return nb_facets_to_double;
}

/* -------------------------------------------------------------------------- */
void MeshUtils::resetFacetToDouble(Mesh & mesh_facets) {
  AKANTU_DEBUG_IN();

  for (auto gt : ghost_types) {
    for (auto type : mesh_facets.elementTypes(_all_dimensions, gt)) {
      mesh_facets.getDataPointer<UInt>("facet_to_double", type, gt, 1, false);

      mesh_facets.getDataPointer<std::vector<Element>>(
          "facets_to_subfacet_double", type, gt, 1, false);

      mesh_facets.getDataPointer<std::vector<Element>>(
          "elements_to_subfacet_double", type, gt, 1, false);

      mesh_facets.getDataPointer<std::vector<Element>>(
          "subfacets_to_subsubfacet_double", type, gt, 1, false);
    }
  }

  AKANTU_DEBUG_OUT();
}

/* -------------------------------------------------------------------------- */
template <bool subsubfacet_mode>
void MeshUtils::findSubfacetToDouble(Mesh & mesh_facets) {
  AKANTU_DEBUG_IN();

  UInt spatial_dimension = mesh_facets.getSpatialDimension();
  if (spatial_dimension == 1)
    return;

  for (auto gt_facet : ghost_types) {
    for (auto type_facet :
         mesh_facets.elementTypes(spatial_dimension - 1, gt_facet)) {
      auto & facets_to_double =
          mesh_facets.getData<UInt>("facet_to_double", type_facet, gt_facet);
      auto nb_facet_to_double = facets_to_double.size();
      if (nb_facet_to_double == 0)
        continue;

      ElementType type_subfacet = Mesh::getFacetType(type_facet);
      GhostType gt_subfacet = _casper;

      ElementType type_subsubfacet = Mesh::getFacetType(type_subfacet);
      GhostType gt_subsubfacet = _casper;

      Array<UInt> * conn_subfacet = nullptr;
      Array<UInt> * sf_to_double = nullptr;
      Array<std::vector<Element>> * sf_to_subfacet_double = nullptr;
      Array<std::vector<Element>> * f_to_subfacet_double = nullptr;
      Array<std::vector<Element>> * el_to_subfacet_double = nullptr;

      UInt nb_subfacet = Mesh::getNbFacetsPerElement(type_facet);

      UInt nb_subsubfacet;
      UInt nb_nodes_per_sf_el;

      if (subsubfacet_mode) {
        nb_nodes_per_sf_el = Mesh::getNbNodesPerElement(type_subsubfacet);
        nb_subsubfacet = Mesh::getNbFacetsPerElement(type_subfacet);
      } else
        nb_nodes_per_sf_el = Mesh::getNbNodesPerElement(type_subfacet);

      Array<Element> & subfacet_to_facet =
          mesh_facets.getSubelementToElement(type_facet, gt_facet);

      Array<std::vector<Element>> & element_to_facet =
          mesh_facets.getElementToSubelement(type_facet, gt_facet);

      Array<Element> * subsubfacet_to_subfacet = nullptr;

      UInt old_nb_facet = subfacet_to_facet.size() - nb_facet_to_double;

      Element current_facet{type_facet, 0, gt_facet};
      std::vector<Element> element_list;
      std::vector<Element> facet_list;
      std::vector<Element> * subfacet_list;
      if (subsubfacet_mode)
        subfacet_list = new std::vector<Element>;

      /// map to filter subfacets
      Array<std::vector<Element>> * facet_to_subfacet = nullptr;

      /// this is used to make sure that both new and old facets are
      /// checked
      UInt facets[2];

      /// loop on every facet
      for (UInt f_index = 0; f_index < 2; ++f_index) {
        for (UInt facet = 0; facet < nb_facet_to_double; ++facet) {
          facets[bool(f_index)] = facets_to_double(facet);
          facets[!bool(f_index)] = old_nb_facet + facet;

          UInt old_facet = facets[0];
          UInt new_facet = facets[1];

          Element & starting_element = element_to_facet(new_facet)[0];
          current_facet.element = old_facet;

          /// loop on every subfacet
          for (UInt sf = 0; sf < nb_subfacet; ++sf) {

            Element & subfacet = subfacet_to_facet(old_facet, sf);
            if (subfacet == ElementNull)
              continue;

            if (gt_subfacet != subfacet.ghost_type) {
              gt_subfacet = subfacet.ghost_type;

              if (subsubfacet_mode) {
                subsubfacet_to_subfacet = &mesh_facets.getSubelementToElement(
                    type_subfacet, gt_subfacet);
              } else {
                conn_subfacet =
                    &mesh_facets.getConnectivity(type_subfacet, gt_subfacet);
                sf_to_double = &mesh_facets.getData<UInt>(
                    "facet_to_double", type_subfacet, gt_subfacet);

                f_to_subfacet_double =
                    &mesh_facets.getData<std::vector<Element>>(
                        "facets_to_subfacet_double", type_subfacet,
                        gt_subfacet);

                el_to_subfacet_double =
                    &mesh_facets.getData<std::vector<Element>>(
                        "elements_to_subfacet_double", type_subfacet,
                        gt_subfacet);

                facet_to_subfacet = &mesh_facets.getElementToSubelement(
                    type_subfacet, gt_subfacet);
              }
            }

            if (subsubfacet_mode) {
              /// loop on every subsubfacet
              for (UInt ssf = 0; ssf < nb_subsubfacet; ++ssf) {
                Element & subsubfacet =
                    (*subsubfacet_to_subfacet)(subfacet.element, ssf);

                if (subsubfacet == ElementNull)
                  continue;

                if (gt_subsubfacet != subsubfacet.ghost_type) {
                  gt_subsubfacet = subsubfacet.ghost_type;
                  conn_subfacet = &mesh_facets.getConnectivity(type_subsubfacet,
                                                               gt_subsubfacet);
                  sf_to_double = &mesh_facets.getData<UInt>(
                      "facet_to_double", type_subsubfacet, gt_subsubfacet);

                  sf_to_subfacet_double =
                      &mesh_facets.getData<std::vector<Element>>(
                          "subfacets_to_subsubfacet_double", type_subsubfacet,
                          gt_subsubfacet);

                  f_to_subfacet_double =
                      &mesh_facets.getData<std::vector<Element>>(
                          "facets_to_subfacet_double", type_subsubfacet,
                          gt_subsubfacet);

                  el_to_subfacet_double =
                      &mesh_facets.getData<std::vector<Element>>(
                          "elements_to_subfacet_double", type_subsubfacet,
                          gt_subsubfacet);

                  facet_to_subfacet = &mesh_facets.getElementToSubelement(
                      type_subsubfacet, gt_subsubfacet);
                }

                UInt global_ssf = subsubfacet.element;

                Vector<UInt> subsubfacet_connectivity(
                    conn_subfacet->storage() + global_ssf * nb_nodes_per_sf_el,
                    nb_nodes_per_sf_el);

                /// check if subsubfacet is to be doubled
                if (findElementsAroundSubfacet<true>(
                        mesh_facets, starting_element, current_facet,
                        subsubfacet_connectivity, element_list, facet_list,
                        subfacet_list) == false &&
                    removeElementsInVector(*subfacet_list,
                                           (*facet_to_subfacet)(global_ssf)) ==
                        false) {

                  sf_to_double->push_back(global_ssf);
                  sf_to_subfacet_double->push_back(*subfacet_list);
                  f_to_subfacet_double->push_back(facet_list);
                  el_to_subfacet_double->push_back(element_list);
                }
              }
            } else {
              const UInt global_sf = subfacet.element;

              Vector<UInt> subfacet_connectivity(
                  conn_subfacet->storage() + global_sf * nb_nodes_per_sf_el,
                  nb_nodes_per_sf_el);

              /// check if subfacet is to be doubled
              if (findElementsAroundSubfacet<false>(
                      mesh_facets, starting_element, current_facet,
                      subfacet_connectivity, element_list,
                      facet_list) == false &&
                  removeElementsInVector(
                      facet_list, (*facet_to_subfacet)(global_sf)) == false) {

                sf_to_double->push_back(global_sf);
                f_to_subfacet_double->push_back(facet_list);
                el_to_subfacet_double->push_back(element_list);
              }
            }
          }
        }
      }

      if (subsubfacet_mode)
        delete subfacet_list;
    }
  }

  AKANTU_DEBUG_OUT();
}

/* -------------------------------------------------------------------------- */
#if defined(AKANTU_COHESIVE_ELEMENT)
void MeshUtils::updateCohesiveData(Mesh & mesh, Mesh & mesh_facets,
                                   Array<Element> & new_elements) {
  AKANTU_DEBUG_IN();

  UInt spatial_dimension = mesh.getSpatialDimension();
  bool third_dimension = spatial_dimension == 3;

  MeshAccessor mesh_facets_accessor(mesh_facets);

  for (auto gt_facet : ghost_types) {
    for (auto type_facet :
         mesh_facets.elementTypes(spatial_dimension - 1, gt_facet)) {

      Array<UInt> & f_to_double =
          mesh_facets.getData<UInt>("facet_to_double", type_facet, gt_facet);

      UInt nb_facet_to_double = f_to_double.size();
      if (nb_facet_to_double == 0)
        continue;

      ElementType type_cohesive = FEEngine::getCohesiveElementType(type_facet);

      auto & facet_to_coh_element =
          mesh_facets_accessor.getSubelementToElement(type_cohesive, gt_facet);

      auto & conn_facet = mesh_facets.getConnectivity(type_facet, gt_facet);
      auto & conn_cohesive = mesh.getConnectivity(type_cohesive, gt_facet);
      UInt nb_nodes_per_facet = Mesh::getNbNodesPerElement(type_facet);

      Array<std::vector<Element>> & element_to_facet =
          mesh_facets.getElementToSubelement(type_facet, gt_facet);

      UInt old_nb_cohesive_elements = conn_cohesive.size();
      UInt new_nb_cohesive_elements = conn_cohesive.size() + nb_facet_to_double;

      UInt old_nb_facet = element_to_facet.size() - nb_facet_to_double;
      facet_to_coh_element.resize(new_nb_cohesive_elements);
      conn_cohesive.resize(new_nb_cohesive_elements);

      UInt new_elements_old_size = new_elements.size();
      new_elements.resize(new_elements_old_size + nb_facet_to_double);

      Element c_element{type_cohesive, 0, gt_facet};
      Element f_element{type_facet, 0, gt_facet};

      UInt facets[2];

      for (UInt facet = 0; facet < nb_facet_to_double; ++facet) {

        /// (in 3D cohesive elements connectivity is inverted)
        facets[third_dimension ? 1 : 0] = f_to_double(facet);
        facets[third_dimension ? 0 : 1] = old_nb_facet + facet;

        UInt cohesive_element = old_nb_cohesive_elements + facet;

        /// store doubled facets
        f_element.element = facets[0];
        facet_to_coh_element(cohesive_element, 0) = f_element;
        f_element.element = facets[1];
        facet_to_coh_element(cohesive_element, 1) = f_element;

        /// modify cohesive elements' connectivity
        for (UInt n = 0; n < nb_nodes_per_facet; ++n) {
          conn_cohesive(cohesive_element, n) = conn_facet(facets[0], n);
          conn_cohesive(cohesive_element, n + nb_nodes_per_facet) =
              conn_facet(facets[1], n);
        }

        /// update element_to_facet vectors
        c_element.element = cohesive_element;
        element_to_facet(facets[0])[1] = c_element;
        element_to_facet(facets[1])[1] = c_element;

        /// add cohesive element to the element event list
        new_elements(new_elements_old_size + facet) = c_element;
      }
    }
  }

  AKANTU_DEBUG_OUT();
}
#endif

/* -------------------------------------------------------------------------- */
void MeshUtils::doublePointFacet(Mesh & mesh, Mesh & mesh_facets,
                                 Array<UInt> & doubled_nodes) {
  AKANTU_DEBUG_IN();

  UInt spatial_dimension = mesh.getSpatialDimension();
  if (spatial_dimension != 1)
    return;

  NewElementsEvent event;

  auto & position = mesh.getNodes();

  for (auto gt_facet : ghost_types) {
    for (auto type_facet :
         mesh_facets.elementTypes(spatial_dimension - 1, gt_facet)) {
      auto & conn_facet = mesh_facets.getConnectivity(type_facet, gt_facet);
      auto & element_to_facet =
          mesh_facets.getElementToSubelement(type_facet, gt_facet);

      const auto & facets_to_double =
          mesh_facets.getData<UInt>("facet_to_double", type_facet, gt_facet);
      auto nb_facet_to_double = facets_to_double.size();
      auto new_nb_facet = element_to_facet.size();
      auto old_nb_facet = element_to_facet.size() - nb_facet_to_double;

      auto old_nb_nodes = position.size();

      auto new_nb_nodes = old_nb_nodes + nb_facet_to_double;
      position.resize(new_nb_nodes);
      conn_facet.resize(new_nb_facet);

      Element facet{type_facet, 0, gt_facet};
      for (auto el : arange(old_nb_facet, new_nb_facet)) {
	facet.element = el;
	event.getList().push_back(facet);
      }

      auto old_nb_doubled_nodes = doubled_nodes.size();
      doubled_nodes.resize(old_nb_doubled_nodes + nb_facet_to_double);

      for (auto && data_facet : enumerate(facets_to_double)) {
        const auto & old_facet = std::get<1>(data_facet);
        auto facet = std::get<0>(data_facet);

        auto new_facet = old_nb_facet + facet;
        auto el = element_to_facet(new_facet)[0];

        auto old_node = conn_facet(old_facet);
        auto new_node = old_nb_nodes + facet;

        /// update position
        position(new_node) = position(old_node);

        conn_facet(new_facet) = new_node;
        Vector<UInt> conn_segment = mesh.getConnectivity(el);

        /// update facet connectivity
        auto it = std::find(conn_segment.begin(), conn_segment.end(), old_node);
        *it = new_node;

        doubled_nodes(old_nb_doubled_nodes + facet, 0) = old_node;
        doubled_nodes(old_nb_doubled_nodes + facet, 1) = new_node;
      }
    }
  }

  mesh_facets.sendEvent(event);

  AKANTU_DEBUG_OUT();
}

/* -------------------------------------------------------------------------- */
template <bool third_dim_segments>
void MeshUtils::updateQuadraticSegments(Mesh & mesh, Mesh & mesh_facets,
                                        ElementType type_facet,
                                        GhostType gt_facet,
                                        Array<UInt> & doubled_nodes) {
  AKANTU_DEBUG_IN();

  if (type_facet != _segment_3)
    return;

  Array<UInt> & f_to_double =
      mesh_facets.getData<UInt>("facet_to_double", type_facet, gt_facet);
  UInt nb_facet_to_double = f_to_double.size();

  UInt old_nb_facet =
      mesh_facets.getNbElement(type_facet, gt_facet) - nb_facet_to_double;

  Array<UInt> & conn_facet = mesh_facets.getConnectivity(type_facet, gt_facet);

  Array<std::vector<Element>> & element_to_facet =
      mesh_facets.getElementToSubelement(type_facet, gt_facet);

  /// this ones matter only for segments in 3D
  Array<std::vector<Element>> * el_to_subfacet_double = nullptr;
  Array<std::vector<Element>> * f_to_subfacet_double = nullptr;

  if (third_dim_segments) {
    el_to_subfacet_double = &mesh_facets.getData<std::vector<Element>>(
        "elements_to_subfacet_double", type_facet, gt_facet);

    f_to_subfacet_double = &mesh_facets.getData<std::vector<Element>>(
        "facets_to_subfacet_double", type_facet, gt_facet);
  }

  std::vector<UInt> middle_nodes;

  for (UInt facet = 0; facet < nb_facet_to_double; ++facet) {
    UInt old_facet = f_to_double(facet);
    UInt node = conn_facet(old_facet, 2);
    if (!mesh.isPureGhostNode(node))
      middle_nodes.push_back(node);
  }

  UInt n = doubled_nodes.size();

  doubleNodes(mesh, middle_nodes, doubled_nodes);

  for (UInt facet = 0; facet < nb_facet_to_double; ++facet) {
    UInt old_facet = f_to_double(facet);
    UInt old_node = conn_facet(old_facet, 2);
    if (mesh.isPureGhostNode(old_node))
      continue;

    UInt new_node = doubled_nodes(n, 1);
    UInt new_facet = old_nb_facet + facet;

    conn_facet(new_facet, 2) = new_node;

    if (third_dim_segments) {
      updateElementalConnectivity(mesh_facets, old_node, new_node,
                                  element_to_facet(new_facet));

      updateElementalConnectivity(mesh, old_node, new_node,
                                  (*el_to_subfacet_double)(facet),
                                  &(*f_to_subfacet_double)(facet));
    } else {
      updateElementalConnectivity(mesh, old_node, new_node,
                                  element_to_facet(new_facet));
    }
    ++n;
  }

  AKANTU_DEBUG_OUT();
}

/* -------------------------------------------------------------------------- */
void MeshUtils::updateSubfacetToFacet(Mesh & mesh_facets,
                                      ElementType type_subfacet,
                                      GhostType gt_subfacet, bool facet_mode) {
  AKANTU_DEBUG_IN();

  Array<UInt> & sf_to_double =
      mesh_facets.getData<UInt>("facet_to_double", type_subfacet, gt_subfacet);
  UInt nb_subfacet_to_double = sf_to_double.size();

  /// update subfacet_to_facet vector
  ElementType type_facet = _not_defined;
  GhostType gt_facet = _casper;
  Array<Element> * subfacet_to_facet = nullptr;
  UInt nb_subfacet_per_facet = 0;
  UInt old_nb_subfacet = mesh_facets.getNbElement(type_subfacet, gt_subfacet) -
                         nb_subfacet_to_double;

  Array<std::vector<Element>> * facet_list = nullptr;
  if (facet_mode)
    facet_list = &mesh_facets.getData<std::vector<Element>>(
        "facets_to_subfacet_double", type_subfacet, gt_subfacet);
  else
    facet_list = &mesh_facets.getData<std::vector<Element>>(
        "subfacets_to_subsubfacet_double", type_subfacet, gt_subfacet);

  Element old_subfacet_el{type_subfacet, 0, gt_subfacet};
  Element new_subfacet_el{type_subfacet, 0, gt_subfacet};

  for (UInt sf = 0; sf < nb_subfacet_to_double; ++sf) {
    old_subfacet_el.element = sf_to_double(sf);
    new_subfacet_el.element = old_nb_subfacet + sf;

    for (UInt f = 0; f < (*facet_list)(sf).size(); ++f) {
      Element & facet = (*facet_list)(sf)[f];

      if (facet.type != type_facet || facet.ghost_type != gt_facet) {
        type_facet = facet.type;
        gt_facet = facet.ghost_type;

        subfacet_to_facet =
            &mesh_facets.getSubelementToElement(type_facet, gt_facet);
        nb_subfacet_per_facet = subfacet_to_facet->getNbComponent();
      }

      Element * sf_update = std::find(
          subfacet_to_facet->storage() + facet.element * nb_subfacet_per_facet,
          subfacet_to_facet->storage() + facet.element * nb_subfacet_per_facet +
              nb_subfacet_per_facet,
          old_subfacet_el);

      AKANTU_DEBUG_ASSERT(subfacet_to_facet->storage() +
                                  facet.element * nb_subfacet_per_facet !=
                              subfacet_to_facet->storage() +
                                  facet.element * nb_subfacet_per_facet +
                                  nb_subfacet_per_facet,
                          "Subfacet not found");

      *sf_update = new_subfacet_el;
    }
  }

  AKANTU_DEBUG_OUT();
}

/* -------------------------------------------------------------------------- */
void MeshUtils::updateFacetToSubfacet(Mesh & mesh_facets,
                                      ElementType type_subfacet,
                                      GhostType gt_subfacet, bool facet_mode) {
  AKANTU_DEBUG_IN();

  Array<UInt> & sf_to_double =
      mesh_facets.getData<UInt>("facet_to_double", type_subfacet, gt_subfacet);
  UInt nb_subfacet_to_double = sf_to_double.size();

  Array<std::vector<Element>> & facet_to_subfacet =
      mesh_facets.getElementToSubelement(type_subfacet, gt_subfacet);

  Array<std::vector<Element>> * facet_to_subfacet_double = nullptr;

  if (facet_mode) {
    facet_to_subfacet_double = &mesh_facets.getData<std::vector<Element>>(
        "facets_to_subfacet_double", type_subfacet, gt_subfacet);
  } else {
    facet_to_subfacet_double = &mesh_facets.getData<std::vector<Element>>(
        "subfacets_to_subsubfacet_double", type_subfacet, gt_subfacet);
  }

  UInt old_nb_subfacet = facet_to_subfacet.size();
  facet_to_subfacet.resize(old_nb_subfacet + nb_subfacet_to_double);

  for (UInt sf = 0; sf < nb_subfacet_to_double; ++sf)
    facet_to_subfacet(old_nb_subfacet + sf) = (*facet_to_subfacet_double)(sf);

  AKANTU_DEBUG_OUT();
}

/* -------------------------------------------------------------------------- */
template <UInt spatial_dimension>
void MeshUtils::doubleSubfacet(Mesh & mesh, Mesh & mesh_facets,
                               Array<UInt> & doubled_nodes) {
  AKANTU_DEBUG_IN();

  if (spatial_dimension == 1)
    return;

  NewElementsEvent event;

  for (auto gt_subfacet : ghost_types) {
    for (auto type_subfacet : mesh_facets.elementTypes(0, gt_subfacet)) {
      auto & sf_to_double = mesh_facets.getData<UInt>(
          "facet_to_double", type_subfacet, gt_subfacet);
      UInt nb_subfacet_to_double = sf_to_double.size();

      if (nb_subfacet_to_double == 0)
        continue;

      AKANTU_DEBUG_ASSERT(
          type_subfacet == _point_1,
          "Only _point_1 subfacet doubling is supported at the moment");

      auto & conn_subfacet =
          mesh_facets.getConnectivity(type_subfacet, gt_subfacet);

      UInt old_nb_subfacet = conn_subfacet.size();
      UInt new_nb_subfacet = old_nb_subfacet + nb_subfacet_to_double;

      conn_subfacet.resize(new_nb_subfacet);

      Element subfacet{type_subfacet, 0, gt_subfacet};
      for ( auto el : arange(old_nb_subfacet, new_nb_subfacet)) {
	subfacet.element = el;
	event.getList().push_back(subfacet);
      }

      std::vector<UInt> nodes_to_double;
      UInt old_nb_doubled_nodes = doubled_nodes.size();

      /// double nodes
      for (UInt sf = 0; sf < nb_subfacet_to_double; ++sf) {
        UInt old_subfacet = sf_to_double(sf);
        nodes_to_double.push_back(conn_subfacet(old_subfacet));
      }

      doubleNodes(mesh, nodes_to_double, doubled_nodes);

      /// add new nodes in connectivity
      for (UInt sf = 0; sf < nb_subfacet_to_double; ++sf) {
        UInt new_subfacet = old_nb_subfacet + sf;
        UInt new_node = doubled_nodes(old_nb_doubled_nodes + sf, 1);

        conn_subfacet(new_subfacet) = new_node;
      }

      /// update facet and element connectivity
      Array<std::vector<Element>> & f_to_subfacet_double =
          mesh_facets.getData<std::vector<Element>>("facets_to_subfacet_double",
                                                    type_subfacet, gt_subfacet);

      Array<std::vector<Element>> & el_to_subfacet_double =
          mesh_facets.getData<std::vector<Element>>(
              "elements_to_subfacet_double", type_subfacet, gt_subfacet);

      Array<std::vector<Element>> * sf_to_subfacet_double = nullptr;

      if (spatial_dimension == 3)
        sf_to_subfacet_double = &mesh_facets.getData<std::vector<Element>>(
            "subfacets_to_subsubfacet_double", type_subfacet, gt_subfacet);

      for (UInt sf = 0; sf < nb_subfacet_to_double; ++sf) {
        UInt old_node = doubled_nodes(old_nb_doubled_nodes + sf, 0);
        UInt new_node = doubled_nodes(old_nb_doubled_nodes + sf, 1);

        updateElementalConnectivity(mesh, old_node, new_node,
                                    el_to_subfacet_double(sf),
                                    &f_to_subfacet_double(sf));

        updateElementalConnectivity(mesh_facets, old_node, new_node,
                                    f_to_subfacet_double(sf));

        if (spatial_dimension == 3)
          updateElementalConnectivity(mesh_facets, old_node, new_node,
                                      (*sf_to_subfacet_double)(sf));
      }

      if (spatial_dimension == 2) {
        updateSubfacetToFacet(mesh_facets, type_subfacet, gt_subfacet, true);
        updateFacetToSubfacet(mesh_facets, type_subfacet, gt_subfacet, true);
      } else if (spatial_dimension == 3) {
        updateSubfacetToFacet(mesh_facets, type_subfacet, gt_subfacet, false);
        updateFacetToSubfacet(mesh_facets, type_subfacet, gt_subfacet, false);
      }
    }
  }
=======
  mesh.sendEvent(remove_nodes);
>>>>>>> bbef626f

  mesh_facets.sendEvent(event);
  
  AKANTU_DEBUG_OUT();
}

/* -------------------------------------------------------------------------- */
void MeshUtils::flipFacets(
    Mesh & mesh_facets,
    const ElementTypeMapArray<UInt> & remote_global_connectivities,
    GhostType gt_facet) {
  AKANTU_DEBUG_IN();

  UInt spatial_dimension = mesh_facets.getSpatialDimension();

  /// get global connectivity for local mesh
  ElementTypeMapArray<UInt> local_global_connectivities(
      "local_global_connectivity", mesh_facets.getID(),
      mesh_facets.getMemoryID());

  local_global_connectivities.initialize(
      mesh_facets, _spatial_dimension = spatial_dimension - 1,
      _ghost_type = gt_facet, _with_nb_nodes_per_element = true,
      _with_nb_element = true);

  mesh_facets.getGlobalConnectivity(local_global_connectivities);
  MeshAccessor mesh_accessor(mesh_facets);

  /// loop on every facet
  for (auto type_facet :
       mesh_facets.elementTypes(spatial_dimension - 1, gt_facet)) {

    auto & connectivity = mesh_accessor.getConnectivity(type_facet, gt_facet);
    auto & local_global_connectivity =
        local_global_connectivities(type_facet, gt_facet);
    const auto & remote_global_connectivity =
        remote_global_connectivities(type_facet, gt_facet);

    auto & element_per_facet =
        mesh_accessor.getElementToSubelementNC(type_facet, gt_facet);
    auto & subfacet_to_facet =
        mesh_accessor.getSubelementToElementNC(type_facet, gt_facet);

    auto nb_nodes_per_facet = connectivity.getNbComponent();
    auto nb_nodes_per_P1_facet =
        Mesh::getNbNodesPerElement(Mesh::getP1ElementType(type_facet));

    for (auto && data :
         zip(make_view(connectivity, nb_nodes_per_facet),
             make_view(local_global_connectivity, nb_nodes_per_facet),
             make_view(remote_global_connectivity, nb_nodes_per_facet),
             make_view(subfacet_to_facet, subfacet_to_facet.getNbComponent()),
             make_view(element_per_facet))) {

      auto & conn = std::get<0>(data);
      auto & local_gconn = std::get<1>(data);
      const auto & remote_gconn = std::get<2>(data);

      /// skip facet if connectivities are the same
      if (local_gconn == remote_gconn) {
        continue;
      }

      /// re-arrange connectivity
      auto conn_tmp = conn;
      auto begin = local_gconn.begin();
      auto end = local_gconn.end();

      AKANTU_DEBUG_ASSERT(std::is_permutation(begin, end, remote_gconn.begin()),
                          "This facets are not just permutation of each other, "
                              << local_gconn << " and " << remote_gconn);

      for (auto && data : enumerate(remote_gconn)) {
        auto it = std::find(begin, end, std::get<1>(data));
        AKANTU_DEBUG_ASSERT(it != end, "Node not found");
        UInt new_position = it - begin;
        conn(new_position) = conn_tmp(std::get<0>(data));
        ;
      }
      // std::transform(remote_gconn.begin(), remote_gconn.end(), conn.begin(),
      //                [&](auto && gnode) {
      //                  auto it = std::find(begin, end, gnode);
      //                  AKANTU_DEBUG_ASSERT(it != end, "Node not found");
      //                  return conn_tmp(it - begin);
      //                });

      /// if 3D, check if facets are just rotated
      if (spatial_dimension == 3) {
        auto begin = remote_gconn.begin();
        /// find first node
        auto it = std::find(begin, remote_gconn.end(), local_gconn(0));

        UInt n;
        UInt start = it - begin;
        /// count how many nodes in the received connectivity follow
        /// the same order of those in the local connectivity
        for (n = 1; n < nb_nodes_per_P1_facet &&
                    local_gconn(n) ==
                        remote_gconn((start + n) % nb_nodes_per_P1_facet);
             ++n) {
          ;
        }

        /// skip the facet inversion if facet is just rotated
        if (n == nb_nodes_per_P1_facet) {
          continue;
        }
      }

      /// update data to invert facet
      auto & element_per_facet = std::get<4>(data);
      if (element_per_facet[1] !=
          ElementNull) { // by convention the first facet
                         // cannot be a ElementNull
        std::swap(element_per_facet[0], element_per_facet[1]);
      }

      auto & subfacets_of_facet = std::get<3>(data);
      std::swap(subfacets_of_facet(0), subfacets_of_facet(1));
    }
  }

  AKANTU_DEBUG_OUT();
}

/* -------------------------------------------------------------------------- */
void MeshUtils::fillElementToSubElementsData(Mesh & mesh) {
  AKANTU_DEBUG_IN();

  if (mesh.getNbElement(mesh.getSpatialDimension() - 1) == 0) {
    AKANTU_DEBUG_INFO("There are not facets, add them in the mesh file or call "
                      "the buildFacet method.");
    return;
  }

  UInt spatial_dimension = mesh.getSpatialDimension();
  ElementTypeMapArray<Real> barycenters("barycenter_tmp", mesh.getID(),
                                        mesh.getMemoryID());
  barycenters.initialize(mesh, _nb_component = spatial_dimension,
                         _spatial_dimension = _all_dimensions);

  Element element;
  for (auto ghost_type : ghost_types) {
    element.ghost_type = ghost_type;
    for (const auto & type : mesh.elementTypes(_all_dimensions, ghost_type)) {
      element.type = type;

      UInt nb_element = mesh.getNbElement(type, ghost_type);
      Array<Real> & barycenters_arr = barycenters(type, ghost_type);
      barycenters_arr.resize(nb_element);
      auto bary = barycenters_arr.begin(spatial_dimension);
      auto bary_end = barycenters_arr.end(spatial_dimension);

      for (UInt el = 0; bary != bary_end; ++bary, ++el) {
        element.element = el;
        mesh.getBarycenter(element, *bary);
      }
    }
  }

  MeshAccessor mesh_accessor(mesh);
  for (Int sp(spatial_dimension); sp >= 1; --sp) {
    if (mesh.getNbElement(sp) == 0) {
      continue;
    }

    for (auto ghost_type : ghost_types) {
      for (auto & type : mesh.elementTypes(sp, ghost_type)) {
        auto & subelement_to_element =
            mesh_accessor.getSubelementToElement(type, ghost_type);
        subelement_to_element.resize(mesh.getNbElement(type, ghost_type));
        subelement_to_element.set(ElementNull);
      }

      for (auto & type : mesh.elementTypes(sp - 1, ghost_type)) {
        auto & element_to_subelement =
            mesh_accessor.getElementToSubelement(type, ghost_type);
        element_to_subelement.resize(mesh.getNbElement(type, ghost_type));
        element_to_subelement.clear();
      }
    }

    CSR<Element> nodes_to_elements;
    buildNode2Elements(mesh, nodes_to_elements, sp);

    Element facet_element;

    for (auto ghost_type : ghost_types) {
      facet_element.ghost_type = ghost_type;
      for (const auto & type : mesh.elementTypes(sp - 1, ghost_type)) {
        facet_element.type = type;

        auto & element_to_subelement =
            mesh_accessor.getElementToSubelement(type, ghost_type);

        const auto & connectivity = mesh.getConnectivity(type, ghost_type);
        //element_to_subelement.resize(connectivity.size());

        for (auto && data : enumerate(
                 make_view(connectivity, mesh.getNbNodesPerElement(type)))) {
          const auto & facet = std::get<1>(data);
          facet_element.element = std::get<0>(data);

          std::map<Element, UInt> element_seen_counter;
          auto nb_nodes_per_facet =
              mesh.getNbNodesPerElement(Mesh::getP1ElementType(type));

          // count the number of node in common between the facet and the
          // other element connected to the nodes of the facet
          for (auto node : arange(nb_nodes_per_facet)) {
            for (auto & elem : nodes_to_elements.getRow(facet(node))) {
              auto cit = element_seen_counter.find(elem);
              if (cit != element_seen_counter.end()) {
                cit->second++;
              } else {
                element_seen_counter[elem] = 1;
              }
            }
          }

          // check which are the connected elements
          std::vector<Element> connected_elements;
          for (auto && cit : element_seen_counter) {
            if (cit.second == nb_nodes_per_facet) {
              connected_elements.push_back(cit.first);
            }
          }

          // add the connected elements as sub-elements
          for (auto & connected_element : connected_elements) {
            element_to_subelement(facet_element.element)
                .push_back(connected_element);
          }

          // add the element as sub-element to the connected elements
          for (auto & connected_element : connected_elements) {
            Vector<Element> subelements_to_element =
                mesh.getSubelementToElement(connected_element);

            // find the position where to insert the element
            auto it = std::find(subelements_to_element.begin(),
                                subelements_to_element.end(), ElementNull);

            AKANTU_DEBUG_ASSERT(
                it != subelements_to_element.end(),
                "The element "
                    << connected_element << " seems to have too many facets!! ("
                    << (it - subelements_to_element.begin()) << " < "
                    << mesh.getNbFacetsPerElement(connected_element.type)
                    << ")");

            *it = facet_element;
          }
        }
      }
    }
  }

  AKANTU_DEBUG_OUT();
}

} // namespace akantu<|MERGE_RESOLUTION|>--- conflicted
+++ resolved
@@ -547,872 +547,7 @@
     }
   }
 
-<<<<<<< HEAD
-  return elements_to_insert;
-}
-#endif
-
-/* -------------------------------------------------------------------------- */
-void MeshUtils::doubleNodes(Mesh & mesh, const std::vector<UInt> & old_nodes,
-                            Array<UInt> & doubled_nodes) {
-  AKANTU_DEBUG_IN();
-
-  Array<Real> & position = mesh.getNodes();
-  UInt spatial_dimension = mesh.getSpatialDimension();
-
-  UInt old_nb_nodes = position.size();
-  UInt new_nb_nodes = old_nb_nodes + old_nodes.size();
-
-  UInt old_nb_doubled_nodes = doubled_nodes.size();
-  UInt new_nb_doubled_nodes = old_nb_doubled_nodes + old_nodes.size();
-
-  position.resize(new_nb_nodes);
-  doubled_nodes.resize(new_nb_doubled_nodes);
-
-  Array<Real>::iterator<Vector<Real>> position_begin =
-      position.begin(spatial_dimension);
-
-  for (UInt n = 0; n < old_nodes.size(); ++n) {
-    UInt new_node = old_nb_nodes + n;
-
-    /// store doubled nodes
-    doubled_nodes(old_nb_doubled_nodes + n, 0) = old_nodes[n];
-    doubled_nodes(old_nb_doubled_nodes + n, 1) = new_node;
-
-    /// update position
-    std::copy(position_begin + old_nodes[n], position_begin + old_nodes[n] + 1,
-              position_begin + new_node);
-  }
-
-  AKANTU_DEBUG_OUT();
-}
-
-/* -------------------------------------------------------------------------- */
-void MeshUtils::doubleFacet(Mesh & mesh, Mesh & mesh_facets,
-                            UInt facet_dimension, Array<UInt> & doubled_nodes,
-                            bool facet_mode) {
-  AKANTU_DEBUG_IN();
-
-  
-  NewElementsEvent event(AKANTU_CURRENT_FUNCTION);
-  
-  for (auto gt_facet : ghost_types) {
-    for (auto && type_facet :
-         mesh_facets.elementTypes(facet_dimension, gt_facet)) {
-      auto & facets_to_double =
-          mesh_facets.getData<UInt>("facet_to_double", type_facet, gt_facet);
-      auto nb_facet_to_double = facets_to_double.size();
-
-      if (nb_facet_to_double == 0)
-        continue;
-
-      // this while fail if multiple facet types
-      // \TODO handle multiple sub-facet types
-      auto nb_subfacet_per_facet = Mesh::getNbFacetsPerElement(type_facet);
-
-      auto & conn_facet = mesh_facets.getConnectivity(type_facet, gt_facet);
-      auto nb_nodes_per_facet = conn_facet.getNbComponent();
-      auto old_nb_facet = conn_facet.size();
-      auto new_nb_facet = old_nb_facet + nb_facet_to_double;
-
-#ifndef AKANTU_NDEBUG
-      // memory initialization are slow but help debug
-      conn_facet.resize(new_nb_facet, UInt(-1));
-#else
-      conn_facet.resize(new_nb_facet);
-#endif
-      Element facet{type_facet, 0, gt_facet};
-      for (auto el : arange(old_nb_facet, new_nb_facet)) {
-	facet.element = el;
-	event.getList().push_back(facet);
-      }
-
-      auto conn_facet_begin = conn_facet.begin(nb_nodes_per_facet);
-
-      auto & subfacet_to_facet =
-          mesh_facets.getSubelementToElement(type_facet, gt_facet);
-
-#ifndef AKANTU_NDEBUG
-      subfacet_to_facet.resize(new_nb_facet, ElementNull);
-#else
-      subfacet_to_facet.resize(new_nb_facet);
-#endif
-      auto subfacet_to_facet_begin =
-          subfacet_to_facet.begin(nb_subfacet_per_facet);
-
-      Element new_facet{type_facet, old_nb_facet, gt_facet};
-      auto conn_facet_new_it = conn_facet_begin + new_facet.element;
-      auto subfacet_to_facet_new_it =
-          subfacet_to_facet_begin + new_facet.element;
-
-      event.getList().push_back(new_facet);
-      
-      for (UInt facet = 0; facet < nb_facet_to_double; ++facet,
-                ++new_facet.element, ++conn_facet_new_it,
-                ++subfacet_to_facet_new_it) {
-        UInt old_facet = facets_to_double(facet);
-
-        /// adding a new facet by copying original one
-        /// copy connectivity in new facet
-        *conn_facet_new_it = conn_facet_begin[old_facet];
-
-        /// update subfacet_to_facet
-        *subfacet_to_facet_new_it = subfacet_to_facet_begin[old_facet];
-
-        /// loop on every subfacet
-        for (UInt sf = 0; sf < nb_subfacet_per_facet; ++sf) {
-          Element & subfacet = subfacet_to_facet(old_facet, sf);
-          if (subfacet == ElementNull)
-            continue;
-
-          /// update facet_to_subfacet array
-          mesh_facets.getElementToSubelement(subfacet).push_back(new_facet);
-        }
-      }
-
-      /// update facet_to_subfacet and _segment_3 facets if any
-      if (not facet_mode) {
-        updateSubfacetToFacet(mesh_facets, type_facet, gt_facet, true);
-        updateFacetToSubfacet(mesh_facets, type_facet, gt_facet, true);
-        updateQuadraticSegments<true>(mesh, mesh_facets, type_facet, gt_facet,
-                                      doubled_nodes);
-      } else
-        updateQuadraticSegments<false>(mesh, mesh_facets, type_facet, gt_facet,
-                                       doubled_nodes);
-    }
-  }
-
-  mesh_facets.sendEvent(event);
-
-  AKANTU_DEBUG_OUT();
-}
-
-/* -------------------------------------------------------------------------- */
-UInt MeshUtils::updateFacetToDouble(
-    Mesh & mesh_facets, const ElementTypeMapArray<bool> & facet_insertion) {
-  AKANTU_DEBUG_IN();
-
-  UInt spatial_dimension = mesh_facets.getSpatialDimension();
-  UInt nb_facets_to_double = 0.;
-
-  for (auto gt_facet : ghost_types) {
-    for (auto type_facet :
-         mesh_facets.elementTypes(spatial_dimension - 1, gt_facet)) {
-      const auto & f_insertion = facet_insertion(type_facet, gt_facet);
-      auto & f_to_double =
-          mesh_facets.getData<UInt>("facet_to_double", type_facet, gt_facet);
-
-      auto & element_to_facet =
-          mesh_facets.getElementToSubelement(type_facet, gt_facet);
-
-      Element old_facet_el{type_facet, 0, gt_facet};
-      UInt nb_facets = mesh_facets.getNbElement(type_facet, gt_facet);
-
-      for (UInt f = 0; f < f_insertion.size(); ++f) {
-
-        if (f_insertion(f) == false)
-          continue;
-
-        ++nb_facets_to_double;
-
-        if (element_to_facet(f)[1].type == _not_defined
-#if defined(AKANTU_COHESIVE_ELEMENT)
-            || element_to_facet(f)[1].kind() == _ek_cohesive
-#endif
-        ) {
-          AKANTU_DEBUG_WARNING("attempt to double a facet on the boundary");
-          continue;
-        }
-
-        f_to_double.push_back(f);
-
-        UInt new_facet = nb_facets + f_to_double.size() - 1;
-        old_facet_el.element = f;
-
-        /// update facet_to_element vector
-        auto & elem_to_update = element_to_facet(f)[1];
-        UInt el = elem_to_update.element;
-
-        auto & facet_to_element = mesh_facets.getSubelementToElement(
-            elem_to_update.type, elem_to_update.ghost_type);
-        auto el_facets = Vector<Element>(
-            make_view(facet_to_element, facet_to_element.getNbComponent())
-                .begin()[el]);
-        auto f_update =
-            std::find(el_facets.begin(), el_facets.end(), old_facet_el);
-
-        AKANTU_DEBUG_ASSERT(f_update != el_facets.end(), "Facet not found");
-
-        f_update->element = new_facet;
-
-        /// update elements connected to facet
-        const auto & first_facet_list = element_to_facet(f);
-        element_to_facet.push_back(first_facet_list);
-
-        /// set new and original facets as boundary facets
-        element_to_facet(new_facet)[0] = element_to_facet(new_facet)[1];
-        element_to_facet(new_facet)[1] = ElementNull;
-
-        element_to_facet(f)[1] = ElementNull;
-      }
-    }
-  }
-
-  AKANTU_DEBUG_OUT();
-  return nb_facets_to_double;
-}
-
-/* -------------------------------------------------------------------------- */
-void MeshUtils::resetFacetToDouble(Mesh & mesh_facets) {
-  AKANTU_DEBUG_IN();
-
-  for (auto gt : ghost_types) {
-    for (auto type : mesh_facets.elementTypes(_all_dimensions, gt)) {
-      mesh_facets.getDataPointer<UInt>("facet_to_double", type, gt, 1, false);
-
-      mesh_facets.getDataPointer<std::vector<Element>>(
-          "facets_to_subfacet_double", type, gt, 1, false);
-
-      mesh_facets.getDataPointer<std::vector<Element>>(
-          "elements_to_subfacet_double", type, gt, 1, false);
-
-      mesh_facets.getDataPointer<std::vector<Element>>(
-          "subfacets_to_subsubfacet_double", type, gt, 1, false);
-    }
-  }
-
-  AKANTU_DEBUG_OUT();
-}
-
-/* -------------------------------------------------------------------------- */
-template <bool subsubfacet_mode>
-void MeshUtils::findSubfacetToDouble(Mesh & mesh_facets) {
-  AKANTU_DEBUG_IN();
-
-  UInt spatial_dimension = mesh_facets.getSpatialDimension();
-  if (spatial_dimension == 1)
-    return;
-
-  for (auto gt_facet : ghost_types) {
-    for (auto type_facet :
-         mesh_facets.elementTypes(spatial_dimension - 1, gt_facet)) {
-      auto & facets_to_double =
-          mesh_facets.getData<UInt>("facet_to_double", type_facet, gt_facet);
-      auto nb_facet_to_double = facets_to_double.size();
-      if (nb_facet_to_double == 0)
-        continue;
-
-      ElementType type_subfacet = Mesh::getFacetType(type_facet);
-      GhostType gt_subfacet = _casper;
-
-      ElementType type_subsubfacet = Mesh::getFacetType(type_subfacet);
-      GhostType gt_subsubfacet = _casper;
-
-      Array<UInt> * conn_subfacet = nullptr;
-      Array<UInt> * sf_to_double = nullptr;
-      Array<std::vector<Element>> * sf_to_subfacet_double = nullptr;
-      Array<std::vector<Element>> * f_to_subfacet_double = nullptr;
-      Array<std::vector<Element>> * el_to_subfacet_double = nullptr;
-
-      UInt nb_subfacet = Mesh::getNbFacetsPerElement(type_facet);
-
-      UInt nb_subsubfacet;
-      UInt nb_nodes_per_sf_el;
-
-      if (subsubfacet_mode) {
-        nb_nodes_per_sf_el = Mesh::getNbNodesPerElement(type_subsubfacet);
-        nb_subsubfacet = Mesh::getNbFacetsPerElement(type_subfacet);
-      } else
-        nb_nodes_per_sf_el = Mesh::getNbNodesPerElement(type_subfacet);
-
-      Array<Element> & subfacet_to_facet =
-          mesh_facets.getSubelementToElement(type_facet, gt_facet);
-
-      Array<std::vector<Element>> & element_to_facet =
-          mesh_facets.getElementToSubelement(type_facet, gt_facet);
-
-      Array<Element> * subsubfacet_to_subfacet = nullptr;
-
-      UInt old_nb_facet = subfacet_to_facet.size() - nb_facet_to_double;
-
-      Element current_facet{type_facet, 0, gt_facet};
-      std::vector<Element> element_list;
-      std::vector<Element> facet_list;
-      std::vector<Element> * subfacet_list;
-      if (subsubfacet_mode)
-        subfacet_list = new std::vector<Element>;
-
-      /// map to filter subfacets
-      Array<std::vector<Element>> * facet_to_subfacet = nullptr;
-
-      /// this is used to make sure that both new and old facets are
-      /// checked
-      UInt facets[2];
-
-      /// loop on every facet
-      for (UInt f_index = 0; f_index < 2; ++f_index) {
-        for (UInt facet = 0; facet < nb_facet_to_double; ++facet) {
-          facets[bool(f_index)] = facets_to_double(facet);
-          facets[!bool(f_index)] = old_nb_facet + facet;
-
-          UInt old_facet = facets[0];
-          UInt new_facet = facets[1];
-
-          Element & starting_element = element_to_facet(new_facet)[0];
-          current_facet.element = old_facet;
-
-          /// loop on every subfacet
-          for (UInt sf = 0; sf < nb_subfacet; ++sf) {
-
-            Element & subfacet = subfacet_to_facet(old_facet, sf);
-            if (subfacet == ElementNull)
-              continue;
-
-            if (gt_subfacet != subfacet.ghost_type) {
-              gt_subfacet = subfacet.ghost_type;
-
-              if (subsubfacet_mode) {
-                subsubfacet_to_subfacet = &mesh_facets.getSubelementToElement(
-                    type_subfacet, gt_subfacet);
-              } else {
-                conn_subfacet =
-                    &mesh_facets.getConnectivity(type_subfacet, gt_subfacet);
-                sf_to_double = &mesh_facets.getData<UInt>(
-                    "facet_to_double", type_subfacet, gt_subfacet);
-
-                f_to_subfacet_double =
-                    &mesh_facets.getData<std::vector<Element>>(
-                        "facets_to_subfacet_double", type_subfacet,
-                        gt_subfacet);
-
-                el_to_subfacet_double =
-                    &mesh_facets.getData<std::vector<Element>>(
-                        "elements_to_subfacet_double", type_subfacet,
-                        gt_subfacet);
-
-                facet_to_subfacet = &mesh_facets.getElementToSubelement(
-                    type_subfacet, gt_subfacet);
-              }
-            }
-
-            if (subsubfacet_mode) {
-              /// loop on every subsubfacet
-              for (UInt ssf = 0; ssf < nb_subsubfacet; ++ssf) {
-                Element & subsubfacet =
-                    (*subsubfacet_to_subfacet)(subfacet.element, ssf);
-
-                if (subsubfacet == ElementNull)
-                  continue;
-
-                if (gt_subsubfacet != subsubfacet.ghost_type) {
-                  gt_subsubfacet = subsubfacet.ghost_type;
-                  conn_subfacet = &mesh_facets.getConnectivity(type_subsubfacet,
-                                                               gt_subsubfacet);
-                  sf_to_double = &mesh_facets.getData<UInt>(
-                      "facet_to_double", type_subsubfacet, gt_subsubfacet);
-
-                  sf_to_subfacet_double =
-                      &mesh_facets.getData<std::vector<Element>>(
-                          "subfacets_to_subsubfacet_double", type_subsubfacet,
-                          gt_subsubfacet);
-
-                  f_to_subfacet_double =
-                      &mesh_facets.getData<std::vector<Element>>(
-                          "facets_to_subfacet_double", type_subsubfacet,
-                          gt_subsubfacet);
-
-                  el_to_subfacet_double =
-                      &mesh_facets.getData<std::vector<Element>>(
-                          "elements_to_subfacet_double", type_subsubfacet,
-                          gt_subsubfacet);
-
-                  facet_to_subfacet = &mesh_facets.getElementToSubelement(
-                      type_subsubfacet, gt_subsubfacet);
-                }
-
-                UInt global_ssf = subsubfacet.element;
-
-                Vector<UInt> subsubfacet_connectivity(
-                    conn_subfacet->storage() + global_ssf * nb_nodes_per_sf_el,
-                    nb_nodes_per_sf_el);
-
-                /// check if subsubfacet is to be doubled
-                if (findElementsAroundSubfacet<true>(
-                        mesh_facets, starting_element, current_facet,
-                        subsubfacet_connectivity, element_list, facet_list,
-                        subfacet_list) == false &&
-                    removeElementsInVector(*subfacet_list,
-                                           (*facet_to_subfacet)(global_ssf)) ==
-                        false) {
-
-                  sf_to_double->push_back(global_ssf);
-                  sf_to_subfacet_double->push_back(*subfacet_list);
-                  f_to_subfacet_double->push_back(facet_list);
-                  el_to_subfacet_double->push_back(element_list);
-                }
-              }
-            } else {
-              const UInt global_sf = subfacet.element;
-
-              Vector<UInt> subfacet_connectivity(
-                  conn_subfacet->storage() + global_sf * nb_nodes_per_sf_el,
-                  nb_nodes_per_sf_el);
-
-              /// check if subfacet is to be doubled
-              if (findElementsAroundSubfacet<false>(
-                      mesh_facets, starting_element, current_facet,
-                      subfacet_connectivity, element_list,
-                      facet_list) == false &&
-                  removeElementsInVector(
-                      facet_list, (*facet_to_subfacet)(global_sf)) == false) {
-
-                sf_to_double->push_back(global_sf);
-                f_to_subfacet_double->push_back(facet_list);
-                el_to_subfacet_double->push_back(element_list);
-              }
-            }
-          }
-        }
-      }
-
-      if (subsubfacet_mode)
-        delete subfacet_list;
-    }
-  }
-
-  AKANTU_DEBUG_OUT();
-}
-
-/* -------------------------------------------------------------------------- */
-#if defined(AKANTU_COHESIVE_ELEMENT)
-void MeshUtils::updateCohesiveData(Mesh & mesh, Mesh & mesh_facets,
-                                   Array<Element> & new_elements) {
-  AKANTU_DEBUG_IN();
-
-  UInt spatial_dimension = mesh.getSpatialDimension();
-  bool third_dimension = spatial_dimension == 3;
-
-  MeshAccessor mesh_facets_accessor(mesh_facets);
-
-  for (auto gt_facet : ghost_types) {
-    for (auto type_facet :
-         mesh_facets.elementTypes(spatial_dimension - 1, gt_facet)) {
-
-      Array<UInt> & f_to_double =
-          mesh_facets.getData<UInt>("facet_to_double", type_facet, gt_facet);
-
-      UInt nb_facet_to_double = f_to_double.size();
-      if (nb_facet_to_double == 0)
-        continue;
-
-      ElementType type_cohesive = FEEngine::getCohesiveElementType(type_facet);
-
-      auto & facet_to_coh_element =
-          mesh_facets_accessor.getSubelementToElement(type_cohesive, gt_facet);
-
-      auto & conn_facet = mesh_facets.getConnectivity(type_facet, gt_facet);
-      auto & conn_cohesive = mesh.getConnectivity(type_cohesive, gt_facet);
-      UInt nb_nodes_per_facet = Mesh::getNbNodesPerElement(type_facet);
-
-      Array<std::vector<Element>> & element_to_facet =
-          mesh_facets.getElementToSubelement(type_facet, gt_facet);
-
-      UInt old_nb_cohesive_elements = conn_cohesive.size();
-      UInt new_nb_cohesive_elements = conn_cohesive.size() + nb_facet_to_double;
-
-      UInt old_nb_facet = element_to_facet.size() - nb_facet_to_double;
-      facet_to_coh_element.resize(new_nb_cohesive_elements);
-      conn_cohesive.resize(new_nb_cohesive_elements);
-
-      UInt new_elements_old_size = new_elements.size();
-      new_elements.resize(new_elements_old_size + nb_facet_to_double);
-
-      Element c_element{type_cohesive, 0, gt_facet};
-      Element f_element{type_facet, 0, gt_facet};
-
-      UInt facets[2];
-
-      for (UInt facet = 0; facet < nb_facet_to_double; ++facet) {
-
-        /// (in 3D cohesive elements connectivity is inverted)
-        facets[third_dimension ? 1 : 0] = f_to_double(facet);
-        facets[third_dimension ? 0 : 1] = old_nb_facet + facet;
-
-        UInt cohesive_element = old_nb_cohesive_elements + facet;
-
-        /// store doubled facets
-        f_element.element = facets[0];
-        facet_to_coh_element(cohesive_element, 0) = f_element;
-        f_element.element = facets[1];
-        facet_to_coh_element(cohesive_element, 1) = f_element;
-
-        /// modify cohesive elements' connectivity
-        for (UInt n = 0; n < nb_nodes_per_facet; ++n) {
-          conn_cohesive(cohesive_element, n) = conn_facet(facets[0], n);
-          conn_cohesive(cohesive_element, n + nb_nodes_per_facet) =
-              conn_facet(facets[1], n);
-        }
-
-        /// update element_to_facet vectors
-        c_element.element = cohesive_element;
-        element_to_facet(facets[0])[1] = c_element;
-        element_to_facet(facets[1])[1] = c_element;
-
-        /// add cohesive element to the element event list
-        new_elements(new_elements_old_size + facet) = c_element;
-      }
-    }
-  }
-
-  AKANTU_DEBUG_OUT();
-}
-#endif
-
-/* -------------------------------------------------------------------------- */
-void MeshUtils::doublePointFacet(Mesh & mesh, Mesh & mesh_facets,
-                                 Array<UInt> & doubled_nodes) {
-  AKANTU_DEBUG_IN();
-
-  UInt spatial_dimension = mesh.getSpatialDimension();
-  if (spatial_dimension != 1)
-    return;
-
-  NewElementsEvent event;
-
-  auto & position = mesh.getNodes();
-
-  for (auto gt_facet : ghost_types) {
-    for (auto type_facet :
-         mesh_facets.elementTypes(spatial_dimension - 1, gt_facet)) {
-      auto & conn_facet = mesh_facets.getConnectivity(type_facet, gt_facet);
-      auto & element_to_facet =
-          mesh_facets.getElementToSubelement(type_facet, gt_facet);
-
-      const auto & facets_to_double =
-          mesh_facets.getData<UInt>("facet_to_double", type_facet, gt_facet);
-      auto nb_facet_to_double = facets_to_double.size();
-      auto new_nb_facet = element_to_facet.size();
-      auto old_nb_facet = element_to_facet.size() - nb_facet_to_double;
-
-      auto old_nb_nodes = position.size();
-
-      auto new_nb_nodes = old_nb_nodes + nb_facet_to_double;
-      position.resize(new_nb_nodes);
-      conn_facet.resize(new_nb_facet);
-
-      Element facet{type_facet, 0, gt_facet};
-      for (auto el : arange(old_nb_facet, new_nb_facet)) {
-	facet.element = el;
-	event.getList().push_back(facet);
-      }
-
-      auto old_nb_doubled_nodes = doubled_nodes.size();
-      doubled_nodes.resize(old_nb_doubled_nodes + nb_facet_to_double);
-
-      for (auto && data_facet : enumerate(facets_to_double)) {
-        const auto & old_facet = std::get<1>(data_facet);
-        auto facet = std::get<0>(data_facet);
-
-        auto new_facet = old_nb_facet + facet;
-        auto el = element_to_facet(new_facet)[0];
-
-        auto old_node = conn_facet(old_facet);
-        auto new_node = old_nb_nodes + facet;
-
-        /// update position
-        position(new_node) = position(old_node);
-
-        conn_facet(new_facet) = new_node;
-        Vector<UInt> conn_segment = mesh.getConnectivity(el);
-
-        /// update facet connectivity
-        auto it = std::find(conn_segment.begin(), conn_segment.end(), old_node);
-        *it = new_node;
-
-        doubled_nodes(old_nb_doubled_nodes + facet, 0) = old_node;
-        doubled_nodes(old_nb_doubled_nodes + facet, 1) = new_node;
-      }
-    }
-  }
-
-  mesh_facets.sendEvent(event);
-
-  AKANTU_DEBUG_OUT();
-}
-
-/* -------------------------------------------------------------------------- */
-template <bool third_dim_segments>
-void MeshUtils::updateQuadraticSegments(Mesh & mesh, Mesh & mesh_facets,
-                                        ElementType type_facet,
-                                        GhostType gt_facet,
-                                        Array<UInt> & doubled_nodes) {
-  AKANTU_DEBUG_IN();
-
-  if (type_facet != _segment_3)
-    return;
-
-  Array<UInt> & f_to_double =
-      mesh_facets.getData<UInt>("facet_to_double", type_facet, gt_facet);
-  UInt nb_facet_to_double = f_to_double.size();
-
-  UInt old_nb_facet =
-      mesh_facets.getNbElement(type_facet, gt_facet) - nb_facet_to_double;
-
-  Array<UInt> & conn_facet = mesh_facets.getConnectivity(type_facet, gt_facet);
-
-  Array<std::vector<Element>> & element_to_facet =
-      mesh_facets.getElementToSubelement(type_facet, gt_facet);
-
-  /// this ones matter only for segments in 3D
-  Array<std::vector<Element>> * el_to_subfacet_double = nullptr;
-  Array<std::vector<Element>> * f_to_subfacet_double = nullptr;
-
-  if (third_dim_segments) {
-    el_to_subfacet_double = &mesh_facets.getData<std::vector<Element>>(
-        "elements_to_subfacet_double", type_facet, gt_facet);
-
-    f_to_subfacet_double = &mesh_facets.getData<std::vector<Element>>(
-        "facets_to_subfacet_double", type_facet, gt_facet);
-  }
-
-  std::vector<UInt> middle_nodes;
-
-  for (UInt facet = 0; facet < nb_facet_to_double; ++facet) {
-    UInt old_facet = f_to_double(facet);
-    UInt node = conn_facet(old_facet, 2);
-    if (!mesh.isPureGhostNode(node))
-      middle_nodes.push_back(node);
-  }
-
-  UInt n = doubled_nodes.size();
-
-  doubleNodes(mesh, middle_nodes, doubled_nodes);
-
-  for (UInt facet = 0; facet < nb_facet_to_double; ++facet) {
-    UInt old_facet = f_to_double(facet);
-    UInt old_node = conn_facet(old_facet, 2);
-    if (mesh.isPureGhostNode(old_node))
-      continue;
-
-    UInt new_node = doubled_nodes(n, 1);
-    UInt new_facet = old_nb_facet + facet;
-
-    conn_facet(new_facet, 2) = new_node;
-
-    if (third_dim_segments) {
-      updateElementalConnectivity(mesh_facets, old_node, new_node,
-                                  element_to_facet(new_facet));
-
-      updateElementalConnectivity(mesh, old_node, new_node,
-                                  (*el_to_subfacet_double)(facet),
-                                  &(*f_to_subfacet_double)(facet));
-    } else {
-      updateElementalConnectivity(mesh, old_node, new_node,
-                                  element_to_facet(new_facet));
-    }
-    ++n;
-  }
-
-  AKANTU_DEBUG_OUT();
-}
-
-/* -------------------------------------------------------------------------- */
-void MeshUtils::updateSubfacetToFacet(Mesh & mesh_facets,
-                                      ElementType type_subfacet,
-                                      GhostType gt_subfacet, bool facet_mode) {
-  AKANTU_DEBUG_IN();
-
-  Array<UInt> & sf_to_double =
-      mesh_facets.getData<UInt>("facet_to_double", type_subfacet, gt_subfacet);
-  UInt nb_subfacet_to_double = sf_to_double.size();
-
-  /// update subfacet_to_facet vector
-  ElementType type_facet = _not_defined;
-  GhostType gt_facet = _casper;
-  Array<Element> * subfacet_to_facet = nullptr;
-  UInt nb_subfacet_per_facet = 0;
-  UInt old_nb_subfacet = mesh_facets.getNbElement(type_subfacet, gt_subfacet) -
-                         nb_subfacet_to_double;
-
-  Array<std::vector<Element>> * facet_list = nullptr;
-  if (facet_mode)
-    facet_list = &mesh_facets.getData<std::vector<Element>>(
-        "facets_to_subfacet_double", type_subfacet, gt_subfacet);
-  else
-    facet_list = &mesh_facets.getData<std::vector<Element>>(
-        "subfacets_to_subsubfacet_double", type_subfacet, gt_subfacet);
-
-  Element old_subfacet_el{type_subfacet, 0, gt_subfacet};
-  Element new_subfacet_el{type_subfacet, 0, gt_subfacet};
-
-  for (UInt sf = 0; sf < nb_subfacet_to_double; ++sf) {
-    old_subfacet_el.element = sf_to_double(sf);
-    new_subfacet_el.element = old_nb_subfacet + sf;
-
-    for (UInt f = 0; f < (*facet_list)(sf).size(); ++f) {
-      Element & facet = (*facet_list)(sf)[f];
-
-      if (facet.type != type_facet || facet.ghost_type != gt_facet) {
-        type_facet = facet.type;
-        gt_facet = facet.ghost_type;
-
-        subfacet_to_facet =
-            &mesh_facets.getSubelementToElement(type_facet, gt_facet);
-        nb_subfacet_per_facet = subfacet_to_facet->getNbComponent();
-      }
-
-      Element * sf_update = std::find(
-          subfacet_to_facet->storage() + facet.element * nb_subfacet_per_facet,
-          subfacet_to_facet->storage() + facet.element * nb_subfacet_per_facet +
-              nb_subfacet_per_facet,
-          old_subfacet_el);
-
-      AKANTU_DEBUG_ASSERT(subfacet_to_facet->storage() +
-                                  facet.element * nb_subfacet_per_facet !=
-                              subfacet_to_facet->storage() +
-                                  facet.element * nb_subfacet_per_facet +
-                                  nb_subfacet_per_facet,
-                          "Subfacet not found");
-
-      *sf_update = new_subfacet_el;
-    }
-  }
-
-  AKANTU_DEBUG_OUT();
-}
-
-/* -------------------------------------------------------------------------- */
-void MeshUtils::updateFacetToSubfacet(Mesh & mesh_facets,
-                                      ElementType type_subfacet,
-                                      GhostType gt_subfacet, bool facet_mode) {
-  AKANTU_DEBUG_IN();
-
-  Array<UInt> & sf_to_double =
-      mesh_facets.getData<UInt>("facet_to_double", type_subfacet, gt_subfacet);
-  UInt nb_subfacet_to_double = sf_to_double.size();
-
-  Array<std::vector<Element>> & facet_to_subfacet =
-      mesh_facets.getElementToSubelement(type_subfacet, gt_subfacet);
-
-  Array<std::vector<Element>> * facet_to_subfacet_double = nullptr;
-
-  if (facet_mode) {
-    facet_to_subfacet_double = &mesh_facets.getData<std::vector<Element>>(
-        "facets_to_subfacet_double", type_subfacet, gt_subfacet);
-  } else {
-    facet_to_subfacet_double = &mesh_facets.getData<std::vector<Element>>(
-        "subfacets_to_subsubfacet_double", type_subfacet, gt_subfacet);
-  }
-
-  UInt old_nb_subfacet = facet_to_subfacet.size();
-  facet_to_subfacet.resize(old_nb_subfacet + nb_subfacet_to_double);
-
-  for (UInt sf = 0; sf < nb_subfacet_to_double; ++sf)
-    facet_to_subfacet(old_nb_subfacet + sf) = (*facet_to_subfacet_double)(sf);
-
-  AKANTU_DEBUG_OUT();
-}
-
-/* -------------------------------------------------------------------------- */
-template <UInt spatial_dimension>
-void MeshUtils::doubleSubfacet(Mesh & mesh, Mesh & mesh_facets,
-                               Array<UInt> & doubled_nodes) {
-  AKANTU_DEBUG_IN();
-
-  if (spatial_dimension == 1)
-    return;
-
-  NewElementsEvent event;
-
-  for (auto gt_subfacet : ghost_types) {
-    for (auto type_subfacet : mesh_facets.elementTypes(0, gt_subfacet)) {
-      auto & sf_to_double = mesh_facets.getData<UInt>(
-          "facet_to_double", type_subfacet, gt_subfacet);
-      UInt nb_subfacet_to_double = sf_to_double.size();
-
-      if (nb_subfacet_to_double == 0)
-        continue;
-
-      AKANTU_DEBUG_ASSERT(
-          type_subfacet == _point_1,
-          "Only _point_1 subfacet doubling is supported at the moment");
-
-      auto & conn_subfacet =
-          mesh_facets.getConnectivity(type_subfacet, gt_subfacet);
-
-      UInt old_nb_subfacet = conn_subfacet.size();
-      UInt new_nb_subfacet = old_nb_subfacet + nb_subfacet_to_double;
-
-      conn_subfacet.resize(new_nb_subfacet);
-
-      Element subfacet{type_subfacet, 0, gt_subfacet};
-      for ( auto el : arange(old_nb_subfacet, new_nb_subfacet)) {
-	subfacet.element = el;
-	event.getList().push_back(subfacet);
-      }
-
-      std::vector<UInt> nodes_to_double;
-      UInt old_nb_doubled_nodes = doubled_nodes.size();
-
-      /// double nodes
-      for (UInt sf = 0; sf < nb_subfacet_to_double; ++sf) {
-        UInt old_subfacet = sf_to_double(sf);
-        nodes_to_double.push_back(conn_subfacet(old_subfacet));
-      }
-
-      doubleNodes(mesh, nodes_to_double, doubled_nodes);
-
-      /// add new nodes in connectivity
-      for (UInt sf = 0; sf < nb_subfacet_to_double; ++sf) {
-        UInt new_subfacet = old_nb_subfacet + sf;
-        UInt new_node = doubled_nodes(old_nb_doubled_nodes + sf, 1);
-
-        conn_subfacet(new_subfacet) = new_node;
-      }
-
-      /// update facet and element connectivity
-      Array<std::vector<Element>> & f_to_subfacet_double =
-          mesh_facets.getData<std::vector<Element>>("facets_to_subfacet_double",
-                                                    type_subfacet, gt_subfacet);
-
-      Array<std::vector<Element>> & el_to_subfacet_double =
-          mesh_facets.getData<std::vector<Element>>(
-              "elements_to_subfacet_double", type_subfacet, gt_subfacet);
-
-      Array<std::vector<Element>> * sf_to_subfacet_double = nullptr;
-
-      if (spatial_dimension == 3)
-        sf_to_subfacet_double = &mesh_facets.getData<std::vector<Element>>(
-            "subfacets_to_subsubfacet_double", type_subfacet, gt_subfacet);
-
-      for (UInt sf = 0; sf < nb_subfacet_to_double; ++sf) {
-        UInt old_node = doubled_nodes(old_nb_doubled_nodes + sf, 0);
-        UInt new_node = doubled_nodes(old_nb_doubled_nodes + sf, 1);
-
-        updateElementalConnectivity(mesh, old_node, new_node,
-                                    el_to_subfacet_double(sf),
-                                    &f_to_subfacet_double(sf));
-
-        updateElementalConnectivity(mesh_facets, old_node, new_node,
-                                    f_to_subfacet_double(sf));
-
-        if (spatial_dimension == 3)
-          updateElementalConnectivity(mesh_facets, old_node, new_node,
-                                      (*sf_to_subfacet_double)(sf));
-      }
-
-      if (spatial_dimension == 2) {
-        updateSubfacetToFacet(mesh_facets, type_subfacet, gt_subfacet, true);
-        updateFacetToSubfacet(mesh_facets, type_subfacet, gt_subfacet, true);
-      } else if (spatial_dimension == 3) {
-        updateSubfacetToFacet(mesh_facets, type_subfacet, gt_subfacet, false);
-        updateFacetToSubfacet(mesh_facets, type_subfacet, gt_subfacet, false);
-      }
-    }
-  }
-=======
   mesh.sendEvent(remove_nodes);
->>>>>>> bbef626f
 
   mesh_facets.sendEvent(event);
   
