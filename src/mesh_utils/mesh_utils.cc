/**
 * @file   mesh_utils.cc
 *
 * @author Guillaume Anciaux <guillaume.anciaux@epfl.ch>
 * @author Dana Christen <dana.christen@epfl.ch>
 * @author David Simon Kammer <david.kammer@epfl.ch>
 * @author Nicolas Richart <nicolas.richart@epfl.ch>
 * @author Leonardo Snozzi <leonardo.snozzi@epfl.ch>
 * @author Marco Vocialta <marco.vocialta@epfl.ch>
 *
 * @date creation: Fri Aug 20 2010
 * @date last modification: Wed Feb 21 2018
 *
 * @brief  All mesh utils necessary for various tasks
 *
 * @section LICENSE
 *
 * Copyright (©)  2010-2018 EPFL (Ecole Polytechnique Fédérale de Lausanne)
 * Laboratory (LSMS - Laboratoire de Simulation en Mécanique des Solides)
 *
 * Akantu is free  software: you can redistribute it and/or  modify it under the
 * terms  of the  GNU Lesser  General Public  License as published by  the Free
 * Software Foundation, either version 3 of the License, or (at your option) any
 * later version.
 *
 * Akantu is  distributed in the  hope that it  will be useful, but  WITHOUT ANY
 * WARRANTY; without even the implied warranty of MERCHANTABILITY or FITNESS FOR
 * A PARTICULAR PURPOSE. See  the GNU  Lesser General  Public License  for more
 * details.
 *
 * You should  have received  a copy  of the GNU  Lesser General  Public License
 * along with Akantu. If not, see <http://www.gnu.org/licenses/>.
 *
 */

/* -------------------------------------------------------------------------- */
#include "mesh_utils.hh"
#include "element_synchronizer.hh"
#include "fe_engine.hh"
#include "mesh_accessor.hh"
#include "mesh_iterators.hh"
/* -------------------------------------------------------------------------- */
#include <limits>
#include <numeric>
#include <queue>
#include <set>
/* -------------------------------------------------------------------------- */

namespace akantu {

/* -------------------------------------------------------------------------- */
void MeshUtils::buildNode2Elements(const Mesh & mesh,
                                   CSR<Element> & node_to_elem,
                                   UInt spatial_dimension) {
  AKANTU_DEBUG_IN();
  if (spatial_dimension == _all_dimensions)
    spatial_dimension = mesh.getSpatialDimension();

  /// count number of occurrence of each node
  UInt nb_nodes = mesh.getNbNodes();

  /// array for the node-element list
  node_to_elem.resizeRows(nb_nodes);
  node_to_elem.clearRows();

<<<<<<< HEAD
  for_each_element(mesh, [&](auto && element) {
      Vector<UInt> conn = mesh.getConnectivity(element);
      for(auto && node : conn) {
        ++node_to_elem.rowOffset(node);
      }
    },
    _spatial_dimension = spatial_dimension,
    _element_kind = _ek_not_defined);
=======
  for_each_element(mesh,
                   [&](auto && element) {
                     Vector<UInt> conn = mesh.getConnectivity(element);
                     for (auto && node : conn) {
                       ++node_to_elem.rowOffset(node);
                     }
                   },
                   _spatial_dimension = spatial_dimension,
                   _element_kind = _ek_not_defined);
>>>>>>> 0df47c2f

  node_to_elem.countToCSR();
  node_to_elem.resizeCols();

  /// rearrange element to get the node-element list
<<<<<<< HEAD
  //Element e;
  node_to_elem.beginInsertions();

  for_each_element(mesh, [&](auto && element) {
      Vector<UInt> conn = mesh.getConnectivity(element);
      for(auto && node : conn) {
        node_to_elem.insertInRow(node, element);
      }
    },
    _spatial_dimension = spatial_dimension,
    _element_kind = _ek_not_defined);
=======
  // Element e;
  node_to_elem.beginInsertions();

  for_each_element(mesh,
                   [&](auto && element) {
                     Vector<UInt> conn = mesh.getConnectivity(element);
                     for (auto && node : conn) {
                       node_to_elem.insertInRow(node, element);
                     }
                   },
                   _spatial_dimension = spatial_dimension,
                   _element_kind = _ek_not_defined);
>>>>>>> 0df47c2f

  node_to_elem.endInsertions();

  AKANTU_DEBUG_OUT();
}

/* -------------------------------------------------------------------------- */
void MeshUtils::buildNode2ElementsElementTypeMap(const Mesh & mesh,
                                                 CSR<UInt> & node_to_elem,
                                                 const ElementType & type,
                                                 const GhostType & ghost_type) {
  AKANTU_DEBUG_IN();
  UInt nb_nodes = mesh.getNbNodes();

  UInt nb_nodes_per_element = Mesh::getNbNodesPerElement(type);
  UInt nb_elements = mesh.getConnectivity(type, ghost_type).size();

  UInt * conn_val = mesh.getConnectivity(type, ghost_type).storage();

  /// array for the node-element list
  node_to_elem.resizeRows(nb_nodes);
  node_to_elem.clearRows();

  /// count number of occurrence of each node
  for (UInt el = 0; el < nb_elements; ++el) {
    UInt el_offset = el * nb_nodes_per_element;
    for (UInt n = 0; n < nb_nodes_per_element; ++n)
      ++node_to_elem.rowOffset(conn_val[el_offset + n]);
  }

  /// convert the occurrence array in a csr one
  node_to_elem.countToCSR();

  node_to_elem.resizeCols();
  node_to_elem.beginInsertions();

  /// save the element index in the node-element list
  for (UInt el = 0; el < nb_elements; ++el) {
    UInt el_offset = el * nb_nodes_per_element;
    for (UInt n = 0; n < nb_nodes_per_element; ++n) {
      node_to_elem.insertInRow(conn_val[el_offset + n], el);
    }
  }

  node_to_elem.endInsertions();

  AKANTU_DEBUG_OUT();
}

/* -------------------------------------------------------------------------- */
void MeshUtils::buildFacets(Mesh & mesh) {
  AKANTU_DEBUG_IN();

  UInt spatial_dimension = mesh.getSpatialDimension();

  for (auto ghost_type : ghost_types) {
    for (auto & type : mesh.elementTypes(spatial_dimension - 1, ghost_type)) {
      mesh.getConnectivity(type, ghost_type).resize(0);
      // \todo inform the mesh event handler
    }
  }

  buildFacetsDimension(mesh, mesh, true, spatial_dimension);

  AKANTU_DEBUG_OUT();
}

/* -------------------------------------------------------------------------- */
void MeshUtils::buildAllFacets(const Mesh & mesh, Mesh & mesh_facets,
                               UInt to_dimension) {
  AKANTU_DEBUG_IN();

  UInt spatial_dimension = mesh.getSpatialDimension();

  buildAllFacets(mesh, mesh_facets, spatial_dimension, to_dimension);

  AKANTU_DEBUG_OUT();
}
/* -------------------------------------------------------------------------- */
void MeshUtils::buildAllFacets(const Mesh & mesh, Mesh & mesh_facets,
                               UInt from_dimension, UInt to_dimension) {
  AKANTU_DEBUG_IN();

  AKANTU_DEBUG_ASSERT(
      mesh_facets.isMeshFacets(),
      "The mesh_facets should be initialized with initMeshFacets");

  /// generate facets
  buildFacetsDimension(mesh, mesh_facets, false, from_dimension);

  /// sort facets and generate sub-facets
  for (UInt i = from_dimension - 1; i > to_dimension; --i) {
    buildFacetsDimension(mesh_facets, mesh_facets, false, i);
  }

  AKANTU_DEBUG_OUT();
}

/* -------------------------------------------------------------------------- */
void MeshUtils::buildFacetsDimension(const Mesh & mesh, Mesh & mesh_facets,
                                     bool boundary_only, UInt dimension) {
  AKANTU_DEBUG_IN();

  // save the current parent of mesh_facets and set it temporarly to mesh since
  // mesh is the one containing the elements for which mesh_facets has the
  // sub-elements
  // example: if the function is called with mesh = mesh_facets
  const Mesh * mesh_facets_parent = nullptr;
  try {
    mesh_facets_parent = &mesh_facets.getMeshParent();
  } catch (...) {
  }

  mesh_facets.defineMeshParent(mesh);
  MeshAccessor mesh_accessor(mesh_facets);

  UInt spatial_dimension = mesh.getSpatialDimension();

  const Array<Real> & mesh_facets_nodes = mesh_facets.getNodes();
  const auto mesh_facets_nodes_it = mesh_facets_nodes.begin(spatial_dimension);

  CSR<Element> node_to_elem;
  buildNode2Elements(mesh, node_to_elem, dimension);

  Array<UInt> counter;
  std::vector<Element> connected_elements;

  // init the SubelementToElement data to improve performance
  for (auto && ghost_type : ghost_types) {
    for (auto && type : mesh.elementTypes(dimension, ghost_type)) {
      mesh_accessor.getSubelementToElement(type, ghost_type);

      auto facet_types = mesh.getAllFacetTypes(type);

      for (auto && ft : arange(facet_types.size())) {
        auto facet_type = facet_types(ft);
        mesh_accessor.getElementToSubelement(facet_type, ghost_type);
        mesh_accessor.getConnectivity(facet_type, ghost_type);
      }
    }
  }

  const ElementSynchronizer * synchronizer = nullptr;
  if (mesh.isDistributed()) {
    synchronizer = &(mesh.getElementSynchronizer());
  }

  Element current_element;
  for (auto && ghost_type : ghost_types) {
    GhostType facet_ghost_type = ghost_type;
    current_element.ghost_type = ghost_type;

    for (auto && type : mesh.elementTypes(dimension, ghost_type)) {
      auto facet_types = mesh.getAllFacetTypes(type);
      current_element.type = type;

      for (auto && ft : arange(facet_types.size())) {
        auto facet_type = facet_types(ft);
        auto nb_element = mesh.getNbElement(type, ghost_type);

        auto element_to_subelement =
            &mesh_facets.getElementToSubelement(facet_type, ghost_type);
        auto connectivity_facets =
            &mesh_facets.getConnectivity(facet_type, ghost_type);

        auto nb_facet_per_element = mesh.getNbFacetsPerElement(type, ft);
        const auto & element_connectivity =
            mesh.getConnectivity(type, ghost_type);
        Matrix<const UInt> facet_local_connectivity(
            mesh.getFacetLocalConnectivity(type, ft));

        auto nb_nodes_per_facet = connectivity_facets->getNbComponent();
        Vector<UInt> facet(nb_nodes_per_facet);

        for (UInt el = 0; el < nb_element; ++el) {
          current_element.element = el;

          for (UInt f = 0; f < nb_facet_per_element; ++f) {
            for (UInt n = 0; n < nb_nodes_per_facet; ++n)
              facet(n) =
                  element_connectivity(el, facet_local_connectivity(f, n));

            UInt first_node_nb_elements = node_to_elem.getNbCols(facet(0));
            counter.resize(first_node_nb_elements);
            counter.clear();

            // loop over the other nodes to search intersecting elements,
            // which are the elements that share another node with the
            // starting element after first_node
            UInt local_el = 0;
            auto first_node_elements = node_to_elem.begin(facet(0));
            auto first_node_elements_end = node_to_elem.end(facet(0));
            for (; first_node_elements != first_node_elements_end;
                 ++first_node_elements, ++local_el) {
              for (UInt n = 1; n < nb_nodes_per_facet; ++n) {
                auto node_elements_begin = node_to_elem.begin(facet(n));
                auto node_elements_end = node_to_elem.end(facet(n));
                counter(local_el) +=
                    std::count(node_elements_begin, node_elements_end,
                               *first_node_elements);
              }
            }

            // counting the number of elements connected to the facets and
            // taking the minimum element number, because the facet should
            // be inserted just once
            UInt nb_element_connected_to_facet = 0;
            Element minimum_el = ElementNull;
            connected_elements.clear();
            for (UInt el_f = 0; el_f < first_node_nb_elements; el_f++) {
              Element real_el = node_to_elem(facet(0), el_f);
              if (not(counter(el_f) == nb_nodes_per_facet - 1))
                continue;

              ++nb_element_connected_to_facet;
              minimum_el = std::min(minimum_el, real_el);
              connected_elements.push_back(real_el);
            }

            if (minimum_el != current_element)
              continue;

            bool full_ghost_facet = false;

            UInt n = 0;
            while (n < nb_nodes_per_facet && mesh.isPureGhostNode(facet(n)))
              ++n;
            if (n == nb_nodes_per_facet)
              full_ghost_facet = true;

            if (full_ghost_facet)
              continue;

            if (boundary_only and nb_element_connected_to_facet != 1)
              continue;

            std::vector<Element> elements;

            // build elements_on_facets: linearized_el must come first
            // in order to store the facet in the correct direction
            // and avoid to invert the sign in the normal computation
            elements.push_back(current_element);

            if (nb_element_connected_to_facet == 1) { /// boundary facet
              elements.push_back(ElementNull);
            } else if (nb_element_connected_to_facet == 2) { /// internal facet
              elements.push_back(connected_elements[1]);

              /// check if facet is in between ghost and normal
              /// elements: if it's the case, the facet is either
              /// ghost or not ghost. The criterion to decide this
              /// is arbitrary. It was chosen to check the processor
              /// id (prank) of the two neighboring elements. If
              /// prank of the ghost element is lower than prank of
              /// the normal one, the facet is not ghost, otherwise
              /// it's ghost
              GhostType gt[2] = {_not_ghost, _not_ghost};

              for (UInt el = 0; el < connected_elements.size(); ++el)
                gt[el] = connected_elements[el].ghost_type;

              if ((gt[0] == _not_ghost) xor (gt[1] == _not_ghost)) {
                UInt prank[2];
                for (UInt el = 0; el < 2; ++el) {
                  prank[el] = synchronizer->getRank(connected_elements[el]);
                }

                // ugly trick from Marco detected :P
                bool ghost_one = (gt[0] != _ghost);
                if (prank[ghost_one] > prank[!ghost_one])
                  facet_ghost_type = _not_ghost;
                else
                  facet_ghost_type = _ghost;

                connectivity_facets =
                    &mesh_facets.getConnectivity(facet_type, facet_ghost_type);
                element_to_subelement = &mesh_facets.getElementToSubelement(
                    facet_type, facet_ghost_type);
              }
            } else { /// facet of facet
              for (UInt i = 1; i < nb_element_connected_to_facet; ++i) {
                elements.push_back(connected_elements[i]);
              }
            }

            element_to_subelement->push_back(elements);
            connectivity_facets->push_back(facet);

            /// current facet index
            UInt current_facet = connectivity_facets->size() - 1;

            /// loop on every element connected to current facet and
            /// insert current facet in the first free spot of the
            /// subelement_to_element vector
            for (UInt elem = 0; elem < elements.size(); ++elem) {
              Element loc_el = elements[elem];

              if (loc_el.type == _not_defined)
                continue;

              Array<Element> & subelement_to_element =
                  mesh_facets.getSubelementToElement(loc_el.type,
                                                     loc_el.ghost_type);

              UInt nb_facet_per_loc_element =
                  subelement_to_element.getNbComponent();

              for (UInt f_in = 0; f_in < nb_facet_per_loc_element; ++f_in) {
                auto & el = subelement_to_element(loc_el.element, f_in);
                if (el.type != _not_defined)
                  continue;

                el.type = facet_type;
                el.element = current_facet;
                el.ghost_type = facet_ghost_type;
                break;
              }
            }

            /// reset connectivity in case a facet was found in
            /// between ghost and normal elements
            if (facet_ghost_type != ghost_type) {
              facet_ghost_type = ghost_type;
              connectivity_facets =
                  &mesh_accessor.getConnectivity(facet_type, facet_ghost_type);
              element_to_subelement = &mesh_accessor.getElementToSubelement(
                  facet_type, facet_ghost_type);
            }
          }
        }
      }
    }
  }

  // restore the parent of mesh_facet
  if (mesh_facets_parent)
    mesh_facets.defineMeshParent(*mesh_facets_parent);

  AKANTU_DEBUG_OUT();
}

/* -------------------------------------------------------------------------- */
void MeshUtils::renumberMeshNodes(Mesh & mesh,
                                  Array<UInt> & local_connectivities,
                                  UInt nb_local_element, UInt nb_ghost_element,
                                  ElementType type,
                                  Array<UInt> & old_nodes_numbers) {
  AKANTU_DEBUG_IN();

  UInt nb_nodes_per_element = Mesh::getNbNodesPerElement(type);

  std::map<UInt, UInt> renumbering_map;
  for (UInt i = 0; i < old_nodes_numbers.size(); ++i) {
    renumbering_map[old_nodes_numbers(i)] = i;
  }

  /// renumber the nodes
  renumberNodesInConnectivity(local_connectivities,
                              (nb_local_element + nb_ghost_element) *
                                  nb_nodes_per_element,
                              renumbering_map);

  old_nodes_numbers.resize(renumbering_map.size());
  for (auto & renumber_pair : renumbering_map) {
    old_nodes_numbers(renumber_pair.second) = renumber_pair.first;
  }
  renumbering_map.clear();

  MeshAccessor mesh_accessor(mesh);

  /// copy the renumbered connectivity to the right place
  auto & local_conn = mesh_accessor.getConnectivity(type);
  local_conn.resize(nb_local_element);
  memcpy(local_conn.storage(), local_connectivities.storage(),
         nb_local_element * nb_nodes_per_element * sizeof(UInt));

  auto & ghost_conn = mesh_accessor.getConnectivity(type, _ghost);
  ghost_conn.resize(nb_ghost_element);
  std::memcpy(ghost_conn.storage(),
              local_connectivities.storage() +
                  nb_local_element * nb_nodes_per_element,
              nb_ghost_element * nb_nodes_per_element * sizeof(UInt));

  auto & ghost_counter = mesh_accessor.getGhostsCounters(type, _ghost);
  ghost_counter.resize(nb_ghost_element, 1);
  AKANTU_DEBUG_OUT();
}

/* -------------------------------------------------------------------------- */
void MeshUtils::renumberNodesInConnectivity(
    Array<UInt> & list_nodes, UInt nb_nodes,
    std::map<UInt, UInt> & renumbering_map) {
  AKANTU_DEBUG_IN();

  UInt * connectivity = list_nodes.storage();
  UInt new_node_num = renumbering_map.size();
  for (UInt n = 0; n < nb_nodes; ++n, ++connectivity) {
    UInt & node = *connectivity;
    auto it = renumbering_map.find(node);
    if (it == renumbering_map.end()) {
      UInt old_node = node;
      renumbering_map[old_node] = new_node_num;
      node = new_node_num;
      ++new_node_num;
    } else {
      node = it->second;
    }
  }

  AKANTU_DEBUG_OUT();
}

/* -------------------------------------------------------------------------- */
void MeshUtils::purifyMesh(Mesh & mesh) {
  AKANTU_DEBUG_IN();

  std::map<UInt, UInt> renumbering_map;

  RemovedNodesEvent remove_nodes(mesh);
  Array<UInt> & nodes_removed = remove_nodes.getList();

  for (auto ghost_type : ghost_types) {
    for (auto type :
         mesh.elementTypes(_all_dimensions, ghost_type, _ek_not_defined)) {
      UInt nb_nodes_per_element = Mesh::getNbNodesPerElement(type);

      Array<UInt> & connectivity = mesh.getConnectivity(type, ghost_type);
      UInt nb_element(connectivity.size());

      renumberNodesInConnectivity(
          connectivity, nb_element * nb_nodes_per_element, renumbering_map);
    }
  }

  Array<UInt> & new_numbering = remove_nodes.getNewNumbering();
  std::fill(new_numbering.begin(), new_numbering.end(), UInt(-1));

  for (auto && pair : renumbering_map) {
    new_numbering(std::get<0>(pair)) = std::get<1>(pair);
  }

  for (UInt i = 0; i < new_numbering.size(); ++i) {
    if (new_numbering(i) == UInt(-1))
      nodes_removed.push_back(i);
  }

  mesh.sendEvent(remove_nodes);

  AKANTU_DEBUG_OUT();
}

#if defined(AKANTU_COHESIVE_ELEMENT)
/* -------------------------------------------------------------------------- */
UInt MeshUtils::insertCohesiveElements(
    Mesh & mesh, Mesh & mesh_facets,
    const ElementTypeMapArray<bool> & facet_insertion,
    Array<UInt> & doubled_nodes, Array<Element> & new_elements,
    bool only_double_facets) {
  UInt spatial_dimension = mesh.getSpatialDimension();
  UInt elements_to_insert = updateFacetToDouble(mesh_facets, facet_insertion);

  if (elements_to_insert > 0) {
    if (spatial_dimension == 1) {
      doublePointFacet(mesh, mesh_facets, doubled_nodes);
    } else {
      doubleFacet(mesh, mesh_facets, spatial_dimension - 1, doubled_nodes,
                  true);
      findSubfacetToDouble<false>(mesh_facets);

      if (spatial_dimension == 2) {
        doubleSubfacet<2>(mesh, mesh_facets, doubled_nodes);
      } else if (spatial_dimension == 3) {
        doubleFacet(mesh, mesh_facets, 1, doubled_nodes, false);
        findSubfacetToDouble<true>(mesh_facets);
        doubleSubfacet<3>(mesh, mesh_facets, doubled_nodes);
      }
    }

    if (!only_double_facets)
      updateCohesiveData(mesh, mesh_facets, new_elements);
  }

  return elements_to_insert;
}
#endif

/* -------------------------------------------------------------------------- */
void MeshUtils::doubleNodes(Mesh & mesh, const std::vector<UInt> & old_nodes,
                            Array<UInt> & doubled_nodes) {
  AKANTU_DEBUG_IN();

  Array<Real> & position = mesh.getNodes();
  UInt spatial_dimension = mesh.getSpatialDimension();

  UInt old_nb_nodes = position.size();
  UInt new_nb_nodes = old_nb_nodes + old_nodes.size();

  UInt old_nb_doubled_nodes = doubled_nodes.size();
  UInt new_nb_doubled_nodes = old_nb_doubled_nodes + old_nodes.size();

  position.resize(new_nb_nodes);
  doubled_nodes.resize(new_nb_doubled_nodes);

  Array<Real>::iterator<Vector<Real>> position_begin =
      position.begin(spatial_dimension);

  for (UInt n = 0; n < old_nodes.size(); ++n) {
    UInt new_node = old_nb_nodes + n;

    /// store doubled nodes
    doubled_nodes(old_nb_doubled_nodes + n, 0) = old_nodes[n];
    doubled_nodes(old_nb_doubled_nodes + n, 1) = new_node;

    /// update position
    std::copy(position_begin + old_nodes[n], position_begin + old_nodes[n] + 1,
              position_begin + new_node);
  }

  AKANTU_DEBUG_OUT();
}

/* -------------------------------------------------------------------------- */
void MeshUtils::doubleFacet(Mesh & mesh, Mesh & mesh_facets,
                            UInt facet_dimension, Array<UInt> & doubled_nodes,
                            bool facet_mode) {
  AKANTU_DEBUG_IN();

  for (auto gt_facet : ghost_types) {
    for (auto && type_facet :
         mesh_facets.elementTypes(facet_dimension, gt_facet)) {
      auto & facets_to_double =
          mesh_facets.getData<UInt>("facet_to_double", type_facet, gt_facet);
      auto nb_facet_to_double = facets_to_double.size();

      if (nb_facet_to_double == 0)
        continue;

      // this while fail if multiple facet types
      // \TODO handle multiple sub-facet types
      auto nb_subfacet_per_facet = Mesh::getNbFacetsPerElement(type_facet);

      auto & conn_facet = mesh_facets.getConnectivity(type_facet, gt_facet);
      auto nb_nodes_per_facet = conn_facet.getNbComponent();
      auto old_nb_facet = conn_facet.size();
      auto new_nb_facet = old_nb_facet + nb_facet_to_double;

#ifndef AKANTU_NDEBUG
      // memory initialization are slow but help debug
      conn_facet.resize(new_nb_facet, UInt(-1));
#else
      conn_facet.resize(new_nb_facet);
#endif
      auto conn_facet_begin = conn_facet.begin(nb_nodes_per_facet);

      auto & subfacet_to_facet =
          mesh_facets.getSubelementToElement(type_facet, gt_facet);

#ifndef AKANTU_NDEBUG
      subfacet_to_facet.resize(new_nb_facet, ElementNull);
#else
      subfacet_to_facet.resize(new_nb_facet);
#endif
      auto subfacet_to_facet_begin =
          subfacet_to_facet.begin(nb_subfacet_per_facet);

      Element new_facet{type_facet, old_nb_facet, gt_facet};
      auto conn_facet_new_it = conn_facet_begin + new_facet.element;
      auto subfacet_to_facet_new_it =
          subfacet_to_facet_begin + new_facet.element;

      for (UInt facet = 0; facet < nb_facet_to_double; ++facet,
                ++new_facet.element, ++conn_facet_new_it,
                ++subfacet_to_facet_new_it) {
        UInt old_facet = facets_to_double(facet);

        /// adding a new facet by copying original one
        /// copy connectivity in new facet
        *conn_facet_new_it = conn_facet_begin[old_facet];

        /// update subfacet_to_facet
        *subfacet_to_facet_new_it = subfacet_to_facet_begin[old_facet];

        /// loop on every subfacet
        for (UInt sf = 0; sf < nb_subfacet_per_facet; ++sf) {
          Element & subfacet = subfacet_to_facet(old_facet, sf);
          if (subfacet == ElementNull)
            continue;

          /// update facet_to_subfacet array
          mesh_facets.getElementToSubelement(subfacet).push_back(new_facet);
        }
      }

      /// update facet_to_subfacet and _segment_3 facets if any
      if (not facet_mode) {
        updateSubfacetToFacet(mesh_facets, type_facet, gt_facet, true);
        updateFacetToSubfacet(mesh_facets, type_facet, gt_facet, true);
        updateQuadraticSegments<true>(mesh, mesh_facets, type_facet, gt_facet,
                                      doubled_nodes);
      } else
        updateQuadraticSegments<false>(mesh, mesh_facets, type_facet, gt_facet,
                                       doubled_nodes);
    }
  }

  AKANTU_DEBUG_OUT();
}

/* -------------------------------------------------------------------------- */
UInt MeshUtils::updateFacetToDouble(
    Mesh & mesh_facets, const ElementTypeMapArray<bool> & facet_insertion) {
  AKANTU_DEBUG_IN();

  UInt spatial_dimension = mesh_facets.getSpatialDimension();
  UInt nb_facets_to_double = 0.;

  for (auto gt_facet : ghost_types) {
    for (auto type_facet :
         mesh_facets.elementTypes(spatial_dimension - 1, gt_facet)) {
      const auto & f_insertion = facet_insertion(type_facet, gt_facet);
      auto & f_to_double =
          mesh_facets.getData<UInt>("facet_to_double", type_facet, gt_facet);

      auto & element_to_facet =
          mesh_facets.getElementToSubelement(type_facet, gt_facet);

      Element old_facet_el{type_facet, 0, gt_facet};
      UInt nb_facets = mesh_facets.getNbElement(type_facet, gt_facet);

      for (UInt f = 0; f < f_insertion.size(); ++f) {

        if (f_insertion(f) == false)
          continue;

        ++nb_facets_to_double;

        if (element_to_facet(f)[1].type == _not_defined
#if defined(AKANTU_COHESIVE_ELEMENT)
            || element_to_facet(f)[1].kind() == _ek_cohesive
#endif
        ) {
          AKANTU_DEBUG_WARNING("attempt to double a facet on the boundary");
          continue;
        }

        f_to_double.push_back(f);

        UInt new_facet = nb_facets + f_to_double.size() - 1;
        old_facet_el.element = f;

        /// update facet_to_element vector
        auto & elem_to_update = element_to_facet(f)[1];
        UInt el = elem_to_update.element;

        auto & facet_to_element = mesh_facets.getSubelementToElement(
            elem_to_update.type, elem_to_update.ghost_type);
        auto el_facets = Vector<Element>(
            make_view(facet_to_element, facet_to_element.getNbComponent())
                .begin()[el]);
        auto f_update =
            std::find(el_facets.begin(), el_facets.end(), old_facet_el);

        AKANTU_DEBUG_ASSERT(f_update != el_facets.end(), "Facet not found");

        f_update->element = new_facet;

        /// update elements connected to facet
        const auto & first_facet_list = element_to_facet(f);
        element_to_facet.push_back(first_facet_list);

        /// set new and original facets as boundary facets
        element_to_facet(new_facet)[0] = element_to_facet(new_facet)[1];
        element_to_facet(new_facet)[1] = ElementNull;

        element_to_facet(f)[1] = ElementNull;
      }
    }
  }

  AKANTU_DEBUG_OUT();
  return nb_facets_to_double;
}

/* -------------------------------------------------------------------------- */
void MeshUtils::resetFacetToDouble(Mesh & mesh_facets) {
  AKANTU_DEBUG_IN();

  for (auto gt : ghost_types) {
    for (auto type : mesh_facets.elementTypes(_all_dimensions, gt)) {
      mesh_facets.getDataPointer<UInt>("facet_to_double", type, gt, 1, false);

      mesh_facets.getDataPointer<std::vector<Element>>(
          "facets_to_subfacet_double", type, gt, 1, false);

      mesh_facets.getDataPointer<std::vector<Element>>(
          "elements_to_subfacet_double", type, gt, 1, false);

      mesh_facets.getDataPointer<std::vector<Element>>(
          "subfacets_to_subsubfacet_double", type, gt, 1, false);
    }
  }

  AKANTU_DEBUG_OUT();
}

/* -------------------------------------------------------------------------- */
template <bool subsubfacet_mode>
void MeshUtils::findSubfacetToDouble(Mesh & mesh_facets) {
  AKANTU_DEBUG_IN();

  UInt spatial_dimension = mesh_facets.getSpatialDimension();
  if (spatial_dimension == 1)
    return;

  for (auto gt_facet : ghost_types) {
    for (auto type_facet :
         mesh_facets.elementTypes(spatial_dimension - 1, gt_facet)) {
      auto & facets_to_double =
          mesh_facets.getData<UInt>("facet_to_double", type_facet, gt_facet);
      auto nb_facet_to_double = facets_to_double.size();
      if (nb_facet_to_double == 0)
        continue;

      ElementType type_subfacet = Mesh::getFacetType(type_facet);
      GhostType gt_subfacet = _casper;

      ElementType type_subsubfacet = Mesh::getFacetType(type_subfacet);
      GhostType gt_subsubfacet = _casper;

      Array<UInt> * conn_subfacet = nullptr;
      Array<UInt> * sf_to_double = nullptr;
      Array<std::vector<Element>> * sf_to_subfacet_double = nullptr;
      Array<std::vector<Element>> * f_to_subfacet_double = nullptr;
      Array<std::vector<Element>> * el_to_subfacet_double = nullptr;

      UInt nb_subfacet = Mesh::getNbFacetsPerElement(type_facet);

      UInt nb_subsubfacet;
      UInt nb_nodes_per_sf_el;

      if (subsubfacet_mode) {
        nb_nodes_per_sf_el = Mesh::getNbNodesPerElement(type_subsubfacet);
        nb_subsubfacet = Mesh::getNbFacetsPerElement(type_subfacet);
      } else
        nb_nodes_per_sf_el = Mesh::getNbNodesPerElement(type_subfacet);

      Array<Element> & subfacet_to_facet =
          mesh_facets.getSubelementToElement(type_facet, gt_facet);

      Array<std::vector<Element>> & element_to_facet =
          mesh_facets.getElementToSubelement(type_facet, gt_facet);

      Array<Element> * subsubfacet_to_subfacet = nullptr;

      UInt old_nb_facet = subfacet_to_facet.size() - nb_facet_to_double;

      Element current_facet{type_facet, 0, gt_facet};
      std::vector<Element> element_list;
      std::vector<Element> facet_list;
      std::vector<Element> * subfacet_list;
      if (subsubfacet_mode)
        subfacet_list = new std::vector<Element>;

      /// map to filter subfacets
      Array<std::vector<Element>> * facet_to_subfacet = nullptr;

      /// this is used to make sure that both new and old facets are
      /// checked
      UInt facets[2];

      /// loop on every facet
      for (UInt f_index = 0; f_index < 2; ++f_index) {
        for (UInt facet = 0; facet < nb_facet_to_double; ++facet) {
          facets[bool(f_index)] = facets_to_double(facet);
          facets[!bool(f_index)] = old_nb_facet + facet;

          UInt old_facet = facets[0];
          UInt new_facet = facets[1];

          Element & starting_element = element_to_facet(new_facet)[0];
          current_facet.element = old_facet;

          /// loop on every subfacet
          for (UInt sf = 0; sf < nb_subfacet; ++sf) {

            Element & subfacet = subfacet_to_facet(old_facet, sf);
            if (subfacet == ElementNull)
              continue;

            if (gt_subfacet != subfacet.ghost_type) {
              gt_subfacet = subfacet.ghost_type;

              if (subsubfacet_mode) {
                subsubfacet_to_subfacet = &mesh_facets.getSubelementToElement(
                    type_subfacet, gt_subfacet);
              } else {
                conn_subfacet =
                    &mesh_facets.getConnectivity(type_subfacet, gt_subfacet);
                sf_to_double = &mesh_facets.getData<UInt>(
                    "facet_to_double", type_subfacet, gt_subfacet);

                f_to_subfacet_double =
                    &mesh_facets.getData<std::vector<Element>>(
                        "facets_to_subfacet_double", type_subfacet,
                        gt_subfacet);

                el_to_subfacet_double =
                    &mesh_facets.getData<std::vector<Element>>(
                        "elements_to_subfacet_double", type_subfacet,
                        gt_subfacet);

                facet_to_subfacet = &mesh_facets.getElementToSubelement(
                    type_subfacet, gt_subfacet);
              }
            }

            if (subsubfacet_mode) {
              /// loop on every subsubfacet
              for (UInt ssf = 0; ssf < nb_subsubfacet; ++ssf) {
                Element & subsubfacet =
                    (*subsubfacet_to_subfacet)(subfacet.element, ssf);

                if (subsubfacet == ElementNull)
                  continue;

                if (gt_subsubfacet != subsubfacet.ghost_type) {
                  gt_subsubfacet = subsubfacet.ghost_type;
                  conn_subfacet = &mesh_facets.getConnectivity(type_subsubfacet,
                                                               gt_subsubfacet);
                  sf_to_double = &mesh_facets.getData<UInt>(
                      "facet_to_double", type_subsubfacet, gt_subsubfacet);

                  sf_to_subfacet_double =
                      &mesh_facets.getData<std::vector<Element>>(
                          "subfacets_to_subsubfacet_double", type_subsubfacet,
                          gt_subsubfacet);

                  f_to_subfacet_double =
                      &mesh_facets.getData<std::vector<Element>>(
                          "facets_to_subfacet_double", type_subsubfacet,
                          gt_subsubfacet);

                  el_to_subfacet_double =
                      &mesh_facets.getData<std::vector<Element>>(
                          "elements_to_subfacet_double", type_subsubfacet,
                          gt_subsubfacet);

                  facet_to_subfacet = &mesh_facets.getElementToSubelement(
                      type_subsubfacet, gt_subsubfacet);
                }

                UInt global_ssf = subsubfacet.element;

                Vector<UInt> subsubfacet_connectivity(
                    conn_subfacet->storage() + global_ssf * nb_nodes_per_sf_el,
                    nb_nodes_per_sf_el);

                /// check if subsubfacet is to be doubled
                if (findElementsAroundSubfacet<true>(
                        mesh_facets, starting_element, current_facet,
                        subsubfacet_connectivity, element_list, facet_list,
                        subfacet_list) == false &&
                    removeElementsInVector(*subfacet_list,
                                           (*facet_to_subfacet)(global_ssf)) ==
                        false) {

                  sf_to_double->push_back(global_ssf);
                  sf_to_subfacet_double->push_back(*subfacet_list);
                  f_to_subfacet_double->push_back(facet_list);
                  el_to_subfacet_double->push_back(element_list);
                }
              }
            } else {
              const UInt global_sf = subfacet.element;

              Vector<UInt> subfacet_connectivity(
                  conn_subfacet->storage() + global_sf * nb_nodes_per_sf_el,
                  nb_nodes_per_sf_el);

              /// check if subfacet is to be doubled
              if (findElementsAroundSubfacet<false>(
                      mesh_facets, starting_element, current_facet,
                      subfacet_connectivity, element_list,
                      facet_list) == false &&
                  removeElementsInVector(
                      facet_list, (*facet_to_subfacet)(global_sf)) == false) {

                sf_to_double->push_back(global_sf);
                f_to_subfacet_double->push_back(facet_list);
                el_to_subfacet_double->push_back(element_list);
              }
            }
          }
        }
      }

      if (subsubfacet_mode)
        delete subfacet_list;
    }
  }

  AKANTU_DEBUG_OUT();
}

/* -------------------------------------------------------------------------- */
#if defined(AKANTU_COHESIVE_ELEMENT)
void MeshUtils::updateCohesiveData(Mesh & mesh, Mesh & mesh_facets,
                                   Array<Element> & new_elements) {
  AKANTU_DEBUG_IN();

  UInt spatial_dimension = mesh.getSpatialDimension();
  bool third_dimension = spatial_dimension == 3;

  MeshAccessor mesh_facets_accessor(mesh_facets);

  for (auto gt_facet : ghost_types) {
    for (auto type_facet :
         mesh_facets.elementTypes(spatial_dimension - 1, gt_facet)) {

      Array<UInt> & f_to_double =
          mesh_facets.getData<UInt>("facet_to_double", type_facet, gt_facet);

      UInt nb_facet_to_double = f_to_double.size();
      if (nb_facet_to_double == 0)
        continue;

      ElementType type_cohesive = FEEngine::getCohesiveElementType(type_facet);

      auto & facet_to_coh_element =
          mesh_facets_accessor.getSubelementToElement(type_cohesive, gt_facet);

      auto & conn_facet = mesh_facets.getConnectivity(type_facet, gt_facet);
      auto & conn_cohesive = mesh.getConnectivity(type_cohesive, gt_facet);
      UInt nb_nodes_per_facet = Mesh::getNbNodesPerElement(type_facet);

      Array<std::vector<Element>> & element_to_facet =
          mesh_facets.getElementToSubelement(type_facet, gt_facet);

      UInt old_nb_cohesive_elements = conn_cohesive.size();
      UInt new_nb_cohesive_elements = conn_cohesive.size() + nb_facet_to_double;

      UInt old_nb_facet = element_to_facet.size() - nb_facet_to_double;
      facet_to_coh_element.resize(new_nb_cohesive_elements);
      conn_cohesive.resize(new_nb_cohesive_elements);

      UInt new_elements_old_size = new_elements.size();
      new_elements.resize(new_elements_old_size + nb_facet_to_double);

      Element c_element{type_cohesive, 0, gt_facet};
      Element f_element{type_facet, 0, gt_facet};

      UInt facets[2];

      for (UInt facet = 0; facet < nb_facet_to_double; ++facet) {

        /// (in 3D cohesive elements connectivity is inverted)
        facets[third_dimension ? 1 : 0] = f_to_double(facet);
        facets[third_dimension ? 0 : 1] = old_nb_facet + facet;

        UInt cohesive_element = old_nb_cohesive_elements + facet;

        /// store doubled facets
        f_element.element = facets[0];
        facet_to_coh_element(cohesive_element, 0) = f_element;
        f_element.element = facets[1];
        facet_to_coh_element(cohesive_element, 1) = f_element;

        /// modify cohesive elements' connectivity
        for (UInt n = 0; n < nb_nodes_per_facet; ++n) {
          conn_cohesive(cohesive_element, n) = conn_facet(facets[0], n);
          conn_cohesive(cohesive_element, n + nb_nodes_per_facet) =
              conn_facet(facets[1], n);
        }

        /// update element_to_facet vectors
        c_element.element = cohesive_element;
        element_to_facet(facets[0])[1] = c_element;
        element_to_facet(facets[1])[1] = c_element;

        /// add cohesive element to the element event list
        new_elements(new_elements_old_size + facet) = c_element;
      }
    }
  }

  AKANTU_DEBUG_OUT();
}
#endif

/* -------------------------------------------------------------------------- */
void MeshUtils::doublePointFacet(Mesh & mesh, Mesh & mesh_facets,
                                 Array<UInt> & doubled_nodes) {
  AKANTU_DEBUG_IN();

  UInt spatial_dimension = mesh.getSpatialDimension();
  if (spatial_dimension != 1)
    return;

  auto & position = mesh.getNodes();

  for (auto gt_facet : ghost_types) {
    for (auto type_facet :
         mesh_facets.elementTypes(spatial_dimension - 1, gt_facet)) {
      auto & conn_facet = mesh_facets.getConnectivity(type_facet, gt_facet);
      auto & element_to_facet =
          mesh_facets.getElementToSubelement(type_facet, gt_facet);

      const auto & facets_to_double =
          mesh_facets.getData<UInt>("facet_to_double", type_facet, gt_facet);
      auto nb_facet_to_double = facets_to_double.size();
      auto new_nb_facet = element_to_facet.size();
      auto old_nb_facet = element_to_facet.size() - nb_facet_to_double;

      auto old_nb_nodes = position.size();

      auto new_nb_nodes = old_nb_nodes + nb_facet_to_double;
      position.resize(new_nb_nodes);
      conn_facet.resize(new_nb_facet);

      auto old_nb_doubled_nodes = doubled_nodes.size();
      doubled_nodes.resize(old_nb_doubled_nodes + nb_facet_to_double);

      for (auto && data_facet : enumerate(facets_to_double)) {
        const auto & old_facet = std::get<1>(data_facet);
        auto facet = std::get<0>(data_facet);

        auto new_facet = old_nb_facet + facet;
        auto el = element_to_facet(new_facet)[0];

        auto old_node = conn_facet(old_facet);
        auto new_node = old_nb_nodes + facet;

        /// update position
        position(new_node) = position(old_node);

        conn_facet(new_facet) = new_node;
        Vector<UInt> conn_segment = mesh.getConnectivity(el);

        /// update facet connectivity
        auto it = std::find(conn_segment.begin(), conn_segment.end(), old_node);
        *it = new_node;

        doubled_nodes(old_nb_doubled_nodes + facet, 0) = old_node;
        doubled_nodes(old_nb_doubled_nodes + facet, 1) = new_node;
      }
    }
  }

  AKANTU_DEBUG_OUT();
}

/* -------------------------------------------------------------------------- */
template <bool third_dim_segments>
void MeshUtils::updateQuadraticSegments(Mesh & mesh, Mesh & mesh_facets,
                                        ElementType type_facet,
                                        GhostType gt_facet,
                                        Array<UInt> & doubled_nodes) {
  AKANTU_DEBUG_IN();

  if (type_facet != _segment_3)
    return;

  Array<UInt> & f_to_double =
      mesh_facets.getData<UInt>("facet_to_double", type_facet, gt_facet);
  UInt nb_facet_to_double = f_to_double.size();

  UInt old_nb_facet =
      mesh_facets.getNbElement(type_facet, gt_facet) - nb_facet_to_double;

  Array<UInt> & conn_facet = mesh_facets.getConnectivity(type_facet, gt_facet);

  Array<std::vector<Element>> & element_to_facet =
      mesh_facets.getElementToSubelement(type_facet, gt_facet);

  /// this ones matter only for segments in 3D
  Array<std::vector<Element>> * el_to_subfacet_double = nullptr;
  Array<std::vector<Element>> * f_to_subfacet_double = nullptr;

  if (third_dim_segments) {
    el_to_subfacet_double = &mesh_facets.getData<std::vector<Element>>(
        "elements_to_subfacet_double", type_facet, gt_facet);

    f_to_subfacet_double = &mesh_facets.getData<std::vector<Element>>(
        "facets_to_subfacet_double", type_facet, gt_facet);
  }

  std::vector<UInt> middle_nodes;

  for (UInt facet = 0; facet < nb_facet_to_double; ++facet) {
    UInt old_facet = f_to_double(facet);
    UInt node = conn_facet(old_facet, 2);
    if (!mesh.isPureGhostNode(node))
      middle_nodes.push_back(node);
  }

  UInt n = doubled_nodes.size();

  doubleNodes(mesh, middle_nodes, doubled_nodes);

  for (UInt facet = 0; facet < nb_facet_to_double; ++facet) {
    UInt old_facet = f_to_double(facet);
    UInt old_node = conn_facet(old_facet, 2);
    if (mesh.isPureGhostNode(old_node))
      continue;

    UInt new_node = doubled_nodes(n, 1);
    UInt new_facet = old_nb_facet + facet;

    conn_facet(new_facet, 2) = new_node;

    if (third_dim_segments) {
      updateElementalConnectivity(mesh_facets, old_node, new_node,
                                  element_to_facet(new_facet));

      updateElementalConnectivity(mesh, old_node, new_node,
                                  (*el_to_subfacet_double)(facet),
                                  &(*f_to_subfacet_double)(facet));
    } else {
      updateElementalConnectivity(mesh, old_node, new_node,
                                  element_to_facet(new_facet));
    }
    ++n;
  }

  AKANTU_DEBUG_OUT();
}

/* -------------------------------------------------------------------------- */
void MeshUtils::updateSubfacetToFacet(Mesh & mesh_facets,
                                      ElementType type_subfacet,
                                      GhostType gt_subfacet, bool facet_mode) {
  AKANTU_DEBUG_IN();

  Array<UInt> & sf_to_double =
      mesh_facets.getData<UInt>("facet_to_double", type_subfacet, gt_subfacet);
  UInt nb_subfacet_to_double = sf_to_double.size();

  /// update subfacet_to_facet vector
  ElementType type_facet = _not_defined;
  GhostType gt_facet = _casper;
  Array<Element> * subfacet_to_facet = nullptr;
  UInt nb_subfacet_per_facet = 0;
  UInt old_nb_subfacet = mesh_facets.getNbElement(type_subfacet, gt_subfacet) -
                         nb_subfacet_to_double;

  Array<std::vector<Element>> * facet_list = nullptr;
  if (facet_mode)
    facet_list = &mesh_facets.getData<std::vector<Element>>(
        "facets_to_subfacet_double", type_subfacet, gt_subfacet);
  else
    facet_list = &mesh_facets.getData<std::vector<Element>>(
        "subfacets_to_subsubfacet_double", type_subfacet, gt_subfacet);

  Element old_subfacet_el{type_subfacet, 0, gt_subfacet};
  Element new_subfacet_el{type_subfacet, 0, gt_subfacet};

  for (UInt sf = 0; sf < nb_subfacet_to_double; ++sf) {
    old_subfacet_el.element = sf_to_double(sf);
    new_subfacet_el.element = old_nb_subfacet + sf;

    for (UInt f = 0; f < (*facet_list)(sf).size(); ++f) {
      Element & facet = (*facet_list)(sf)[f];

      if (facet.type != type_facet || facet.ghost_type != gt_facet) {
        type_facet = facet.type;
        gt_facet = facet.ghost_type;

        subfacet_to_facet =
            &mesh_facets.getSubelementToElement(type_facet, gt_facet);
        nb_subfacet_per_facet = subfacet_to_facet->getNbComponent();
      }

      Element * sf_update = std::find(
          subfacet_to_facet->storage() + facet.element * nb_subfacet_per_facet,
          subfacet_to_facet->storage() + facet.element * nb_subfacet_per_facet +
              nb_subfacet_per_facet,
          old_subfacet_el);

      AKANTU_DEBUG_ASSERT(subfacet_to_facet->storage() +
                                  facet.element * nb_subfacet_per_facet !=
                              subfacet_to_facet->storage() +
                                  facet.element * nb_subfacet_per_facet +
                                  nb_subfacet_per_facet,
                          "Subfacet not found");

      *sf_update = new_subfacet_el;
    }
  }

  AKANTU_DEBUG_OUT();
}

/* -------------------------------------------------------------------------- */
void MeshUtils::updateFacetToSubfacet(Mesh & mesh_facets,
                                      ElementType type_subfacet,
                                      GhostType gt_subfacet, bool facet_mode) {
  AKANTU_DEBUG_IN();

  Array<UInt> & sf_to_double =
      mesh_facets.getData<UInt>("facet_to_double", type_subfacet, gt_subfacet);
  UInt nb_subfacet_to_double = sf_to_double.size();

  Array<std::vector<Element>> & facet_to_subfacet =
      mesh_facets.getElementToSubelement(type_subfacet, gt_subfacet);

  Array<std::vector<Element>> * facet_to_subfacet_double = nullptr;

  if (facet_mode) {
    facet_to_subfacet_double = &mesh_facets.getData<std::vector<Element>>(
        "facets_to_subfacet_double", type_subfacet, gt_subfacet);
  } else {
    facet_to_subfacet_double = &mesh_facets.getData<std::vector<Element>>(
        "subfacets_to_subsubfacet_double", type_subfacet, gt_subfacet);
  }

  UInt old_nb_subfacet = facet_to_subfacet.size();
  facet_to_subfacet.resize(old_nb_subfacet + nb_subfacet_to_double);

  for (UInt sf = 0; sf < nb_subfacet_to_double; ++sf)
    facet_to_subfacet(old_nb_subfacet + sf) = (*facet_to_subfacet_double)(sf);

  AKANTU_DEBUG_OUT();
}

/* -------------------------------------------------------------------------- */
template <UInt spatial_dimension>
void MeshUtils::doubleSubfacet(Mesh & mesh, Mesh & mesh_facets,
                               Array<UInt> & doubled_nodes) {
  AKANTU_DEBUG_IN();

  if (spatial_dimension == 1)
    return;

  for (auto gt_subfacet : ghost_types) {
    for (auto type_subfacet : mesh_facets.elementTypes(0, gt_subfacet)) {
      auto & sf_to_double = mesh_facets.getData<UInt>(
          "facet_to_double", type_subfacet, gt_subfacet);
      UInt nb_subfacet_to_double = sf_to_double.size();

      if (nb_subfacet_to_double == 0)
        continue;

      AKANTU_DEBUG_ASSERT(
          type_subfacet == _point_1,
          "Only _point_1 subfacet doubling is supported at the moment");

      auto & conn_subfacet =
          mesh_facets.getConnectivity(type_subfacet, gt_subfacet);

      UInt old_nb_subfacet = conn_subfacet.size();
      UInt new_nb_subfacet = old_nb_subfacet + nb_subfacet_to_double;

      conn_subfacet.resize(new_nb_subfacet);

      std::vector<UInt> nodes_to_double;
      UInt old_nb_doubled_nodes = doubled_nodes.size();

      /// double nodes
      for (UInt sf = 0; sf < nb_subfacet_to_double; ++sf) {
        UInt old_subfacet = sf_to_double(sf);
        nodes_to_double.push_back(conn_subfacet(old_subfacet));
      }

      doubleNodes(mesh, nodes_to_double, doubled_nodes);

      /// add new nodes in connectivity
      for (UInt sf = 0; sf < nb_subfacet_to_double; ++sf) {
        UInt new_subfacet = old_nb_subfacet + sf;
        UInt new_node = doubled_nodes(old_nb_doubled_nodes + sf, 1);

        conn_subfacet(new_subfacet) = new_node;
      }

      /// update facet and element connectivity
      Array<std::vector<Element>> & f_to_subfacet_double =
          mesh_facets.getData<std::vector<Element>>("facets_to_subfacet_double",
                                                    type_subfacet, gt_subfacet);

      Array<std::vector<Element>> & el_to_subfacet_double =
          mesh_facets.getData<std::vector<Element>>(
              "elements_to_subfacet_double", type_subfacet, gt_subfacet);

      Array<std::vector<Element>> * sf_to_subfacet_double = nullptr;

      if (spatial_dimension == 3)
        sf_to_subfacet_double = &mesh_facets.getData<std::vector<Element>>(
            "subfacets_to_subsubfacet_double", type_subfacet, gt_subfacet);

      for (UInt sf = 0; sf < nb_subfacet_to_double; ++sf) {
        UInt old_node = doubled_nodes(old_nb_doubled_nodes + sf, 0);
        UInt new_node = doubled_nodes(old_nb_doubled_nodes + sf, 1);

        updateElementalConnectivity(mesh, old_node, new_node,
                                    el_to_subfacet_double(sf),
                                    &f_to_subfacet_double(sf));

        updateElementalConnectivity(mesh_facets, old_node, new_node,
                                    f_to_subfacet_double(sf));

        if (spatial_dimension == 3)
          updateElementalConnectivity(mesh_facets, old_node, new_node,
                                      (*sf_to_subfacet_double)(sf));
      }

      if (spatial_dimension == 2) {
        updateSubfacetToFacet(mesh_facets, type_subfacet, gt_subfacet, true);
        updateFacetToSubfacet(mesh_facets, type_subfacet, gt_subfacet, true);
      } else if (spatial_dimension == 3) {
        updateSubfacetToFacet(mesh_facets, type_subfacet, gt_subfacet, false);
        updateFacetToSubfacet(mesh_facets, type_subfacet, gt_subfacet, false);
      }
    }
  }

  AKANTU_DEBUG_OUT();
}

/* -------------------------------------------------------------------------- */
void MeshUtils::flipFacets(
    Mesh & mesh_facets,
    const ElementTypeMapArray<UInt> & remote_global_connectivities,
    GhostType gt_facet) {
  AKANTU_DEBUG_IN();

  UInt spatial_dimension = mesh_facets.getSpatialDimension();

  /// get global connectivity for local mesh
  ElementTypeMapArray<UInt> local_global_connectivities(
      "local_global_connectivity", mesh_facets.getID(),
      mesh_facets.getMemoryID());

  local_global_connectivities.initialize(
      mesh_facets, _spatial_dimension = spatial_dimension - 1,
      _ghost_type = gt_facet, _with_nb_nodes_per_element = true,
      _with_nb_element = true);

  mesh_facets.getGlobalConnectivity(local_global_connectivities);

  /// loop on every facet
  for (auto type_facet :
       mesh_facets.elementTypes(spatial_dimension - 1, gt_facet)) {

    auto & connectivity = mesh_facets.getConnectivity(type_facet, gt_facet);
    auto & local_global_connectivity =
        local_global_connectivities(type_facet, gt_facet);
    const auto & remote_global_connectivity =
        remote_global_connectivities(type_facet, gt_facet);

    auto & element_per_facet =
        mesh_facets.getElementToSubelement(type_facet, gt_facet);
    auto & subfacet_to_facet =
        mesh_facets.getSubelementToElement(type_facet, gt_facet);

    auto nb_nodes_per_facet = connectivity.getNbComponent();
    auto nb_nodes_per_P1_facet =
        Mesh::getNbNodesPerElement(Mesh::getP1ElementType(type_facet));

    for (auto && data :
         zip(make_view(connectivity, nb_nodes_per_facet),
             make_view(local_global_connectivity, nb_nodes_per_facet),
             make_view(remote_global_connectivity, nb_nodes_per_facet),
             make_view(subfacet_to_facet, subfacet_to_facet.getNbComponent()),
             make_view(element_per_facet))) {

      auto & conn = std::get<0>(data);
      auto & local_gconn = std::get<1>(data);
      const auto & remote_gconn = std::get<2>(data);

      /// skip facet if connectivities are the same
      if (local_gconn == remote_gconn)
        continue;

      /// re-arrange connectivity
      auto conn_tmp = conn;
      auto begin = local_gconn.begin();
      auto end = local_gconn.end();

      std::transform(remote_gconn.begin(), remote_gconn.end(), conn.begin(),
                     [&](auto && gnode) {
                       auto it = std::find(begin, end, gnode);
                       AKANTU_DEBUG_ASSERT(it != end, "Node not found");
                       return conn_tmp(it - begin);
                     });

      /// if 3D, check if facets are just rotated
      if (spatial_dimension == 3) {
        auto begin = remote_gconn.storage();
        /// find first node
        auto it = std::find(begin, begin + remote_gconn.size(), local_gconn(0));

        UInt n, start = it - begin;
        /// count how many nodes in the received connectivity follow
        /// the same order of those in the local connectivity
        for (n = 1; n < nb_nodes_per_P1_facet &&
                    local_gconn(n) ==
                        remote_gconn((start + n) % nb_nodes_per_P1_facet);
             ++n)
          ;

        /// skip the facet inversion if facet is just rotated
        if (n == nb_nodes_per_P1_facet)
          continue;
      }

      /// update data to invert facet
      auto & element_per_facet = std::get<4>(data);
      std::swap(element_per_facet[0], element_per_facet[1]);

      auto & subfacets_of_facet = std::get<3>(data);
      std::swap(subfacets_of_facet(0), subfacets_of_facet(1));
    }
  }

  AKANTU_DEBUG_OUT();
}

/* -------------------------------------------------------------------------- */
void MeshUtils::fillElementToSubElementsData(Mesh & mesh) {
  AKANTU_DEBUG_IN();

  if (mesh.getNbElement(mesh.getSpatialDimension() - 1) == 0) {
    AKANTU_DEBUG_INFO("There are not facets, add them in the mesh file or call "
                      "the buildFacet method.");
    return;
  }

  UInt spatial_dimension = mesh.getSpatialDimension();
  ElementTypeMapArray<Real> barycenters("barycenter_tmp", mesh.getID(),
                                        mesh.getMemoryID());
  barycenters.initialize(mesh, _nb_component = spatial_dimension,
                         _spatial_dimension = _all_dimensions);
  // mesh.initElementTypeMapArray(barycenters, spatial_dimension,
  // _all_dimensions);

  Element element;
  for (auto ghost_type : ghost_types) {
    element.ghost_type = ghost_type;
    for (auto & type : mesh.elementTypes(_all_dimensions, ghost_type)) {
      element.type = type;

      UInt nb_element = mesh.getNbElement(type, ghost_type);
      Array<Real> & barycenters_arr = barycenters(type, ghost_type);
      barycenters_arr.resize(nb_element);
      auto bary = barycenters_arr.begin(spatial_dimension);
      auto bary_end = barycenters_arr.end(spatial_dimension);

      for (UInt el = 0; bary != bary_end; ++bary, ++el) {
        element.element = el;
        mesh.getBarycenter(element, *bary);
      }
    }
  }

  MeshAccessor mesh_accessor(mesh);
  for (Int sp(spatial_dimension); sp >= 1; --sp) {
    if (mesh.getNbElement(sp) == 0)
      continue;

    for (auto ghost_type : ghost_types) {
      for (auto & type : mesh.elementTypes(sp, ghost_type)) {
        mesh_accessor.getSubelementToElement(type, ghost_type)
            .resize(mesh.getNbElement(type, ghost_type));
        mesh_accessor.getSubelementToElement(type, ghost_type).set(ElementNull);
      }

      for (auto & type : mesh.elementTypes(sp - 1, ghost_type)) {
        mesh_accessor.getElementToSubelement(type, ghost_type)
            .resize(mesh.getNbElement(type, ghost_type));
        mesh.getElementToSubelement(type, ghost_type).clear();
      }
    }

    CSR<Element> nodes_to_elements;
    buildNode2Elements(mesh, nodes_to_elements, sp);

    Element facet_element;

    for (auto ghost_type : ghost_types) {
      facet_element.ghost_type = ghost_type;
      for (auto & type : mesh.elementTypes(sp - 1, ghost_type)) {
        facet_element.type = type;

        auto & element_to_subelement =
            mesh.getElementToSubelement(type, ghost_type);

        const auto & connectivity = mesh.getConnectivity(type, ghost_type);

        for (auto && data : enumerate(
                 make_view(connectivity, mesh.getNbNodesPerElement(type)))) {
          const auto & facet = std::get<1>(data);
          facet_element.element = std::get<0>(data);

          std::map<Element, UInt> element_seen_counter;
          auto nb_nodes_per_facet =
              mesh.getNbNodesPerElement(Mesh::getP1ElementType(type));

          // count the number of node in common between the facet and the other
          // element connected to the nodes of the facet
          for (auto node : arange(nb_nodes_per_facet)) {
            for (auto & elem : nodes_to_elements.getRow(facet(node))) {
              auto cit = element_seen_counter.find(elem);
              if (cit != element_seen_counter.end()) {
                cit->second++;
              } else {
                element_seen_counter[elem] = 1;
              }
            }
          }

          // check which are the connected elements
          std::vector<Element> connected_elements;
          for (auto && cit : element_seen_counter) {
            if (cit.second == nb_nodes_per_facet)
              connected_elements.push_back(cit.first);
          }

          // add the connected elements as sub-elements
          for (auto & connected_element : connected_elements) {
            element_to_subelement(facet_element.element)
                .push_back(connected_element);
          }

          // add the element as sub-element to the connected elements
          for (auto & connected_element : connected_elements) {
            Vector<Element> subelements_to_element =
                mesh.getSubelementToElement(connected_element);

            // find the position where to insert the element
            auto it = std::find(subelements_to_element.begin(),
                                subelements_to_element.end(), ElementNull);

            AKANTU_DEBUG_ASSERT(
                it != subelements_to_element.end(),
                "The element "
                    << connected_element << " seems to have too many facets!! ("
                    << (it - subelements_to_element.begin()) << " < "
                    << mesh.getNbFacetsPerElement(connected_element.type)
                    << ")");

            *it = facet_element;
          }
        }
      }
    }
  }

  AKANTU_DEBUG_OUT();
}

/* -------------------------------------------------------------------------- */
template <bool third_dim_points>
bool MeshUtils::findElementsAroundSubfacet(
    const Mesh & mesh_facets, const Element & starting_element,
    const Element & end_facet, const Vector<UInt> & subfacet_connectivity,
    std::vector<Element> & element_list, std::vector<Element> & facet_list,
    std::vector<Element> * subfacet_list) {
  AKANTU_DEBUG_IN();

  bool facet_matched = false;

  element_list.clear();
  facet_list.clear();
  if (third_dim_points) {
    subfacet_list->clear();
  }

  element_list.push_back(starting_element);

  std::queue<Element> elements_to_check;
  elements_to_check.push(starting_element);

  /// keep going as long as there are elements to check
  while (not elements_to_check.empty()) {
    /// check current element
    Element & current_element = elements_to_check.front();

    const Vector<Element> facets_to_element =
        mesh_facets.getSubelementToElement(current_element);

    // for every facet of the element
    for (auto & current_facet : facets_to_element) {
      if (current_facet == ElementNull)
        continue;

      if (current_facet == end_facet)
        facet_matched = true;

      // facet already listed
      if (std::find(facet_list.begin(), facet_list.end(), current_facet) !=
          facet_list.end())
        continue;

      // subfacet_connectivity is not in the connectivity of current_facet;
      if ((std::find(facet_list.begin(), facet_list.end(), current_facet) !=
           facet_list.end()) or
          not hasElement(mesh_facets.getConnectivity(current_facet),
                         subfacet_connectivity))
        continue;

      facet_list.push_back(current_facet);

      if (third_dim_points) {
        const Vector<Element> subfacets_of_facet =
            mesh_facets.getSubelementToElement(current_facet);

        /// check subfacets
        for (const auto & current_subfacet : subfacets_of_facet) {
          if (current_subfacet == ElementNull)
            continue;

          if ((std::find(subfacet_list->begin(), subfacet_list->end(),
                         current_subfacet) == subfacet_list->end()) and
              hasElement(mesh_facets.getConnectivity(current_subfacet),
                         subfacet_connectivity))
            subfacet_list->push_back(current_subfacet);
        }
      }

      /// consider opposing element
      const auto & elements_to_facet =
          mesh_facets.getElementToSubelement(current_facet);
      UInt opposing = 0;
      if (elements_to_facet[0] == current_element)
        opposing = 1;

      auto & opposing_element = elements_to_facet[opposing];

      /// skip null elements since they are on a boundary
      if (opposing_element == ElementNull)
        continue;

      /// skip this element if already added
      if (std::find(element_list.begin(), element_list.end(),
                    opposing_element) != element_list.end())
        continue;

      /// only regular elements have to be checked
      if (opposing_element.kind() == _ek_regular)
        elements_to_check.push(opposing_element);

      element_list.push_back(opposing_element);

      AKANTU_DEBUG_ASSERT(
          hasElement(
              mesh_facets.getMeshParent().getConnectivity(opposing_element),
              subfacet_connectivity),
          "Subfacet doesn't belong to this element");
    }

    /// erased checked element from the list
    elements_to_check.pop();
  }

  AKANTU_DEBUG_OUT();
  return facet_matched;
}

/* -------------------------------------------------------------------------- */
void MeshUtils::updateElementalConnectivity(
    Mesh & mesh, UInt old_node, UInt new_node,
    const std::vector<Element> & element_list,
    const std::vector<Element> *
#if defined(AKANTU_COHESIVE_ELEMENT)
        facet_list
#endif
) {
  AKANTU_DEBUG_IN();

  for (auto & element : element_list) {
    if (element.type == _not_defined)
      continue;

    Vector<UInt> connectivity = mesh.getConnectivity(element);

#if defined(AKANTU_COHESIVE_ELEMENT)
    if (element.kind() == _ek_cohesive) {
      AKANTU_DEBUG_ASSERT(
          facet_list != nullptr,
          "Provide a facet list in order to update cohesive elements");

      const Vector<Element> facets =
          mesh.getMeshFacets().getSubelementToElement(element);

      auto facet_nb_nodes = connectivity.size() / 2;

      /// loop over cohesive element's facets
      for (const auto & facet : enumerate(facets)) {
        /// skip facets if not present in the list
        if (std::find(facet_list->begin(), facet_list->end(),
                      std::get<1>(facet)) == facet_list->end()) {
          continue;
        }

        auto n = std::get<0>(facet);

        auto begin = connectivity.begin() + n * facet_nb_nodes;
        auto end = begin + facet_nb_nodes;

        auto it = std::find(begin, end, old_node);
        AKANTU_DEBUG_ASSERT(it != end, "Node not found in current element");

        *it = new_node;
      }
    } else
#endif
    {
      auto it = std::find(connectivity.begin(), connectivity.end(), old_node);
      AKANTU_DEBUG_ASSERT(it != connectivity.end(),
                          "Node not found in current element");

      /// update connectivity
      *it = new_node;
    }
  }

  AKANTU_DEBUG_OUT();
}

} // namespace akantu<|MERGE_RESOLUTION|>--- conflicted
+++ resolved
@@ -63,16 +63,6 @@
   node_to_elem.resizeRows(nb_nodes);
   node_to_elem.clearRows();
 
-<<<<<<< HEAD
-  for_each_element(mesh, [&](auto && element) {
-      Vector<UInt> conn = mesh.getConnectivity(element);
-      for(auto && node : conn) {
-        ++node_to_elem.rowOffset(node);
-      }
-    },
-    _spatial_dimension = spatial_dimension,
-    _element_kind = _ek_not_defined);
-=======
   for_each_element(mesh,
                    [&](auto && element) {
                      Vector<UInt> conn = mesh.getConnectivity(element);
@@ -82,25 +72,11 @@
                    },
                    _spatial_dimension = spatial_dimension,
                    _element_kind = _ek_not_defined);
->>>>>>> 0df47c2f
 
   node_to_elem.countToCSR();
   node_to_elem.resizeCols();
 
   /// rearrange element to get the node-element list
-<<<<<<< HEAD
-  //Element e;
-  node_to_elem.beginInsertions();
-
-  for_each_element(mesh, [&](auto && element) {
-      Vector<UInt> conn = mesh.getConnectivity(element);
-      for(auto && node : conn) {
-        node_to_elem.insertInRow(node, element);
-      }
-    },
-    _spatial_dimension = spatial_dimension,
-    _element_kind = _ek_not_defined);
-=======
   // Element e;
   node_to_elem.beginInsertions();
 
@@ -113,7 +89,6 @@
                    },
                    _spatial_dimension = spatial_dimension,
                    _element_kind = _ek_not_defined);
->>>>>>> 0df47c2f
 
   node_to_elem.endInsertions();
 
