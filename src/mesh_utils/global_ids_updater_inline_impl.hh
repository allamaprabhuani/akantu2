/**
 * @file   global_ids_updater_inline_impl.hh
 *
 * @author Nicolas Richart <nicolas.richart@epfl.ch>
 * @author Marco Vocialta <marco.vocialta@epfl.ch>
 *
 * @date creation: Fri Oct 02 2015
 * @date last modification: Tue Sep 08 2020
 *
 * @brief  Implementation of the inline functions of GlobalIdsUpdater
 *
 *
 * @section LICENSE
 *
 * Copyright (©) 2015-2021 EPFL (Ecole Polytechnique Fédérale de Lausanne)
 * Laboratory (LSMS - Laboratoire de Simulation en Mécanique des Solides)
 *
 * Akantu is free software: you can redistribute it and/or modify it under the
 * terms of the GNU Lesser General Public License as published by the Free
 * Software Foundation, either version 3 of the License, or (at your option) any
 * later version.
 *
 * Akantu is distributed in the hope that it will be useful, but WITHOUT ANY
 * WARRANTY; without even the implied warranty of MERCHANTABILITY or FITNESS FOR
 * A PARTICULAR PURPOSE. See the GNU Lesser General Public License for more
 * details.
 *
 * You should have received a copy of the GNU Lesser General Public License
 * along with Akantu. If not, see <http://www.gnu.org/licenses/>.
 *
 */

/* -------------------------------------------------------------------------- */
#include "communicator.hh"
#include "global_ids_updater.hh"
#include "mesh.hh"
#include "mesh_accessor.hh"
/* -------------------------------------------------------------------------- */

#ifndef AKANTU_GLOBAL_IDS_UPDATER_INLINE_IMPL_HH_
#define AKANTU_GLOBAL_IDS_UPDATER_INLINE_IMPL_HH_

namespace akantu {

/* -------------------------------------------------------------------------- */
inline UInt GlobalIdsUpdater::getNbData(const Array<Element> & elements,
                                        const SynchronizationTag & tag) const {
  UInt size = 0;
  if (tag == SynchronizationTag::_giu_global_conn) {
<<<<<<< HEAD
    size +=
      Mesh::getNbNodesPerElementList(elements) * (sizeof(UInt) + sizeof(int)) + sizeof(int);
=======
    size += Mesh::getNbNodesPerElementList(elements) *
                (sizeof(UInt) + sizeof(Int)) +
            sizeof(int);
>>>>>>> 9111b750
#ifndef AKANTU_NDEBUG
    size += sizeof(NodeFlag) * Mesh::getNbNodesPerElementList(elements);
#endif
  }
  return size;
}

/* -------------------------------------------------------------------------- */
inline void GlobalIdsUpdater::packData(CommunicationBuffer & buffer,
                                       const Array<Element> & elements,
                                       const SynchronizationTag & tag) const {
  if (tag != SynchronizationTag::_giu_global_conn) {
    return;
  }

  int prank = mesh.getCommunicator().whoAmI();

  const auto & global_nodes_ids = mesh.getGlobalNodesIds();
  buffer << prank;

  for (const auto & element : elements) {
    /// get element connectivity
    const Vector<UInt> current_conn =
        const_cast<const Mesh &>(mesh).getConnectivity(element);

     /// loop on all connectivity nodes
    for (auto node : current_conn) {
      UInt index = -1;
      auto local_or_master = mesh.isLocalOrMasterNode(node);
      if ((this->reduce and local_or_master) or
          (not this->reduce and not mesh.isPureGhostNode(node))) {
        index = global_nodes_ids(node);
      }
      buffer << index;
<<<<<<< HEAD
      if (local_or_master) {
	buffer << prank;
      } else {
	buffer << mesh.getNodePrank(node);
      }
=======
      buffer << (mesh.isLocalOrMasterNode(node) ? prank
                                                : mesh.getNodePrank(node));
>>>>>>> 9111b750
#ifndef AKANTU_NDEBUG
      auto node_flag = mesh.getNodeFlag(node);
      buffer << node_flag;
#endif
    }
  }
}

/* -------------------------------------------------------------------------- */
inline void GlobalIdsUpdater::unpackData(CommunicationBuffer & buffer,
                                         const Array<Element> & elements,
                                         const SynchronizationTag & tag) {
  if (tag != SynchronizationTag::_giu_global_conn) {
    return;
  }

  MeshAccessor mesh_accessor(mesh);
  auto & global_nodes_ids = mesh_accessor.getNodesGlobalIds();

  int proc;
  buffer >> proc;

  for (const auto & element : elements) {
    /// get element connectivity
    Vector<UInt> current_conn =
        const_cast<const Mesh &>(mesh).getConnectivity(element);

    /// loop on all connectivity nodes
    for (auto node : current_conn) {
      UInt index;
      Int node_prank;
      buffer >> index;
<<<<<<< HEAD

      int prank;
      buffer >> prank;

=======
      buffer >> node_prank;
>>>>>>> 9111b750
#ifndef AKANTU_NDEBUG
      NodeFlag node_flag;
      buffer >> node_flag;
      if (reduce) {
        nodes_flags[node].push_back(std::make_pair(proc, node_flag));
      }
#endif

      if (index == UInt(-1)) {
        continue;
      }

      if (mesh.isSlaveNode(node)) {
        auto & gid = global_nodes_ids(node);
#ifndef AKANTU_NDEBUG
	auto old_prank = mesh.getNodePrank(node);
        AKANTU_DEBUG_ASSERT(gid == UInt(-1) or ((gid == index) and (old_prank == prank)),
                            "The node already has a global id, from proc "
                                << proc << ", different from the one received "
                                << gid << " " << index);
#endif
        gid = index;
<<<<<<< HEAD
        mesh_accessor.setNodePrank(node, prank);
=======
#ifndef AKANTU_NDEBUG
        auto current_proc = mesh.getNodePrank(node);
        AKANTU_DEBUG_ASSERT(
            current_proc == -1 or current_proc == node_prank,
            "The node "
                << index << " already has a prank: " << current_proc
                << ", that is different from the one we are trying to set "
                << node_prank << " " << node_flag);
#endif
        mesh_accessor.setNodePrank(node, node_prank);
>>>>>>> 9111b750
      }
    }
  }
}

} // namespace akantu

#endif /* AKANTU_GLOBAL_IDS_UPDATER_INLINE_IMPL_HH_ */<|MERGE_RESOLUTION|>--- conflicted
+++ resolved
@@ -47,14 +47,9 @@
                                         const SynchronizationTag & tag) const {
   UInt size = 0;
   if (tag == SynchronizationTag::_giu_global_conn) {
-<<<<<<< HEAD
-    size +=
-      Mesh::getNbNodesPerElementList(elements) * (sizeof(UInt) + sizeof(int)) + sizeof(int);
-=======
     size += Mesh::getNbNodesPerElementList(elements) *
                 (sizeof(UInt) + sizeof(Int)) +
             sizeof(int);
->>>>>>> 9111b750
 #ifndef AKANTU_NDEBUG
     size += sizeof(NodeFlag) * Mesh::getNbNodesPerElementList(elements);
 #endif
@@ -80,7 +75,7 @@
     const Vector<UInt> current_conn =
         const_cast<const Mesh &>(mesh).getConnectivity(element);
 
-     /// loop on all connectivity nodes
+    /// loop on all connectivity nodes
     for (auto node : current_conn) {
       UInt index = -1;
       auto local_or_master = mesh.isLocalOrMasterNode(node);
@@ -89,16 +84,8 @@
         index = global_nodes_ids(node);
       }
       buffer << index;
-<<<<<<< HEAD
-      if (local_or_master) {
-	buffer << prank;
-      } else {
-	buffer << mesh.getNodePrank(node);
-      }
-=======
       buffer << (mesh.isLocalOrMasterNode(node) ? prank
                                                 : mesh.getNodePrank(node));
->>>>>>> 9111b750
 #ifndef AKANTU_NDEBUG
       auto node_flag = mesh.getNodeFlag(node);
       buffer << node_flag;
@@ -131,14 +118,7 @@
       UInt index;
       Int node_prank;
       buffer >> index;
-<<<<<<< HEAD
-
-      int prank;
-      buffer >> prank;
-
-=======
       buffer >> node_prank;
->>>>>>> 9111b750
 #ifndef AKANTU_NDEBUG
       NodeFlag node_flag;
       buffer >> node_flag;
@@ -154,16 +134,14 @@
       if (mesh.isSlaveNode(node)) {
         auto & gid = global_nodes_ids(node);
 #ifndef AKANTU_NDEBUG
-	auto old_prank = mesh.getNodePrank(node);
-        AKANTU_DEBUG_ASSERT(gid == UInt(-1) or ((gid == index) and (old_prank == prank)),
+        auto old_prank = mesh.getNodePrank(node);
+        AKANTU_DEBUG_ASSERT(gid == UInt(-1) or
+                                ((gid == index) and (old_prank == node_prank)),
                             "The node already has a global id, from proc "
                                 << proc << ", different from the one received "
                                 << gid << " " << index);
 #endif
         gid = index;
-<<<<<<< HEAD
-        mesh_accessor.setNodePrank(node, prank);
-=======
 #ifndef AKANTU_NDEBUG
         auto current_proc = mesh.getNodePrank(node);
         AKANTU_DEBUG_ASSERT(
@@ -174,7 +152,6 @@
                 << node_prank << " " << node_flag);
 #endif
         mesh_accessor.setNodePrank(node, node_prank);
->>>>>>> 9111b750
       }
     }
   }
