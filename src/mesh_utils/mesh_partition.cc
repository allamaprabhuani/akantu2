/**
 * @file   mesh_partition.cc
 *
 * @author David Simon Kammer <david.kammer@epfl.ch>
 * @author Nicolas Richart <nicolas.richart@epfl.ch>
 *
 * @date creation: Tue Aug 17 2010
 * @date last modification: Wed Jan 24 2018
 *
 * @brief  implementation of common part of all partitioner
 *
 *
 * Copyright (©)  2010-2018 EPFL (Ecole Polytechnique Fédérale de Lausanne)
 * Laboratory (LSMS - Laboratoire de Simulation en Mécanique des Solides)
 *
 * Akantu is free  software: you can redistribute it and/or  modify it under the
 * terms  of the  GNU Lesser  General Public  License as published by  the Free
 * Software Foundation, either version 3 of the License, or (at your option) any
 * later version.
 *
 * Akantu is  distributed in the  hope that it  will be useful, but  WITHOUT ANY
 * WARRANTY; without even the implied warranty of MERCHANTABILITY or FITNESS FOR
 * A PARTICULAR PURPOSE. See  the GNU  Lesser General  Public License  for more
 * details.
 *
 * You should  have received  a copy  of the GNU  Lesser General  Public License
 * along with Akantu. If not, see <http://www.gnu.org/licenses/>.
 *
 */
/* -------------------------------------------------------------------------- */
#include "mesh_partition.hh"
#include "aka_iterators.hh"
#include "aka_types.hh"
#include "mesh_accessor.hh"
#include "mesh_iterators.hh"
#include "mesh_utils.hh"
/* -------------------------------------------------------------------------- */
#include <algorithm>
#include <numeric>
#include <unordered_map>
/* -------------------------------------------------------------------------- */

namespace akantu {

/* -------------------------------------------------------------------------- */
MeshPartition::MeshPartition(Mesh & mesh, UInt spatial_dimension,
                             const ID & id, const MemoryID & memory_id)
    : Memory(id, memory_id), mesh(mesh), spatial_dimension(spatial_dimension),
      partitions("partition", id, memory_id),
      ghost_partitions("ghost_partition", id, memory_id),
      ghost_partitions_offset("ghost_partition_offset", id, memory_id),
      saved_connectivity("saved_connectivity", id, memory_id) {
  AKANTU_DEBUG_IN();

  UInt nb_total_element = 0;
  for (auto && type :
       mesh.elementTypes(spatial_dimension, _not_ghost, _ek_not_defined)) {
    linearized_offsets.emplace_back(type, nb_total_element);
    nb_total_element += mesh.getConnectivity(type).size();
  }

  AKANTU_DEBUG_OUT();
}

/* -------------------------------------------------------------------------- */
MeshPartition::~MeshPartition() = default;

/* -------------------------------------------------------------------------- */
UInt MeshPartition::linearized(const Element & element) {
  auto it =
      std::find_if(linearized_offsets.begin(), linearized_offsets.end(),
                   [&element](auto & a) { return a.first == element.type; });
  AKANTU_DEBUG_ASSERT(it != linearized_offsets.end(),
                      "A bug might be crawling around this corner...");
  return (it->second + element.element);
}

/* -------------------------------------------------------------------------- */
Element MeshPartition::unlinearized(UInt lin_element) {
  ElementType type{_not_defined};
  UInt offset{0};
  for (auto & pair : linearized_offsets) {
    if (lin_element < pair.second) {
      continue;
    }
    std::tie(type, offset) = pair;
  }

  return Element{type, lin_element - offset, _not_ghost};
}

/* -------------------------------------------------------------------------- */
/**
 * conversion in c++ of the METIS_MeshToDual (mesh.c) function wrote by George
 * in Metis (University of Minnesota)
 */
void MeshPartition::buildDualGraph(
    Array<Int> & dxadj, Array<Int> & dadjncy, Array<Int> & edge_loads,
    const std::function<Int(const Element &, const Element &)> &edge_load_func,
    Array<Int> & vertex_loads,
    const std::function<Int(const Element &)> &vertex_load_func) {

  CSR<Element> nodes_to_elements;
  MeshUtils::buildNode2Elements(mesh, nodes_to_elements);

  std::unordered_map<UInt, std::vector<UInt>> adjacent_elements;

  // for each elements look for its connected elements
  for_each_element(
      mesh,
      [&](auto && element) {
        const auto & conn = const_cast<const Mesh &>(mesh).getConnectivity(element);
        std::map<Element, UInt> hits;

        // count the number of nodes shared with a given element
        for (auto && node : conn) {
          for (auto && connected_element : nodes_to_elements.getRow(node)) {
            ++hits[connected_element];
          }
        }

        // define a minumum number of nodes to share to be considered as a
        // ajacent element
        UInt magic_number{conn.size()};
        for (auto n : arange(mesh.getNbFacetTypes(element.type))) {
          magic_number = std::min(
              mesh.getNbNodesPerElement(mesh.getFacetType(element.type, n)),
              magic_number);
        }

        // check all neighbors to see which ones are "adjacent"
        for (auto && data : hits) {
          const auto & adjacent_element = data.first;
          // not adjacent to miself
          if (adjacent_element == element) {
            continue;
          }

          // not enough shared nodes
          if (data.second < magic_number) {
            continue;
          }

        /// Patch in order to prevent neighboring cohesive elements
        /// from detecting each other
#if defined(AKANTU_COHESIVE_ELEMENT)
          auto element_kind = element.kind();
          auto adjacent_element_kind = adjacent_element.kind();

          if (element_kind == adjacent_element_kind &&
              element_kind == _ek_cohesive) {
            continue;
          }
#endif

          adjacent_elements[this->linearized(element)].push_back(
              this->linearized(adjacent_element));
        }
      },
      _spatial_dimension = mesh.getSpatialDimension(),
      _element_kind = _ek_not_defined);

  // prepare the arrays
  auto nb_elements{adjacent_elements.size()};
  dxadj.resize(nb_elements + 1);
  vertex_loads.resize(nb_elements);

  for (auto && data : adjacent_elements) {
    const auto & element{data.first};
    const auto & neighbors{data.second};
    dxadj[element] = neighbors.size();
  }

  /// convert the dxadj array of sizes in a csr one of offsets
  for (UInt i = 1; i < nb_elements; ++i) {
    dxadj(i) += dxadj(i - 1);
  }
  for (UInt i = nb_elements; i > 0; --i) {
    dxadj(i) = dxadj(i - 1);
  }
  dxadj(0) = 0;

  dadjncy.resize(dxadj(nb_elements));
  edge_loads.resize(dadjncy.size());
<<<<<<< HEAD
  UInt adj = 0;
  for (UInt i = 0; i < nb_total_element; ++i) {
    auto el = unlinearized(i);
    vertex_loads(i) = vertex_load_func(el);

    UInt nb_adj = dxadj(i + 1) - dxadj(i);
    for (UInt j = 0; j < nb_adj; ++j, ++adj) {
      auto el_adj_id = dadjncy(dxadj(i) + j);
      auto el_adj = unlinearized(el_adj_id);

      Int load = edge_load_func(el, el_adj);
      edge_loads(adj) = load;
=======

  // fill the different arrays
  for (auto && data : adjacent_elements) {
    const auto & element{data.first};
    const auto & neighbors{data.second};

    auto unlinearized_element = unlinearized(element);
    vertex_loads(element) = vertex_load_func(unlinearized_element);

    auto pos = dxadj(element);

    for (auto && neighbor : neighbors) {
      dadjncy(pos) = neighbor;
      edge_loads(pos) =
          edge_load_func(unlinearized_element, unlinearized(neighbor));
      ++pos;
>>>>>>> 1a7b1e21
    }
  }
}


/* -------------------------------------------------------------------------- */
void MeshPartition::fillPartitionInformation(
    const Mesh & mesh, const Int * linearized_partitions) {
  AKANTU_DEBUG_IN();

  CSR<Element> node_to_elem;

  MeshUtils::buildNode2Elements(mesh, node_to_elem);

  UInt linearized_el = 0;
  for (const auto & type :
       mesh.elementTypes(spatial_dimension, _not_ghost, _ek_not_defined)) {
    UInt nb_element = mesh.getNbElement(type);
    UInt nb_nodes_per_element = Mesh::getNbNodesPerElement(type);

    auto & partition = partitions.alloc(nb_element, 1, type, _not_ghost);
    auto & ghost_part_csr = ghost_partitions_csr(type, _not_ghost);
    ghost_part_csr.resizeRows(nb_element);

    auto & ghost_partition_offset =
        ghost_partitions_offset.alloc(nb_element + 1, 1, type, _ghost);
    auto & ghost_partition = ghost_partitions.alloc(0, 1, type, _ghost);

    const auto & connectivity = mesh.getConnectivity(type, _not_ghost);
    auto conn_it = connectivity.begin(connectivity.getNbComponent());

    for (UInt el = 0; el < nb_element; ++el, ++linearized_el) {
      UInt part = linearized_partitions[linearized_el];

      partition(el) = part;
      std::list<UInt> list_adj_part;
      for (UInt n = 0; n < nb_nodes_per_element; ++n) {
        auto conn = Vector<UInt>(*(conn_it + el));
        UInt node = conn(n);
        for (const auto & adj_element : node_to_elem.getRow(node)) {
          UInt adj_el = linearized(adj_element);
          UInt adj_part = linearized_partitions[adj_el];
          if (part != adj_part) {
            list_adj_part.push_back(adj_part);
          }
        }
      }

      list_adj_part.sort();
      list_adj_part.unique();

      for (auto & adj_part : list_adj_part) {
        ghost_part_csr.getRows().push_back(adj_part);
        ghost_part_csr.rowOffset(el)++;

        ghost_partition.push_back(adj_part);
        ghost_partition_offset(el)++;
      }
    }

    ghost_part_csr.countToCSR();

    /// convert the ghost_partitions_offset array in an offset array
    auto & ghost_partitions_offset_ptr = ghost_partitions_offset(type, _ghost);
    for (UInt i = 1; i < nb_element; ++i) {
      ghost_partitions_offset_ptr(i) += ghost_partitions_offset_ptr(i - 1);
    }
    for (UInt i = nb_element; i > 0; --i) {
      ghost_partitions_offset_ptr(i) = ghost_partitions_offset_ptr(i - 1);
    }
    ghost_partitions_offset_ptr(0) = 0;
  }

  // All Facets
  for (Int sp = spatial_dimension - 1; sp >= 0; --sp) {
    for (const auto & type : mesh.elementTypes(sp, _not_ghost, _ek_not_defined)) {
      UInt nb_element = mesh.getNbElement(type);

      auto & partition = partitions.alloc(nb_element, 1, type, _not_ghost);
      AKANTU_DEBUG_INFO("Allocating partitions for " << type);
      auto & ghost_part_csr = ghost_partitions_csr(type, _not_ghost);
      ghost_part_csr.resizeRows(nb_element);

      auto & ghost_partition_offset =
          ghost_partitions_offset.alloc(nb_element + 1, 1, type, _ghost);
      auto & ghost_partition = ghost_partitions.alloc(0, 1, type, _ghost);
      AKANTU_DEBUG_INFO("Allocating ghost_partitions for " << type);
      const Array<std::vector<Element>> & elem_to_subelem =
          mesh.getElementToSubelement(type, _not_ghost);

      // Facet loop
      for (UInt i(0); i < mesh.getNbElement(type, _not_ghost); ++i) {
        const auto & adjacent_elems = elem_to_subelem(i);
        if (adjacent_elems.empty()) {
          partition(i) = 0;
          continue;
        }
        Element min_elem{_max_element_type, std::numeric_limits<UInt>::max(),
              *(ghost_type_t{}.end())};
        UInt min_part(std::numeric_limits<UInt>::max());
        std::set<UInt> adjacent_parts;

        for (auto adj_elem : adjacent_elems) {
          if (adj_elem == ElementNull) { // case of boundary elements
            continue;
          }

          auto adjacent_elem_part = partitions(adj_elem);
          if (adjacent_elem_part < min_part) {
            min_part = adjacent_elem_part;
            min_elem = adj_elem;
          }
          adjacent_parts.insert(adjacent_elem_part);
        }
        partition(i) = min_part;

        auto git = ghost_partitions_csr(min_elem.type, _not_ghost)
                       .begin(min_elem.element);
        auto gend = ghost_partitions_csr(min_elem.type, _not_ghost)
                        .end(min_elem.element);
        for (; git != gend; ++git) {
          adjacent_parts.insert(*git);
        }

        adjacent_parts.erase(min_part);
        for (const auto & part : adjacent_parts) {
          ghost_part_csr.getRows().push_back(part);
          ghost_part_csr.rowOffset(i)++;
          ghost_partition.push_back(part);
        }

        ghost_partition_offset(i + 1) =
            ghost_partition_offset(i + 1) + adjacent_elems.size();
      }
      ghost_part_csr.countToCSR();
    }
  }
  AKANTU_DEBUG_OUT();
}

/* -------------------------------------------------------------------------- */
void MeshPartition::tweakConnectivity() {
  AKANTU_DEBUG_IN();

  MeshAccessor mesh_accessor(const_cast<Mesh &>(mesh));

  for (auto && type :
       mesh.elementTypes(spatial_dimension, _not_ghost, _ek_not_defined)) {
    auto & connectivity = mesh_accessor.getConnectivity(type, _not_ghost);

    auto & saved_conn = saved_connectivity.alloc(
        connectivity.size(), connectivity.getNbComponent(), type, _not_ghost);
    saved_conn.copy(connectivity);

    for (auto && conn :
         make_view(connectivity, connectivity.getNbComponent())) {
      for (auto && node : conn) {
        if (mesh.isPeriodicSlave(node)) {
          node = mesh.getPeriodicMaster(node);
        }
      }
    }
  }

  AKANTU_DEBUG_OUT();
}

/* -------------------------------------------------------------------------- */
void MeshPartition::restoreConnectivity() {
  AKANTU_DEBUG_IN();
  MeshAccessor mesh_accessor(const_cast<Mesh &>(mesh));
  for (auto && type : saved_connectivity.elementTypes(
           spatial_dimension, _not_ghost, _ek_not_defined)) {
    auto & conn = mesh_accessor.getConnectivity(type, _not_ghost);
    auto & saved_conn = saved_connectivity(type, _not_ghost);
    conn.copy(saved_conn);
  }
  AKANTU_DEBUG_OUT();
}

/* -------------------------------------------------------------------------- */
bool MeshPartition::hasPartitions(ElementType type,
                                  GhostType ghost_type) {
  return partitions.exists(type, ghost_type);
}

/* -------------------------------------------------------------------------- */
void MeshPartition::printself(std::ostream & stream, int indent) const {
  std::string space(indent, AKANTU_INDENT);
  stream << space << "MeshPartition ["
         << "\n";
  stream << space << " + id           : " << id << "\n";
  stream << space << " + nb partitions: " << nb_partitions << "\n";
  stream << space << " + partitions [ "
         << "\n";
  partitions.printself(stream, indent + 2);
  stream << space << " ]"
         << "\n";
  stream << space << "]"
         << "\n";
}

/* -------------------------------------------------------------------------- */

} // namespace akantu<|MERGE_RESOLUTION|>--- conflicted
+++ resolved
@@ -182,20 +182,6 @@
 
   dadjncy.resize(dxadj(nb_elements));
   edge_loads.resize(dadjncy.size());
-<<<<<<< HEAD
-  UInt adj = 0;
-  for (UInt i = 0; i < nb_total_element; ++i) {
-    auto el = unlinearized(i);
-    vertex_loads(i) = vertex_load_func(el);
-
-    UInt nb_adj = dxadj(i + 1) - dxadj(i);
-    for (UInt j = 0; j < nb_adj; ++j, ++adj) {
-      auto el_adj_id = dadjncy(dxadj(i) + j);
-      auto el_adj = unlinearized(el_adj_id);
-
-      Int load = edge_load_func(el, el_adj);
-      edge_loads(adj) = load;
-=======
 
   // fill the different arrays
   for (auto && data : adjacent_elements) {
@@ -212,7 +198,6 @@
       edge_loads(pos) =
           edge_load_func(unlinearized_element, unlinearized(neighbor));
       ++pos;
->>>>>>> 1a7b1e21
     }
   }
 }
