--- conflicted
+++ resolved
@@ -149,13 +149,8 @@
   for_each_element(
       mesh_facets,
       [&](auto && facet) {
-<<<<<<< HEAD
-        auto & need_check = check_facets(facet, 0);
-        if (not need_check)
-=======
         auto & need_check = check_facets(facet);
         if (not need_check) {
->>>>>>> 1a7b1e21
           return;
         }
 
@@ -223,16 +218,6 @@
       mesh_facets,
       [&](auto && facet) {
         auto & need_check = check_facets(facet, 0);
-<<<<<<< HEAD
-        if (not need_check)
-          return;
-
-        const auto & physical_id = physical_ids(facet);
-        auto it =
-            find(physical_groups.begin(), physical_groups.end(), physical_id);
-
-        need_check = (it != physical_groups.end());
-=======
         if (not need_check) {
           return;
         }
@@ -242,7 +227,6 @@
                        physical_id);
 
         need_check = (it != physical_surfaces.end());
->>>>>>> 1a7b1e21
       },
       _spatial_dimension = spatial_dimension - 1);
 
@@ -251,13 +235,8 @@
 
 /* -------------------------------------------------------------------------- */
 UInt CohesiveElementInserter::insertElements(bool only_double_facets) {
-<<<<<<< HEAD
-  CohesiveNewNodesEvent node_event;
-  NewElementsEvent element_event;
-=======
   CohesiveNewNodesEvent node_event(AKANTU_CURRENT_FUNCTION);
   NewElementsEvent element_event(AKANTU_CURRENT_FUNCTION);
->>>>>>> 1a7b1e21
 
   if (mesh_facets.isDistributed()) {
     mesh_facets.getElementSynchronizer().synchronizeOnce(
