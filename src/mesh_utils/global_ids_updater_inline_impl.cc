--- conflicted
+++ resolved
@@ -48,11 +48,7 @@
     size +=
         Mesh::getNbNodesPerElementList(elements) * sizeof(UInt) + sizeof(int);
 #ifndef AKANTU_NDEBUG
-<<<<<<< HEAD
-    size += sizeof(NodeFlag) * Mesh::getNbNodesPerElementList(elements) +  sizeof(int);
-=======
     size += sizeof(NodeFlag) * Mesh::getNbNodesPerElementList(elements);
->>>>>>> 0df47c2f
 #endif
   }
   return size;
