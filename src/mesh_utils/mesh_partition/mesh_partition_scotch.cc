--- conflicted
+++ resolved
@@ -244,11 +244,7 @@
 
   nb_partitions = nb_part;
 
-<<<<<<< HEAD
-  if(mesh.isPeriodic()) {
-=======
   if (mesh.isPeriodic()) {
->>>>>>> 0df47c2f
     tweakConnectivity();
   }
 
