/**
 * @file   mesh_partition_mesh_data.cc
 *
 * @author Dana Christen <dana.christen@epfl.ch>
 * @author David Simon Kammer <david.kammer@epfl.ch>
 *
 * @date creation: Fri May 03 2013
 * @date last modification: Fri Jul 24 2020
 *
 * @brief  implementation of the MeshPartitionMeshData class
 *
 *
 * @section LICENSE
 *
 * Copyright (©) 2014-2021 EPFL (Ecole Polytechnique Fédérale de Lausanne)
 * Laboratory (LSMS - Laboratoire de Simulation en Mécanique des Solides)
 *
 * Akantu is free software: you can redistribute it and/or modify it under the
 * terms of the GNU Lesser General Public License as published by the Free
 * Software Foundation, either version 3 of the License, or (at your option) any
 * later version.
 *
 * Akantu is distributed in the hope that it will be useful, but WITHOUT ANY
 * WARRANTY; without even the implied warranty of MERCHANTABILITY or FITNESS FOR
 * A PARTICULAR PURPOSE. See the GNU Lesser General Public License for more
 * details.
 *
 * You should have received a copy of the GNU Lesser General Public License
 * along with Akantu. If not, see <http://www.gnu.org/licenses/>.
 *
 */

/* -------------------------------------------------------------------------- */

/* -------------------------------------------------------------------------- */
#include "mesh_partition_mesh_data.hh"
#if !defined(AKANTU_NDEBUG)
#include <set>
#endif

/* -------------------------------------------------------------------------- */

namespace akantu {

/* -------------------------------------------------------------------------- */
MeshPartitionMeshData::MeshPartitionMeshData(Mesh & mesh,
                                             Int spatial_dimension,
                                             const ID & id)
    : MeshPartition(mesh, spatial_dimension, id) {
  AKANTU_DEBUG_IN();

  AKANTU_DEBUG_OUT();
}

/* -------------------------------------------------------------------------- */
MeshPartitionMeshData::MeshPartitionMeshData(
<<<<<<< HEAD
    Mesh & mesh, const ElementTypeMapArray<Idx> & mapping,
    Int spatial_dimension, const ID & id)
    : MeshPartition(mesh, spatial_dimension, id),
      partition_mapping(&mapping) {
=======
    Mesh & mesh, const ElementTypeMapArray<UInt> & mapping,
    UInt spatial_dimension, const ID & id)
    : MeshPartition(mesh, spatial_dimension, id), partition_mapping(&mapping) {
>>>>>>> adf76025
  AKANTU_DEBUG_IN();

  AKANTU_DEBUG_OUT();
}

/* -------------------------------------------------------------------------- */
void MeshPartitionMeshData::partitionate(
<<<<<<< HEAD
    Int nb_part,
    const std::function<Int(const Element &, const Element &)> &/*edge_load_func*/,
    const std::function<Int(const Element &)> &/*vertex_load_func*/) {
=======
    UInt nb_part,
    const std::function<Int(const Element &,
                            const Element &)> & /*edge_load_func*/,
    const std::function<Int(const Element &)> & /*vertex_load_func*/) {
>>>>>>> adf76025
  AKANTU_DEBUG_IN();

  if (mesh.isPeriodic()) {
    tweakConnectivity();
  }

  nb_partitions = nb_part;

  auto ghost_type = _not_ghost;
  auto spatial_dimension = mesh.getSpatialDimension();

  Idx linearized_el = 0;
  auto nb_elements = mesh.getNbElement(mesh.getSpatialDimension(), ghost_type);
  auto * partition_list = new Int[nb_elements];

#if !defined(AKANTU_NDEBUG)
  std::set<Int> partitions;
#endif
  for (auto type :
       mesh.elementTypes(spatial_dimension, ghost_type, _ek_not_defined)) {
    const auto & partition_array = (*partition_mapping)(type, ghost_type);
    AKANTU_DEBUG_ASSERT(partition_array.size() ==
                            mesh.getNbElement(type, ghost_type),
                        "The partition mapping does not have the right number "
                            << "of entries for type " << type
                            << " and ghost type " << ghost_type << "."
                            << " Tags=" << partition_array.size()
                            << " Mesh=" << mesh.getNbElement(type, ghost_type));

    for (auto && part : partition_array) {
      partition_list[linearized_el] = part;
#if !defined(AKANTU_NDEBUG)
      partitions.insert(part);
#endif
      ++linearized_el;
    }
  }

#if !defined(AKANTU_NDEBUG)
  AKANTU_DEBUG_ASSERT(partitions.size() == std::size_t(nb_part),
                      "The number of real partitions does not match with the "
                      "number of asked partitions");
#endif

  fillPartitionInformation(mesh, partition_list);

  delete[] partition_list;

  if (mesh.isPeriodic()) {
    restoreConnectivity();
  }

  AKANTU_DEBUG_OUT();
} // namespace akantu

/* -------------------------------------------------------------------------- */
void MeshPartitionMeshData::reorder() { AKANTU_TO_IMPLEMENT(); }

/* -------------------------------------------------------------------------- */
void MeshPartitionMeshData::setPartitionMapping(
    const ElementTypeMapArray<Idx> & mapping) {
  partition_mapping = &mapping;
}

/* -------------------------------------------------------------------------- */
void MeshPartitionMeshData::setPartitionMappingFromMeshData(
    const std::string & data_name) {
  partition_mapping = &(mesh.getData<Int>(data_name));
}

} // namespace akantu<|MERGE_RESOLUTION|>--- conflicted
+++ resolved
@@ -54,16 +54,10 @@
 
 /* -------------------------------------------------------------------------- */
 MeshPartitionMeshData::MeshPartitionMeshData(
-<<<<<<< HEAD
     Mesh & mesh, const ElementTypeMapArray<Idx> & mapping,
     Int spatial_dimension, const ID & id)
     : MeshPartition(mesh, spatial_dimension, id),
       partition_mapping(&mapping) {
-=======
-    Mesh & mesh, const ElementTypeMapArray<UInt> & mapping,
-    UInt spatial_dimension, const ID & id)
-    : MeshPartition(mesh, spatial_dimension, id), partition_mapping(&mapping) {
->>>>>>> adf76025
   AKANTU_DEBUG_IN();
 
   AKANTU_DEBUG_OUT();
@@ -71,16 +65,9 @@
 
 /* -------------------------------------------------------------------------- */
 void MeshPartitionMeshData::partitionate(
-<<<<<<< HEAD
     Int nb_part,
     const std::function<Int(const Element &, const Element &)> &/*edge_load_func*/,
     const std::function<Int(const Element &)> &/*vertex_load_func*/) {
-=======
-    UInt nb_part,
-    const std::function<Int(const Element &,
-                            const Element &)> & /*edge_load_func*/,
-    const std::function<Int(const Element &)> & /*vertex_load_func*/) {
->>>>>>> adf76025
   AKANTU_DEBUG_IN();
 
   if (mesh.isPeriodic()) {
