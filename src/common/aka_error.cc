/**
 * @file   aka_error.cc
 *
 * @author Nicolas Richart <nicolas.richart@epfl.ch>
 *
 * @date creation: Mon Sep 06 2010
 * @date last modification: Sun Dec 03 2017
 *
 * @brief  handling of errors
 *
 *
 * Copyright (©)  2010-2018 EPFL (Ecole Polytechnique Fédérale de Lausanne)
 * Laboratory (LSMS - Laboratoire de Simulation en Mécanique des Solides)
 *
 * Akantu is free  software: you can redistribute it and/or  modify it under the
 * terms  of the  GNU Lesser  General Public  License as published by  the Free
 * Software Foundation, either version 3 of the License, or (at your option) any
 * later version.
 *
 * Akantu is  distributed in the  hope that it  will be useful, but  WITHOUT ANY
 * WARRANTY; without even the implied warranty of MERCHANTABILITY or FITNESS FOR
 * A PARTICULAR PURPOSE. See  the GNU  Lesser General  Public License  for more
 * details.
 *
 * You should  have received  a copy  of the GNU  Lesser General  Public License
 * along with Akantu. If not, see <http://www.gnu.org/licenses/>.
 *
 */

/* -------------------------------------------------------------------------- */
#include "aka_error.hh"
#include "aka_common.hh"
#include "aka_config.hh"
#include "aka_iterators.hh"
#include "aka_random_generator.hh"
/* -------------------------------------------------------------------------- */
#include <csignal>
#include <iostream>
#include <vector>

#if (defined(READLINK_COMMAND) || defined(ADDR2LINE_COMMAND)) &&               \
    (!defined(_WIN32))
#include <execinfo.h>
#include <sys/wait.h>
#endif

#include <chrono>
#include <cmath>
#include <cstring>
#include <cxxabi.h>
#include <fstream>
#include <iomanip>
#include <map>
#include <sys/types.h>
#include <unistd.h>

#ifdef AKANTU_USE_MPI
#include <mpi.h>
#endif

/* -------------------------------------------------------------------------- */

namespace akantu {
namespace debug {

<<<<<<< HEAD


  static void printBacktraceAndExit(int) { std::terminate(); }
=======
  // static void printBacktraceAndExit(int) { std::terminate(); }
>>>>>>> bbef626f

  // /* ------------------------------------------------------------------------ */
  // void initSignalHandler() { std::signal(SIGSEGV, &printBacktraceAndExit); }

  /* ------------------------------------------------------------------------ */
std::string demangle(const char * symbol) {
    int status;
    std::string result;
    char * demangled_name;

    if ((demangled_name = abi::__cxa_demangle(symbol, nullptr, nullptr,
                                              &status)) != nullptr) {
      result = demangled_name;
      free(demangled_name);
    } else {
      result = symbol;
    }

    return result;
  }

/* ------------------------------------------------------------------------ */
#if (defined(READLINK_COMMAND) || defined(ADDR2LINK_COMMAND)) &&               \
    (!defined(_WIN32))
  std::string exec(const std::string & cmd) {
    FILE * pipe = popen(cmd.c_str(), "r");
    if (pipe == nullptr) {
      return "";
    }
    char buffer[1024];
    std::string result;
    while (feof(pipe) == 0) {
      if (fgets(buffer, 128, pipe) != nullptr) {
        result += buffer;
      }
    }

    result = result.substr(0, result.size() - 1);
    pclose(pipe);
    return result;
  }
#endif

  auto getBacktrace() -> std::vector<std::string> {
    std::vector<std::string> backtrace_lines;
#if not defined(_WIN32)
#if defined(READLINK_COMMAND) && defined(ADDR2LINE_COMMAND)
    std::string me;
    char buf[1024];
    /* The manpage says it won't null terminate.  Let's zero the buffer. */
    memset(buf, 0, sizeof(buf));
    /* Note we use sizeof(buf)-1 since we may need an extra char for NUL. */
    if (readlink("/proc/self/exe", buf, sizeof(buf) - 1) != 0) {
      me = std::string(buf);
    }

    std::ifstream inmaps;
    inmaps.open("/proc/self/maps");
    std::map<std::string, size_t> addr_map;
    std::string line;
    while (inmaps.good()) {
      std::getline(inmaps, line);
      std::stringstream sstr(line);

      size_t first = line.find('-');
      std::stringstream sstra(line.substr(0, first));
      size_t addr;
      sstra >> std::hex >> addr;

      std::string lib;
      sstr >> lib;
      sstr >> lib;
      sstr >> lib;
      sstr >> lib;
      sstr >> lib;
      sstr >> lib;
      if (not lib.empty() and (addr_map.find(lib) == addr_map.end())) {
        addr_map[lib] = addr;
      }
    }

    if (not me.empty()) {
      addr_map[me] = 0;
    }
#endif

    /// \todo for windows this part could be coded using CaptureStackBackTrace
    /// and SymFromAddr
    const size_t max_depth = 100;
    size_t stack_depth;
    void * stack_addrs[max_depth];
    char ** stack_strings;

    size_t i;
    stack_depth = backtrace(stack_addrs, max_depth);
    stack_strings = backtrace_symbols(stack_addrs, stack_depth);

    /// -1 to remove the call to the printBacktrace function
    for (i = 1; i < stack_depth; i++) {
      std::string bt_line(stack_strings[i]);
      size_t first;
      size_t second;

      if ((first = bt_line.find('(')) != std::string::npos &&
          (second = bt_line.find('+')) != std::string::npos) {
        std::string location = bt_line.substr(0, first);
#if defined(READLINK_COMMAND)
        std::string location_cmd =
            std::string(BOOST_PP_STRINGIZE(READLINK_COMMAND)) +
            std::string(" -f ") + location;
        location = exec(location_cmd);
#endif
        std::string call =
            demangle(bt_line.substr(first + 1, second - first - 1).c_str());
        size_t f = bt_line.find('[');
        size_t s = bt_line.find(']');
        std::string address = bt_line.substr(f + 1, s - f - 1);
        std::stringstream sstra(address);
        size_t addr;
        sstra >> std::hex >> addr;
        std::string trace = location + " [" + call + "]";
#if defined(READLINK_COMMAND) && defined(ADDR2LINE_COMMAND)
        auto it = addr_map.find(location);
        if (it != addr_map.end()) {
          std::stringstream syscom;
          syscom << BOOST_PP_STRINGIZE(ADDR2LINE_COMMAND) << " 0x" << std::hex
                 << (addr - it->second) << " -i -e " << location;
          std::string line = exec(syscom.str());
          trace += " (" + line + ")";
        } else {
#endif
          std::stringstream sstr_addr;
          sstr_addr << std::hex << addr;
          trace += " (0x" + sstr_addr.str() + ")";
#if defined(READLINK_COMMAND) && defined(ADDR2LINE_COMMAND)
        }
#endif
        backtrace_lines.push_back(trace);
      } else {
        backtrace_lines.push_back(bt_line);
      }
    }

    free(stack_strings);

#endif
    return backtrace_lines;
  }
  /* ------------------------------------------------------------------------ */
  void printBacktrace(const std::vector<std::string> & backtrace) {
    auto w = size_t(std::floor(std::log10(double(backtrace.size()))) + 1);
    std::cerr << "BACKTRACE :  " << backtrace.size() << " stack frames.\n";
    for (auto && data : enumerate(backtrace))
      std::cerr << "  [" << std::setw(w) << (std::get<0>(data) + 1) << "] "
                << std::get<1>(data) << "\n";
    std::cerr << "END BACKTRACE" << std::endl;
  }

  /* ------------------------------------------------------------------------ */
  namespace {
    void terminate_handler() {
      auto eptr = std::current_exception();
      auto *t = abi::__cxa_current_exception_type();
      auto name = (t != nullptr) ? demangle(t->name()) : std::string("unknown");
      try {
        if (eptr) {
          std::rethrow_exception(eptr);
        } else {
          printBacktrace();
          std::cerr << AKANTU_LOCATION
                    << "!! Execution terminated for unknown reasons !!"
                    << std::endl;
        }
      } catch (Exception & e) {
        printBacktrace(e.backtrace());
        std::cerr << "!! Uncaught akantu::Exception of type " << name
                  << " !!\nwhat(): \"" << e.what() << "\"" << std::endl;
      } catch (std::exception & e) {
        std::cerr << "!! Uncaught exception of type " << name
                  << " !!\nwhat(): \"" << e.what() << "\"" << std::endl;
      } catch (...) {
        std::cerr << "!! Something strange of type \"" << name
                  << "\" was thrown.... !!" << std::endl;
      }

      if (debugger.printBacktrace()) {
        std::cerr << "Random generator seed: " << RandomGenerator<UInt>::seed()
                  << std::endl;
        printBacktrace();
      }
    }
  } // namespace

  /* ------------------------------------------------------------------------ */
  /* ------------------------------------------------------------------------ */
  Debugger::Debugger() noexcept {
    cout = &std::cerr;
    level = dblWarning;
    parallel_context = "";
    file_open = false;
    print_backtrace = false;

    //initSignalHandler();
    std::set_terminate(terminate_handler);
  }

  /* ------------------------------------------------------------------------ */
  Debugger::~Debugger() {
    if (file_open) {
      dynamic_cast<std::ofstream *>(cout)->close();
      delete cout;
    }
  }

  /* ------------------------------------------------------------------------ */
  void Debugger::exit(int status) {
    if (status != 0) {
      std::terminate();
    }

    std::exit(0);
  }

  /*------------------------------------------------------------------------- */
  void Debugger::throwException(const std::string & info,
                                const std::string & file, unsigned int line,
                                __attribute__((unused)) bool silent,
                                __attribute__((unused))
                                const std::string & location,
                                const std::string & module) const
      noexcept(false) {

#if !defined(AKANTU_NDEBUG)
    if (not silent) {
      printMessage("###", dblWarning, info + " " + location, module);
    }
#endif

    debug::Exception ex(info, file, line);
    ex.setModule(module);
    throw ex;
  }

  /* ------------------------------------------------------------------------ */
  void Debugger::printMessage(const std::string & prefix,
                              const DebugLevel & level,
                              const std::string & info,
                              const std::string & module) const {
    if (testLevel(level, module)) {
      double timestamp =
          std::chrono::duration_cast<std::chrono::duration<double, std::micro>>(
              std::chrono::system_clock::now().time_since_epoch())
              .count();

      *(cout) << parallel_context << "{" << (size_t)timestamp << "} " << prefix
              << " " << info << std::endl;
    }
  }

  /* ------------------------------------------------------------------------ */
  void Debugger::setDebugLevel(const DebugLevel & level) {
    this->level = level;
  }

  /* ------------------------------------------------------------------------ */
  const DebugLevel & Debugger::getDebugLevel() const { return this->level; }

  /* ------------------------------------------------------------------------ */
  void Debugger::setLogFile(const std::string & filename) {
    if (file_open) {
      dynamic_cast<std::ofstream *>(cout)->close();
      delete cout;
    }

    auto * fileout = new std::ofstream(filename.c_str());
    file_open = true;
    cout = fileout;
  }

  std::ostream & Debugger::getOutputStream() { return *cout; }

  /* ------------------------------------------------------------------------ */
  void Debugger::setParallelContext(int rank, int size) {
    std::stringstream sstr;
    UInt pad = std::ceil(std::log10(size));
    sstr << "<" << getpid() << ">[R" << std::setfill(' ') << std::right
         << std::setw(pad) << rank << "|S" << size << "] ";
    parallel_context = sstr.str();
  }

  void setDebugLevel(const DebugLevel & level) {
    debugger.setDebugLevel(level);
  }

  const DebugLevel & getDebugLevel() { return debugger.getDebugLevel(); }

  /* ------------------------------------------------------------------------ */
  void exit(int status) { Debugger::exit(status); }

} // namespace debug
} // namespace akantu<|MERGE_RESOLUTION|>--- conflicted
+++ resolved
@@ -63,13 +63,7 @@
 namespace akantu {
 namespace debug {
 
-<<<<<<< HEAD
-
-
-  static void printBacktraceAndExit(int) { std::terminate(); }
-=======
   // static void printBacktraceAndExit(int) { std::terminate(); }
->>>>>>> bbef626f
 
   // /* ------------------------------------------------------------------------ */
   // void initSignalHandler() { std::signal(SIGSEGV, &printBacktraceAndExit); }
