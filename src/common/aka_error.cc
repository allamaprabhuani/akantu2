/**
 * @file   aka_error.cc
 *
 * @author Nicolas Richart <nicolas.richart@epfl.ch>
 *
 * @date creation: Mon Sep 06 2010
 * @date last modification: Sun Dec 03 2017
 *
 * @brief  handling of errors
 *
 *
 * Copyright (©)  2010-2018 EPFL (Ecole Polytechnique Fédérale de Lausanne)
 * Laboratory (LSMS - Laboratoire de Simulation en Mécanique des Solides)
 *
 * Akantu is free  software: you can redistribute it and/or  modify it under the
 * terms  of the  GNU Lesser  General Public  License as published by  the Free
 * Software Foundation, either version 3 of the License, or (at your option) any
 * later version.
 *
 * Akantu is  distributed in the  hope that it  will be useful, but  WITHOUT ANY
 * WARRANTY; without even the implied warranty of MERCHANTABILITY or FITNESS FOR
 * A PARTICULAR PURPOSE. See  the GNU  Lesser General  Public License  for more
 * details.
 *
 * You should  have received  a copy  of the GNU  Lesser General  Public License
 * along with Akantu. If not, see <http://www.gnu.org/licenses/>.
 *
 */

/* -------------------------------------------------------------------------- */
#include "aka_error.hh"
#include "aka_common.hh"
#include "aka_config.hh"
#include "aka_iterators.hh"
#include "aka_random_generator.hh"
/* -------------------------------------------------------------------------- */
#include <csignal>
#include <iostream>
#include <vector>

#if (defined(READLINK_COMMAND) || defined(ADDR2LINE_COMMAND)) &&               \
    (!defined(_WIN32))
#include <execinfo.h>
#include <sys/wait.h>
#endif

#include <chrono>
#include <cmath>
#include <cstring>
#include <cxxabi.h>
#include <fstream>
#include <iomanip>
#include <map>
#include <sys/types.h>
#include <unistd.h>

#ifdef AKANTU_USE_MPI
#include <mpi.h>
#endif

/* -------------------------------------------------------------------------- */

namespace akantu {
namespace debug {

<<<<<<< HEAD

  static void printBacktraceAndExit(int) { std::terminate(); }
=======
  // static void printBacktraceAndExit(int) { std::terminate(); }
>>>>>>> 5fc2d6a4

  // /* ------------------------------------------------------------------------ */
  // void initSignalHandler() { std::signal(SIGSEGV, &printBacktraceAndExit); }

  /* ------------------------------------------------------------------------ */
std::string demangle(const char * symbol) {
    int status;
    std::string result;
    char * demangled_name;

    if ((demangled_name = abi::__cxa_demangle(symbol, nullptr, nullptr,
                                              &status)) != nullptr) {
      result = demangled_name;
      free(demangled_name);
    } else {
      result = symbol;
    }

    return result;
  }

/* ------------------------------------------------------------------------ */
#if (defined(READLINK_COMMAND) || defined(ADDR2LINK_COMMAND)) &&               \
    (!defined(_WIN32))
  std::string exec(const std::string & cmd) {
    FILE * pipe = popen(cmd.c_str(), "r");
    if (pipe == nullptr) {
      return "";
    }
    char buffer[1024];
    std::string result;
    while (feof(pipe) == 0) {
      if (fgets(buffer, 128, pipe) != nullptr) {
        result += buffer;
      }
    }

    result = result.substr(0, result.size() - 1);
    pclose(pipe);
    return result;
  }
#endif

  auto getBacktrace() -> std::vector<std::string> {
    std::vector<std::string> backtrace_lines;
#if not defined(_WIN32)
#if defined(READLINK_COMMAND) && defined(ADDR2LINE_COMMAND)
    std::string me;
    char buf[1024];
    /* The manpage says it won't null terminate.  Let's zero the buffer. */
    memset(buf, 0, sizeof(buf));
    /* Note we use sizeof(buf)-1 since we may need an extra char for NUL. */
    if (readlink("/proc/self/exe", buf, sizeof(buf) - 1) != 0) {
      me = std::string(buf);
    }

    std::ifstream inmaps;
    inmaps.open("/proc/self/maps");
    std::map<std::string, size_t> addr_map;
    std::string line;
    while (inmaps.good()) {
      std::getline(inmaps, line);
      std::stringstream sstr(line);

      size_t first = line.find('-');
      std::stringstream sstra(line.substr(0, first));
      size_t addr;
      sstra >> std::hex >> addr;

      std::string lib;
      sstr >> lib;
      sstr >> lib;
      sstr >> lib;
      sstr >> lib;
      sstr >> lib;
      sstr >> lib;
      if (not lib.empty() and (addr_map.find(lib) == addr_map.end())) {
        addr_map[lib] = addr;
      }
    }

    if (not me.empty()) {
      addr_map[me] = 0;
    }
#endif

    /// \todo for windows this part could be coded using CaptureStackBackTrace
    /// and SymFromAddr
    const size_t max_depth = 100;
    size_t stack_depth;
    void * stack_addrs[max_depth];
    char ** stack_strings;

    size_t i;
    stack_depth = backtrace(stack_addrs, max_depth);
    stack_strings = backtrace_symbols(stack_addrs, stack_depth);

    /// -1 to remove the call to the printBacktrace function
    for (i = 1; i < stack_depth; i++) {
      std::string bt_line(stack_strings[i]);
      size_t first;
      size_t second;

      if ((first = bt_line.find('(')) != std::string::npos &&
          (second = bt_line.find('+')) != std::string::npos) {
        std::string location = bt_line.substr(0, first);
#if defined(READLINK_COMMAND)
        std::string location_cmd =
            std::string(BOOST_PP_STRINGIZE(READLINK_COMMAND)) +
            std::string(" -f ") + location;
        location = exec(location_cmd);
#endif
        std::string call =
            demangle(bt_line.substr(first + 1, second - first - 1).c_str());
        size_t f = bt_line.find('[');
        size_t s = bt_line.find(']');
        std::string address = bt_line.substr(f + 1, s - f - 1);
        std::stringstream sstra(address);
        size_t addr;
        sstra >> std::hex >> addr;
        std::string trace = location + " [" + call + "]";
#if defined(READLINK_COMMAND) && defined(ADDR2LINE_COMMAND)
        auto it = addr_map.find(location);
        if (it != addr_map.end()) {
          std::stringstream syscom;
          syscom << BOOST_PP_STRINGIZE(ADDR2LINE_COMMAND) << " 0x" << std::hex
                 << (addr - it->second) << " -i -e " << location;
          std::string line = exec(syscom.str());
          trace += " (" + line + ")";
        } else {
#endif
          std::stringstream sstr_addr;
          sstr_addr << std::hex << addr;
          trace += " (0x" + sstr_addr.str() + ")";
#if defined(READLINK_COMMAND) && defined(ADDR2LINE_COMMAND)
        }
#endif
        backtrace_lines.push_back(trace);
      } else {
        backtrace_lines.push_back(bt_line);
      }
    }

    free(stack_strings);

#endif
    return backtrace_lines;
  }
  /* ------------------------------------------------------------------------ */
  void printBacktrace(const std::vector<std::string> & backtrace) {
    auto w = size_t(std::floor(std::log10(double(backtrace.size()))) + 1);
    std::cerr << "BACKTRACE :  " << backtrace.size() << " stack frames.\n";
    for (auto && data : enumerate(backtrace))
      std::cerr << "  [" << std::setw(w) << (std::get<0>(data) + 1) << "] "
                << std::get<1>(data) << "\n";
    std::cerr << "END BACKTRACE" << std::endl;
  }

  /* ------------------------------------------------------------------------ */
  namespace {
    void terminate_handler() {
      auto eptr = std::current_exception();
      auto *t = abi::__cxa_current_exception_type();
      auto name = (t != nullptr) ? demangle(t->name()) : std::string("unknown");
      try {
        if (eptr) {
          std::rethrow_exception(eptr);
        } else {
          printBacktrace();
          std::cerr << AKANTU_LOCATION
                    << "!! Execution terminated for unknown reasons !!"
                    << std::endl;
        }
      } catch (Exception & e) {
        printBacktrace(e.backtrace());
        std::cerr << "!! Uncaught akantu::Exception of type " << name
                  << " !!\nwhat(): \"" << e.what() << "\"" << std::endl;
      } catch (std::exception & e) {
        std::cerr << "!! Uncaught exception of type " << name
                  << " !!\nwhat(): \"" << e.what() << "\"" << std::endl;
      } catch (...) {
        std::cerr << "!! Something strange of type \"" << name
                  << "\" was thrown.... !!" << std::endl;
      }

      if (debugger.printBacktrace()) {
        std::cerr << "Random generator seed: " << RandomGenerator<UInt>::seed()
                  << std::endl;
        printBacktrace();
      }
    }
  } // namespace

  /* ------------------------------------------------------------------------ */
  /* ------------------------------------------------------------------------ */
  Debugger::Debugger() noexcept {
    cout = &std::cerr;
    level = dblWarning;
    parallel_context = "";
    file_open = false;
    print_backtrace = false;

    //initSignalHandler();
    std::set_terminate(terminate_handler);
  }

  /* ------------------------------------------------------------------------ */
  Debugger::~Debugger() {
    if (file_open) {
      dynamic_cast<std::ofstream *>(cout)->close();
      delete cout;
    }
  }

  /* ------------------------------------------------------------------------ */
  void Debugger::exit(int status) {
    if (status != 0) {
      std::terminate();
    }

    std::exit(0);
  }

  /*------------------------------------------------------------------------- */
  void Debugger::throwException(const std::string & info,
                                const std::string & file, unsigned int line,
                                __attribute__((unused)) bool silent,
                                __attribute__((unused))
                                const std::string & location,
                                const std::string & module) const
      noexcept(false) {

#if !defined(AKANTU_NDEBUG)
    if (not silent) {
      printMessage("###", dblWarning, info + " " + location, module);
    }
#endif

    debug::Exception ex(info, file, line);
    ex.setModule(module);
    throw ex;
  }

  /* ------------------------------------------------------------------------ */
  void Debugger::printMessage(const std::string & prefix,
                              const DebugLevel & level,
                              const std::string & info,
                              const std::string & module) const {
    if (testLevel(level, module)) {
      double timestamp =
          std::chrono::duration_cast<std::chrono::duration<double, std::micro>>(
              std::chrono::system_clock::now().time_since_epoch())
              .count();

      *(cout) << parallel_context << "{" << (size_t)timestamp << "} " << prefix
              << " " << info << std::endl;
    }
  }

  /* ------------------------------------------------------------------------ */
  void Debugger::setDebugLevel(const DebugLevel & level) {
    this->level = level;
  }

  /* ------------------------------------------------------------------------ */
  const DebugLevel & Debugger::getDebugLevel() const { return this->level; }

  /* ------------------------------------------------------------------------ */
  void Debugger::setLogFile(const std::string & filename) {
    if (file_open) {
      dynamic_cast<std::ofstream *>(cout)->close();
      delete cout;
    }

    auto * fileout = new std::ofstream(filename.c_str());
    file_open = true;
    cout = fileout;
  }

  std::ostream & Debugger::getOutputStream() { return *cout; }

  /* ------------------------------------------------------------------------ */
  void Debugger::setParallelContext(int rank, int size) {
    std::stringstream sstr;
    UInt pad = std::ceil(std::log10(size));
    sstr << "<" << getpid() << ">[R" << std::setfill(' ') << std::right
         << std::setw(pad) << rank << "|S" << size << "] ";
    parallel_context = sstr.str();
  }

  void setDebugLevel(const DebugLevel & level) {
    debugger.setDebugLevel(level);
  }

  const DebugLevel & getDebugLevel() { return debugger.getDebugLevel(); }

  /* ------------------------------------------------------------------------ */
  void exit(int status) { Debugger::exit(status); }

} // namespace debug
} // namespace akantu<|MERGE_RESOLUTION|>--- conflicted
+++ resolved
@@ -63,12 +63,7 @@
 namespace akantu {
 namespace debug {
 
-<<<<<<< HEAD
-
-  static void printBacktraceAndExit(int) { std::terminate(); }
-=======
   // static void printBacktraceAndExit(int) { std::terminate(); }
->>>>>>> 5fc2d6a4
 
   // /* ------------------------------------------------------------------------ */
   // void initSignalHandler() { std::signal(SIGSEGV, &printBacktraceAndExit); }
