/**
 * @file   aka_types.hh
 *
 * @author Nicolas Richart <nicolas.richart@epfl.ch>
 *
 * @date creation: Thu Feb 17 2011
 * @date last modification: Tue Feb 20 2018
 *
 * @brief  description of the "simple" types
 *
 * @section LICENSE
 *
 * Copyright (©)  2010-2018 EPFL (Ecole Polytechnique Fédérale de Lausanne)
 * Laboratory (LSMS - Laboratoire de Simulation en Mécanique des Solides)
 *
 * Akantu is free  software: you can redistribute it and/or  modify it under the
 * terms  of the  GNU Lesser  General Public  License as published by  the Free
 * Software Foundation, either version 3 of the License, or (at your option) any
 * later version.
 *
 * Akantu is  distributed in the  hope that it  will be useful, but  WITHOUT ANY
 * WARRANTY; without even the implied warranty of MERCHANTABILITY or FITNESS FOR
 * A PARTICULAR PURPOSE. See  the GNU  Lesser General  Public License  for more
 * details.
 *
 * You should  have received  a copy  of the GNU  Lesser General  Public License
 * along with Akantu. If not, see <http://www.gnu.org/licenses/>.
 *
 */

/* -------------------------------------------------------------------------- */
#include "aka_error.hh"
#include "aka_fwd.hh"
#include "aka_math.hh"
/* -------------------------------------------------------------------------- */
#include <initializer_list>
#include <iomanip>
#include <type_traits>
/* -------------------------------------------------------------------------- */

#ifndef __AKANTU_AKA_TYPES_HH__
#define __AKANTU_AKA_TYPES_HH__

namespace akantu {

enum NormType { L_1 = 1, L_2 = 2, L_inf = UInt(-1) };

/**
 * DimHelper is a class to generalize the setup of a dim array from 3
 * values. This gives a common interface in the TensorStorage class
 * independently of its derived inheritance (Vector, Matrix, Tensor3)
 * @tparam dim
 */
template <UInt dim> struct DimHelper {
  static inline void setDims(UInt m, UInt n, UInt p, UInt dims[dim]);
};

/* -------------------------------------------------------------------------- */
template <> struct DimHelper<1> {
  static inline void setDims(UInt m, __attribute__((unused)) UInt n,
                             __attribute__((unused)) UInt p, UInt dims[1]) {
    dims[0] = m;
  }
};

/* -------------------------------------------------------------------------- */
template <> struct DimHelper<2> {
  static inline void setDims(UInt m, UInt n, __attribute__((unused)) UInt p,
                             UInt dims[2]) {
    dims[0] = m;
    dims[1] = n;
  }
};

/* -------------------------------------------------------------------------- */
template <> struct DimHelper<3> {
  static inline void setDims(UInt m, UInt n, UInt p, UInt dims[3]) {
    dims[0] = m;
    dims[1] = n;
    dims[2] = p;
  }
};

/* -------------------------------------------------------------------------- */
template <typename T, UInt ndim, class RetType> class TensorStorage;

/* -------------------------------------------------------------------------- */
/* Proxy classes                                                              */
/* -------------------------------------------------------------------------- */
namespace tensors {
  template <class A, class B> struct is_copyable {
    enum : bool { value = false };
  };

  template <class A> struct is_copyable<A, A> {
    enum : bool { value = true };
  };

  template <class A> struct is_copyable<A, typename A::RetType> {
    enum : bool { value = true };
  };

  template <class A> struct is_copyable<A, typename A::RetType::proxy> {
    enum : bool { value = true };
  };

} // namespace tensors

/**
 * @class TensorProxy aka_types.hh
 * @desc The TensorProxy class is a proxy class to the TensorStorage it handles
 * the
 * wrapped case. That is to say if an accessor should give access to a Tensor
 * wrapped on some data, like the Array<T>::iterator they can return a
 * TensorProxy that will be automatically transformed as a TensorStorage wrapped
 * on the same data
 * @tparam T stored type
 * @tparam ndim order of the tensor
 * @tparam RetType real derived type
 */
template <typename T, UInt ndim, class _RetType> class TensorProxy {
protected:
  using RetTypeProxy = typename _RetType::proxy;

  constexpr TensorProxy(T * data, UInt m, UInt n, UInt p) {
    DimHelper<ndim>::setDims(m, n, p, this->n);
    this->values = data;
  }

#ifndef SWIG
  template <class Other,
            typename = std::enable_if_t<
                tensors::is_copyable<TensorProxy, Other>::value>>
  explicit TensorProxy(const Other & other) {
    this->values = other.storage();
    for (UInt i = 0; i < ndim; ++i)
      this->n[i] = other.size(i);
  }
#endif
public:
  using RetType = _RetType;

  UInt size(UInt i) const {
    AKANTU_DEBUG_ASSERT(i < ndim,
                        "This tensor has only " << ndim << " dimensions, not "
                                                << (i + 1));
    return n[i];
  }

  inline UInt size() const {
    UInt _size = 1;
    for (UInt d = 0; d < ndim; ++d)
      _size *= this->n[d];
    return _size;
  }

  T * storage() const { return values; }

#ifndef SWIG
  template <class Other,
            typename = std::enable_if_t<
                tensors::is_copyable<TensorProxy, Other>::value>>
  inline TensorProxy & operator=(const Other & other) {
    AKANTU_DEBUG_ASSERT(
        other.size() == this->size(),
        "You are trying to copy two tensors with different sizes");
    memcpy(this->values, other.storage(), this->size() * sizeof(T));
    return *this;
  }
#endif
  // template <class Other, typename = std::enable_if_t<
  //                          tensors::is_copyable<TensorProxy, Other>::value>>
  // inline TensorProxy & operator=(const Other && other) {
  //   AKANTU_DEBUG_ASSERT(
  //       other.size() == this->size(),
  //       "You are trying to copy two tensors with different sizes");
  //   memcpy(this->values, other.storage(), this->size() * sizeof(T));
  //   return *this;
  // }

  template <typename O> inline RetTypeProxy & operator*=(const O & o) {
    RetType(*this) *= o;
    return static_cast<RetTypeProxy &>(*this);
  }

  template <typename O> inline RetTypeProxy & operator/=(const O & o) {
    RetType(*this) /= o;
    return static_cast<RetTypeProxy &>(*this);
  }

protected:
  T * values;
  UInt n[ndim];
};

/* -------------------------------------------------------------------------- */
template <typename T> class VectorProxy : public TensorProxy<T, 1, Vector<T>> {
  using parent = TensorProxy<T, 1, Vector<T>>;
  using type = Vector<T>;

public:
  constexpr VectorProxy(T * data, UInt n) : parent(data, n, 0, 0) {}
  template <class Other> explicit VectorProxy(Other & src) : parent(src) {}

  /* ---------------------------------------------------------------------- */
  template <class Other>
  inline VectorProxy<T> & operator=(const Other & other) {
    parent::operator=(other);
    return *this;
  }

  // inline VectorProxy<T> & operator=(const VectorProxy && other) {
  //   parent::operator=(other);
  //   return *this;
  // }

  /* ------------------------------------------------------------------------ */
  T & operator()(UInt index) { return this->values[index]; };
  const T & operator()(UInt index) const { return this->values[index]; };
};

template <typename T> class MatrixProxy : public TensorProxy<T, 2, Matrix<T>> {
  using parent = TensorProxy<T, 2, Matrix<T>>;
  using type = Matrix<T>;

public:
  MatrixProxy(T * data, UInt m, UInt n) : parent(data, m, n, 0) {}
  template <class Other> explicit MatrixProxy(Other & src) : parent(src) {}

  /* ---------------------------------------------------------------------- */
  template <class Other>
  inline MatrixProxy<T> & operator=(const Other & other) {
    parent::operator=(other);
    return *this;
  }
};

template <typename T>
class Tensor3Proxy : public TensorProxy<T, 3, Tensor3<T>> {
  using parent = TensorProxy<T, 3, Tensor3<T>>;
  using type = Tensor3<T>;

public:
  Tensor3Proxy(const T * data, UInt m, UInt n, UInt k)
      : parent(data, m, n, k) {}
  Tensor3Proxy(const Tensor3Proxy & src) : parent(src) {}
  Tensor3Proxy(const Tensor3<T> & src) : parent(src) {}

  /* ---------------------------------------------------------------------- */
  template <class Other>
  inline Tensor3Proxy<T> & operator=(const Other & other) {
    parent::operator=(other);
    return *this;
  }
};

/* -------------------------------------------------------------------------- */
/* Tensor base class                                                          */
/* -------------------------------------------------------------------------- */
template <typename T, UInt ndim, class RetType>
class TensorStorage : public TensorTrait {
public:
  using value_type = T;

  friend class Array<T>;

protected:
  template <class TensorType> void copySize(const TensorType & src) {
    for (UInt d = 0; d < ndim; ++d)
      this->n[d] = src.size(d);
    this->_size = src.size();
  }

  TensorStorage() : values(nullptr) {
    for (UInt d = 0; d < ndim; ++d)
      this->n[d] = 0;
    _size = 0;
  }

  TensorStorage(const TensorProxy<T, ndim, RetType> & proxy) {
    this->copySize(proxy);
    this->values = proxy.storage();
    this->wrapped = true;
  }

public:
  TensorStorage(const TensorStorage & src) = delete;

  TensorStorage(const TensorStorage & src, bool deep_copy) : values(nullptr) {
    if (deep_copy)
      this->deepCopy(src);
    else
      this->shallowCopy(src);
  }

protected:
  TensorStorage(UInt m, UInt n, UInt p, const T & def) {
    static_assert(std::is_trivially_constructible<T>{},
                  "Cannot create a tensor on non trivial types");
    DimHelper<ndim>::setDims(m, n, p, this->n);

    this->computeSize();
    this->values = new T[this->_size];
    this->set(def);
    this->wrapped = false;
  }

  TensorStorage(T * data, UInt m, UInt n, UInt p) {
    DimHelper<ndim>::setDims(m, n, p, this->n);

    this->computeSize();
    this->values = data;
    this->wrapped = true;
  }

public:
  /* ------------------------------------------------------------------------ */
  template <class TensorType> inline void shallowCopy(const TensorType & src) {
    this->copySize(src);
    if (!this->wrapped)
      delete[] this->values;
    this->values = src.storage();
    this->wrapped = true;
  }

  /* ------------------------------------------------------------------------ */
  template <class TensorType> inline void deepCopy(const TensorType & src) {
    this->copySize(src);

    if (!this->wrapped)
      delete[] this->values;

    static_assert(std::is_trivially_constructible<T>{},
                  "Cannot create a tensor on non trivial types");
    this->values = new T[this->_size];

    static_assert(std::is_trivially_copyable<T>{},
                  "Cannot copy a tensor on non trivial types");
    memcpy((void *)this->values, (void *)src.storage(),
           this->_size * sizeof(T));

    this->wrapped = false;
  }

  virtual ~TensorStorage() {
    if (!this->wrapped)
      delete[] this->values;
  }

  /* ------------------------------------------------------------------------ */
  inline TensorStorage & operator=(const TensorStorage & src) {
    return this->operator=(dynamic_cast<RetType &>(src));
  }

  /* ------------------------------------------------------------------------ */
  inline TensorStorage & operator=(const RetType & src) {
    if (this != &src) {
      if (this->wrapped) {
        static_assert(std::is_trivially_copyable<T>{},
                      "Cannot copy a tensor on non trivial types");
        // this test is not sufficient for Tensor of order higher than 1
        AKANTU_DEBUG_ASSERT(this->_size == src.size(),
                            "Tensors of different size");
        memcpy((void *)this->values, (void *)src.storage(),
               this->_size * sizeof(T));
      } else {
        deepCopy(src);
      }
    }
    return *this;
  }

  /* ------------------------------------------------------------------------ */
  template <class R>
  inline RetType & operator+=(const TensorStorage<T, ndim, R> & other) {
    T * a = this->storage();
    T * b = other.storage();
    AKANTU_DEBUG_ASSERT(
        _size == other.size(),
        "The two tensors do not have the same size, they cannot be subtracted");
    for (UInt i = 0; i < _size; ++i)
      *(a++) += *(b++);
    return *(static_cast<RetType *>(this));
  }

  /* ------------------------------------------------------------------------ */
  template <class R>
  inline RetType & operator-=(const TensorStorage<T, ndim, R> & other) {
    T * a = this->storage();
    T * b = other.storage();
    AKANTU_DEBUG_ASSERT(
        _size == other.size(),
        "The two tensors do not have the same size, they cannot be subtracted");
    for (UInt i = 0; i < _size; ++i)
      *(a++) -= *(b++);
    return *(static_cast<RetType *>(this));
  }

  /* ------------------------------------------------------------------------ */
  inline RetType & operator+=(const T & x) {
    T * a = this->values;
    for (UInt i = 0; i < _size; ++i)
      *(a++) += x;
    return *(static_cast<RetType *>(this));
  }

  /* ------------------------------------------------------------------------ */
  inline RetType & operator-=(const T & x) {
    T * a = this->values;
    for (UInt i = 0; i < _size; ++i)
      *(a++) -= x;
    return *(static_cast<RetType *>(this));
  }

  /* ------------------------------------------------------------------------ */
  inline RetType & operator*=(const T & x) {
    T * a = this->storage();
    for (UInt i = 0; i < _size; ++i)
      *(a++) *= x;
    return *(static_cast<RetType *>(this));
  }

  /* ---------------------------------------------------------------------- */
  inline RetType & operator/=(const T & x) {
    T * a = this->values;
    for (UInt i = 0; i < _size; ++i)
      *(a++) /= x;
    return *(static_cast<RetType *>(this));
  }

  /// Y = \alpha X + Y
  inline RetType & aXplusY(const TensorStorage & other, const T & alpha = 1.) {
    AKANTU_DEBUG_ASSERT(
        _size == other.size(),
        "The two tensors do not have the same size, they cannot be subtracted");

    Math::aXplusY(this->_size, alpha, other.storage(), this->storage());
    return *(static_cast<RetType *>(this));
  }

  /* ------------------------------------------------------------------------ */
  T * storage() const { return values; }
  UInt size() const { return _size; }
  UInt size(UInt i) const {
    AKANTU_DEBUG_ASSERT(i < ndim,
                        "This tensor has only " << ndim << " dimensions, not "
                                                << (i + 1));
    return n[i];
  };
  /* ------------------------------------------------------------------------ */
  inline void clear() { memset(values, 0, _size * sizeof(T)); };
  inline void set(const T & t) { std::fill_n(values, _size, t); };

  template <class TensorType> inline void copy(const TensorType & other) {
    AKANTU_DEBUG_ASSERT(
        _size == other.size(),
        "The two tensors do not have the same size, they cannot be copied");
    memcpy(values, other.storage(), _size * sizeof(T));
  }

  bool isWrapped() const { return this->wrapped; }

protected:
  inline void computeSize() {
    _size = 1;
    for (UInt d = 0; d < ndim; ++d)
      _size *= this->n[d];
  }

protected:
  template <typename R, NormType norm_type> struct NormHelper {
    template <class Ten> static R norm(const Ten & ten) {
      R _norm = 0.;
      R * it = ten.storage();
      R * end = ten.storage() + ten.size();
      for (; it < end; ++it)
        _norm += std::pow(std::abs(*it), norm_type);
      return std::pow(_norm, 1. / norm_type);
    }
  };

  template <typename R> struct NormHelper<R, L_1> {
    template <class Ten> static R norm(const Ten & ten) {
      R _norm = 0.;
      R * it = ten.storage();
      R * end = ten.storage() + ten.size();
      for (; it < end; ++it)
        _norm += std::abs(*it);
      return _norm;
    }
  };

  template <typename R> struct NormHelper<R, L_2> {
    template <class Ten> static R norm(const Ten & ten) {
      R _norm = 0.;
      R * it = ten.storage();
      R * end = ten.storage() + ten.size();
      for (; it < end; ++it)
        _norm += *it * *it;
      return sqrt(_norm);
    }
  };

  template <typename R> struct NormHelper<R, L_inf> {
    template <class Ten> static R norm(const Ten & ten) {
      R _norm = 0.;
      R * it = ten.storage();
      R * end = ten.storage() + ten.size();
      for (; it < end; ++it)
        _norm = std::max(std::abs(*it), _norm);
      return _norm;
    }
  };

public:
  /*----------------------------------------------------------------------- */
  /// "Entrywise" norm norm<L_p> @f[ \|\boldsymbol{T}\|_p = \left(
  /// \sum_i^{n[0]}\sum_j^{n[1]}\sum_k^{n[2]} |T_{ijk}|^p \right)^{\frac{1}{p}}
  /// @f]
  template <NormType norm_type> inline T norm() const {
    return NormHelper<T, norm_type>::norm(*this);
  }

protected:
  UInt n[ndim];
  UInt _size;
  T * values;
  bool wrapped{false};
};

/* -------------------------------------------------------------------------- */
/* -------------------------------------------------------------------------- */
namespace types {
  namespace details {
    template <typename reference_> class vector_iterator {
    public:
      using difference_type = std::ptrdiff_t;
      using value_type = std::decay_t<reference_>;
      using pointer = value_type *;
      using reference = reference_;
      using iterator_category = std::input_iterator_tag;

      vector_iterator(pointer ptr) : ptr(ptr) {}

      // input iterator ++it
      vector_iterator & operator++() {
        ++ptr;
        return *this;
      }
      // input iterator it++
      vector_iterator operator++(int) {
        auto cpy = *this;
        ++ptr;
        return cpy;
      }
      vector_iterator & operator+=(int n) {
        ptr += n;
        return *this;
      }

      vector_iterator operator+(int n) {
        vector_iterator cpy(*this);
        cpy += n;
        return cpy;
      }

      // input iterator it != other_it
      bool operator!=(const vector_iterator & other) const {
        return ptr != other.ptr;
      }
      bool operator==(const vector_iterator & other) const {
        return ptr == other.ptr;
      }

      difference_type operator-(const vector_iterator & other) const {
        return this->ptr - other.ptr;
      }

      // input iterator dereference *it
      reference operator*() { return *ptr; }
      pointer operator->() { return ptr; }

    private:
      pointer ptr;
    };
  } // namespace details
} // namespace types
/* -------------------------------------------------------------------------- */
/* Vector                                                                     */
/* -------------------------------------------------------------------------- */
template <typename T> class Vector : public TensorStorage<T, 1, Vector<T>> {
  using parent = TensorStorage<T, 1, Vector<T>>;

public:
  using value_type = typename parent::value_type;
  using proxy = VectorProxy<T>;

public:
  Vector() : parent() {}
  explicit Vector(UInt n, const T & def = T()) : parent(n, 0, 0, def) {}
  Vector(T * data, UInt n) : parent(data, n, 0, 0) {}
  Vector(const Vector & src, bool deep_copy = true) : parent(src, deep_copy) {}
  Vector(const TensorProxy<T, 1, Vector> & src) : parent(src) {}

  Vector(std::initializer_list<T> list) : parent(list.size(), 0, 0, T()) {
    UInt i = 0;
    for (auto val : list) {
      operator()(i++) = val;
    }
  }

public:
  using iterator = types::details::vector_iterator<T &>;
  using const_iterator = types::details::vector_iterator<const T &>;

  iterator begin() { return iterator(this->storage()); }
  iterator end() { return iterator(this->storage() + this->size()); }

  const_iterator begin() const { return const_iterator(this->storage()); }
  const_iterator end() const {
    return const_iterator(this->storage() + this->size());
  }

public:
  ~Vector() override = default;

  /* ------------------------------------------------------------------------ */
  inline Vector & operator=(const Vector & src) {
    parent::operator=(src);
    return *this;
  }

  /* ------------------------------------------------------------------------ */
  inline T & operator()(UInt i) {
    AKANTU_DEBUG_ASSERT((i < this->n[0]),
                        "Access out of the vector! "
                            << "Index (" << i
                            << ") is out of the vector of size (" << this->n[0]
                            << ")");
    return *(this->values + i);
  }

  inline const T & operator()(UInt i) const {
    AKANTU_DEBUG_ASSERT((i < this->n[0]),
                        "Access out of the vector! "
                            << "Index (" << i
                            << ") is out of the vector of size (" << this->n[0]
                            << ")");
    return *(this->values + i);
  }

  inline T & operator[](UInt i) { return this->operator()(i); }
  inline const T & operator[](UInt i) const { return this->operator()(i); }

  /* ------------------------------------------------------------------------ */
  inline Vector<T> & operator*=(Real x) { return parent::operator*=(x); }
  inline Vector<T> & operator/=(Real x) { return parent::operator/=(x); }
  /* ------------------------------------------------------------------------ */
  inline Vector<T> & operator*=(const Vector<T> & vect) {
    AKANTU_DEBUG_ASSERT(this->_size == vect._size, "The vectors have non matching sizes");
    T * a = this->storage();
    T * b = vect.storage();
    for (UInt i = 0; i < this->_size; ++i)
      *(a++) *= *(b++);
    return *this;
  }

  /* ------------------------------------------------------------------------ */
  inline Real dot(const Vector<T> & vect) const {
    return Math::vectorDot(this->values, vect.storage(), this->_size);
  }

  /* ------------------------------------------------------------------------ */
  inline Real mean() const {
    Real mean = 0;
    T * a = this->storage();
    for (UInt i = 0; i < this->_size; ++i)
      mean += *(a++);
    return mean / this->_size;
  }

  /* ------------------------------------------------------------------------ */
  inline Vector & crossProduct(const Vector<T> & v1, const Vector<T> & v2) {
    AKANTU_DEBUG_ASSERT(this->size() == 3,
                        "crossProduct is only defined in 3D (n=" << this->size()
                                                                 << ")");
    AKANTU_DEBUG_ASSERT(
        this->size() == v1.size() && this->size() == v2.size(),
        "crossProduct is not a valid operation non matching size vectors");
    Math::vectorProduct3(v1.storage(), v2.storage(), this->values);
    return *this;
  }

  inline Vector crossProduct(const Vector<T> & v) {
    Vector<T> tmp(this->size());
    tmp.crossProduct(*this, v);
    return tmp;
  }

  /* ------------------------------------------------------------------------ */
  inline void solve(const Matrix<T> & A, const Vector<T> & b) {
    AKANTU_DEBUG_ASSERT(
        this->size() == A.rows() && this->_size == A.cols(),
        "The size of the solution vector mismatches the size of the matrix");
    AKANTU_DEBUG_ASSERT(
        this->_size == b._size,
        "The rhs vector has a mismatch in size with the matrix");
    Math::solve(this->_size, A.storage(), this->values, b.storage());
  }

  /* ------------------------------------------------------------------------ */
  template <bool tr_A>
  inline void mul(const Matrix<T> & A, const Vector<T> & x, Real alpha = 1.0);
  /* ------------------------------------------------------------------------ */
  inline Real norm() const { return parent::template norm<L_2>(); }

  template <NormType nt> inline Real norm() const {
    return parent::template norm<nt>();
  }

  /* ------------------------------------------------------------------------ */
  inline Vector<Real> & normalize() {
    Real n = norm();
    operator/=(n);
    return *this;
  }

  /* ------------------------------------------------------------------------ */
  /// norm of (*this - x)
  inline Real distance(const Vector<T> & y) const {
    Real * vx = this->values;
    Real * vy = y.storage();
    Real sum_2 = 0;
    for (UInt i = 0; i < this->_size; ++i, ++vx, ++vy)
      sum_2 += (*vx - *vy) * (*vx - *vy);
    return sqrt(sum_2);
  }

  /* ------------------------------------------------------------------------ */
  inline bool equal(const Vector<T> & v,
                    Real tolerance = Math::getTolerance()) const {
    T * a = this->storage();
    T * b = v.storage();
    UInt i = 0;
    while (i < this->_size && (std::abs(*(a++) - *(b++)) < tolerance))
      ++i;
    return i == this->_size;
  }

  /* ------------------------------------------------------------------------ */
  inline short compare(const Vector<T> & v,
                       Real tolerance = Math::getTolerance()) const {
    T * a = this->storage();
    T * b = v.storage();
    for (UInt i(0); i < this->_size; ++i, ++a, ++b) {
      if (std::abs(*a - *b) > tolerance)
        return (((*a - *b) > tolerance) ? 1 : -1);
    }
    return 0;
  }

  /* ------------------------------------------------------------------------ */
  inline bool operator==(const Vector<T> & v) const { return equal(v); }
  inline bool operator!=(const Vector<T> & v) const { return !operator==(v); }
  inline bool operator<(const Vector<T> & v) const { return compare(v) == -1; }
  inline bool operator>(const Vector<T> & v) const { return compare(v) == 1; }
#ifndef SWIG
  template <typename Func, typename Acc>
  decltype(auto) accumulate(const Vector<T> & v, Acc && accumulator,
                            Func && func) const {
    T * a = this->storage();
    T * b = v.storage();
    for (UInt i(0); i < this->_size; ++i, ++a, ++b) {
      accumulator = func(*a, *b, std::forward<Acc>(accumulator));
    }
    return accumulator;
  }

  inline bool operator<=(const Vector<T> & v) const {
    bool res = true;
    return accumulate(v, res, [](auto && a, auto && b, auto && accumulator) {
      return accumulator & (a <= b);
    });
  }

  inline bool operator>=(const Vector<T> & v) const {
    bool res = true;
    return accumulate(v, res, [](auto && a, auto && b, auto && accumulator) {
      return accumulator & (a >= b);
    });
  }
#endif
  /* ------------------------------------------------------------------------ */
  /// function to print the containt of the class
  virtual void printself(std::ostream & stream, int indent = 0) const {
    std::string space;
    for (Int i = 0; i < indent; i++, space += AKANTU_INDENT)
      ;

    stream << "[";
    for (UInt i = 0; i < this->_size; ++i) {
      if (i != 0)
        stream << ", ";
      stream << this->values[i];
    }
    stream << "]";
  }
<<<<<<< HEAD
=======

  /* ---------------------------------------------------------------------- */
  static inline Vector<T> zeros(UInt n) {
    Vector<T> tmp(n);
    tmp.set(T());
    return tmp;
  }
>>>>>>> 0df47c2f
};

using RVector = Vector<Real>;

/* ------------------------------------------------------------------------ */
template <>
inline bool Vector<UInt>::equal(const Vector<UInt> & v,
                                __attribute__((unused)) Real tolerance) const {
  UInt * a = this->storage();
  UInt * b = v.storage();
  UInt i = 0;
  while (i < this->_size && (*(a++) == *(b++)))
    ++i;
  return i == this->_size;
}

/* ------------------------------------------------------------------------ */
/* Matrix                                                                   */
/* ------------------------------------------------------------------------ */
template <typename T> class Matrix : public TensorStorage<T, 2, Matrix<T>> {
  using parent = TensorStorage<T, 2, Matrix<T>>;

public:
  using value_type = typename parent::value_type;
  using proxy = MatrixProxy<T>;

public:
  Matrix() : parent() {}
  Matrix(UInt m, UInt n, const T & def = T()) : parent(m, n, 0, def) {}
  Matrix(T * data, UInt m, UInt n) : parent(data, m, n, 0) {}
  Matrix(const Matrix & src, bool deep_copy = true) : parent(src, deep_copy) {}
  Matrix(const MatrixProxy<T> & src) : parent(src) {}
  Matrix(std::initializer_list<std::initializer_list<T>> list) {
    static_assert(std::is_trivially_copyable<T>{},
                  "Cannot create a tensor on non trivial types");
    std::size_t n = 0;
    std::size_t m = list.size();
    for (auto row : list) {
      n = std::max(n, row.size());
    }

    DimHelper<2>::setDims(m, n, 0, this->n);
    this->computeSize();
    this->values = new T[this->_size];
    this->set(0);

    UInt i = 0, j = 0;
    for (auto & row : list) {
      for (auto & val : row) {
        at(i, j++) = val;
      }
      ++i;
      j = 0;
    }
  }

  ~Matrix() override = default;
  /* ------------------------------------------------------------------------ */
  inline Matrix & operator=(const Matrix & src) {
    parent::operator=(src);
    return *this;
  }

public:
  /* ---------------------------------------------------------------------- */
  UInt rows() const { return this->n[0]; }
  UInt cols() const { return this->n[1]; }

  /* ---------------------------------------------------------------------- */
  inline T & at(UInt i, UInt j) {
    AKANTU_DEBUG_ASSERT(((i < this->n[0]) && (j < this->n[1])),
                        "Access out of the matrix! "
                            << "Index (" << i << ", " << j
                            << ") is out of the matrix of size (" << this->n[0]
                            << ", " << this->n[1] << ")");
    return *(this->values + i + j * this->n[0]);
  }

  inline const T & at(UInt i, UInt j) const {
    AKANTU_DEBUG_ASSERT(((i < this->n[0]) && (j < this->n[1])),
                        "Access out of the matrix! "
                            << "Index (" << i << ", " << j
                            << ") is out of the matrix of size (" << this->n[0]
                            << ", " << this->n[1] << ")");
    return *(this->values + i + j * this->n[0]);
  }

  /* ------------------------------------------------------------------------ */
  inline T & operator()(UInt i, UInt j) { return this->at(i, j); }
  inline const T & operator()(UInt i, UInt j) const { return this->at(i, j); }

  /// give a line vector wrapped on the column i
  inline VectorProxy<T> operator()(UInt j) {
    AKANTU_DEBUG_ASSERT(j < this->n[1],
                        "Access out of the matrix! "
                            << "You are trying to access the column vector "
                            << j << " in a matrix of size (" << this->n[0]
                            << ", " << this->n[1] << ")");
    return VectorProxy<T>(this->values + j * this->n[0], this->n[0]);
  }

  inline const VectorProxy<T> operator()(UInt j) const {
    AKANTU_DEBUG_ASSERT(j < this->n[1],
                        "Access out of the matrix! "
                            << "You are trying to access the column vector "
                            << j << " in a matrix of size (" << this->n[0]
                            << ", " << this->n[1] << ")");
    return VectorProxy<T>(this->values + j * this->n[0], this->n[0]);
  }

  inline void block(const Matrix & block, UInt pos_i, UInt pos_j) {
    AKANTU_DEBUG_ASSERT(pos_i + block.rows() <= rows(),
                        "The block size or position are not correct");
    AKANTU_DEBUG_ASSERT(pos_i + block.cols() <= cols(),
                        "The block size or position are not correct");
    for (UInt i = 0; i < block.rows(); ++i)
      for (UInt j = 0; j < block.cols(); ++j)
        this->at(i + pos_i, j + pos_j) = block(i, j);
  }

  inline Matrix block(UInt pos_i, UInt pos_j, UInt block_rows,
                      UInt block_cols) const {
    AKANTU_DEBUG_ASSERT(pos_i + block_rows <= rows(),
                        "The block size or position are not correct");
    AKANTU_DEBUG_ASSERT(pos_i + block_cols <= cols(),
                        "The block size or position are not correct");
    Matrix block(block_rows, block_cols);
    for (UInt i = 0; i < block_rows; ++i)
      for (UInt j = 0; j < block_cols; ++j)
        block(i, j) = this->at(i + pos_i, j + pos_j);
    return block;
  }

  inline T & operator[](UInt idx) { return *(this->values + idx); };
  inline const T & operator[](UInt idx) const { return *(this->values + idx); };

  /* ---------------------------------------------------------------------- */
  inline Matrix operator*(const Matrix & B) {
    Matrix C(this->rows(), B.cols());
    C.mul<false, false>(*this, B);
    return C;
  }

  /* ----------------------------------------------------------------------- */
  inline Matrix & operator*=(const T & x) { return parent::operator*=(x); }

  inline Matrix & operator*=(const Matrix & B) {
    Matrix C(*this);
    this->mul<false, false>(C, B);
    return *this;
  }

  /* ---------------------------------------------------------------------- */
  template <bool tr_A, bool tr_B>
  inline void mul(const Matrix & A, const Matrix & B, T alpha = 1.0) {
    UInt k = A.cols();
    if (tr_A)
      k = A.rows();

#ifndef AKANTU_NDEBUG
    if (tr_B) {
      AKANTU_DEBUG_ASSERT(k == B.cols(),
                          "matrices to multiply have no fit dimensions");
      AKANTU_DEBUG_ASSERT(this->cols() == B.rows(),
                          "matrices to multiply have no fit dimensions");
    } else {
      AKANTU_DEBUG_ASSERT(k == B.rows(),
                          "matrices to multiply have no fit dimensions");
      AKANTU_DEBUG_ASSERT(this->cols() == B.cols(),
                          "matrices to multiply have no fit dimensions");
    }
    if (tr_A) {
      AKANTU_DEBUG_ASSERT(this->rows() == A.cols(),
                          "matrices to multiply have no fit dimensions");
    } else {
      AKANTU_DEBUG_ASSERT(this->rows() == A.rows(),
                          "matrices to multiply have no fit dimensions");
    }
#endif // AKANTU_NDEBUG

    Math::matMul<tr_A, tr_B>(this->rows(), this->cols(), k, alpha, A.storage(),
                             B.storage(), 0., this->storage());
  }

  /* ---------------------------------------------------------------------- */
  inline void outerProduct(const Vector<T> & A, const Vector<T> & B) {
    AKANTU_DEBUG_ASSERT(
        A.size() == this->rows() && B.size() == this->cols(),
        "A and B are not compatible with the size of the matrix");
    for (UInt i = 0; i < this->rows(); ++i) {
      for (UInt j = 0; j < this->cols(); ++j) {
        this->values[i + j * this->rows()] += A[i] * B[j];
      }
    }
  }

private:
  class EigenSorter {
  public:
    EigenSorter(const Vector<T> & eigs) : eigs(eigs) {}

    bool operator()(const UInt & a, const UInt & b) const {
      return (eigs(a) > eigs(b));
    }

  private:
    const Vector<T> & eigs;
  };

public:
  /* ---------------------------------------------------------------------- */
  inline void eig(Vector<T> & eigenvalues, Matrix<T> & eigenvectors) const {
    AKANTU_DEBUG_ASSERT(this->cols() == this->rows(),
                        "eig is not a valid operation on a rectangular matrix");
    AKANTU_DEBUG_ASSERT(eigenvalues.size() == this->cols(),
                        "eigenvalues should be of size " << this->cols()
                                                         << ".");
#ifndef AKANTU_NDEBUG
    if (eigenvectors.storage() != nullptr)
      AKANTU_DEBUG_ASSERT((eigenvectors.rows() == eigenvectors.cols()) &&
                              (eigenvectors.rows() == this->cols()),
                          "Eigenvectors needs to be a square matrix of size "
                              << this->cols() << " x " << this->cols() << ".");
#endif

    Matrix<T> tmp = *this;
    Vector<T> tmp_eigs(eigenvalues.size());
    Matrix<T> tmp_eig_vects(eigenvectors.rows(), eigenvectors.cols());

    if (tmp_eig_vects.rows() == 0 || tmp_eig_vects.cols() == 0)
      Math::matrixEig(tmp.cols(), tmp.storage(), tmp_eigs.storage());
    else
      Math::matrixEig(tmp.cols(), tmp.storage(), tmp_eigs.storage(),
                      tmp_eig_vects.storage());

    Vector<UInt> perm(eigenvalues.size());
    for (UInt i = 0; i < perm.size(); ++i)
      perm(i) = i;

    std::sort(perm.storage(), perm.storage() + perm.size(),
              EigenSorter(tmp_eigs));

    for (UInt i = 0; i < perm.size(); ++i)
      eigenvalues(i) = tmp_eigs(perm(i));

    if (tmp_eig_vects.rows() != 0 && tmp_eig_vects.cols() != 0)
      for (UInt i = 0; i < perm.size(); ++i) {
        for (UInt j = 0; j < eigenvectors.rows(); ++j) {
          eigenvectors(j, i) = tmp_eig_vects(j, perm(i));
        }
      }
  }

  /* ---------------------------------------------------------------------- */
  inline void eig(Vector<T> & eigenvalues) const {
    Matrix<T> empty;
    eig(eigenvalues, empty);
  }

  /* ---------------------------------------------------------------------- */
  inline void eye(T alpha = 1.) {
    AKANTU_DEBUG_ASSERT(this->cols() == this->rows(),
                        "eye is not a valid operation on a rectangular matrix");
    this->clear();
    for (UInt i = 0; i < this->cols(); ++i) {
      this->values[i + i * this->rows()] = alpha;
    }
  }

  /* ---------------------------------------------------------------------- */
  static inline Matrix<T> eye(UInt m, T alpha = 1.) {
    Matrix<T> tmp(m, m);
    tmp.eye(alpha);
    return tmp;
  }

  /* ---------------------------------------------------------------------- */
  inline T trace() const {
    AKANTU_DEBUG_ASSERT(
        this->cols() == this->rows(),
        "trace is not a valid operation on a rectangular matrix");
    T trace = 0.;
    for (UInt i = 0; i < this->rows(); ++i) {
      trace += this->values[i + i * this->rows()];
    }
    return trace;
  }

  /* ---------------------------------------------------------------------- */
  inline Matrix transpose() const {
    Matrix tmp(this->cols(), this->rows());
    for (UInt i = 0; i < this->rows(); ++i) {
      for (UInt j = 0; j < this->cols(); ++j) {
        tmp(j, i) = operator()(i, j);
      }
    }
    return tmp;
  }

  /* ---------------------------------------------------------------------- */
  inline void inverse(const Matrix & A) {
    AKANTU_DEBUG_ASSERT(A.cols() == A.rows(),
                        "inv is not a valid operation on a rectangular matrix");
    AKANTU_DEBUG_ASSERT(this->cols() == A.cols(),
                        "the matrix should have the same size as its inverse");

    if (this->cols() == 1)
      *this->values = 1. / *A.storage();
    else if (this->cols() == 2)
      Math::inv2(A.storage(), this->values);
    else if (this->cols() == 3)
      Math::inv3(A.storage(), this->values);
    else
      Math::inv(this->cols(), A.storage(), this->values);
  }

  inline Matrix inverse() {
    Matrix inv(this->rows(), this->cols());
    inv.inverse(*this);
    return inv;
  }

  /* --------------------------------------------------------------------- */
  inline T det() const {
    AKANTU_DEBUG_ASSERT(this->cols() == this->rows(),
                        "inv is not a valid operation on a rectangular matrix");
    if (this->cols() == 1)
      return *(this->values);
    else if (this->cols() == 2)
      return Math::det2(this->values);
    else if (this->cols() == 3)
      return Math::det3(this->values);
    else
      return Math::det(this->cols(), this->values);
  }

  /* --------------------------------------------------------------------- */
  inline T doubleDot(const Matrix<T> & other) const {
    AKANTU_DEBUG_ASSERT(
        this->cols() == this->rows(),
        "doubleDot is not a valid operation on a rectangular matrix");
    if (this->cols() == 1)
      return *(this->values) * *(other.storage());
    else if (this->cols() == 2)
      return Math::matrixDoubleDot22(this->values, other.storage());
    else if (this->cols() == 3)
      return Math::matrixDoubleDot33(this->values, other.storage());
    else
      AKANTU_ERROR("doubleDot is not defined for other spatial dimensions"
                   << " than 1, 2 or 3.");
    return T();
  }

  /* ---------------------------------------------------------------------- */
  /// function to print the containt of the class
  virtual void printself(std::ostream & stream, int indent = 0) const {
    std::string space;
    for (Int i = 0; i < indent; i++, space += AKANTU_INDENT)
      ;

    stream << "[";
    for (UInt i = 0; i < this->n[0]; ++i) {
      if (i != 0)
        stream << ", ";
      stream << "[";
      for (UInt j = 0; j < this->n[1]; ++j) {
        if (j != 0)
          stream << ", ";
        stream << operator()(i, j);
      }
      stream << "]";
    }
    stream << "]";
  };
};

/* ------------------------------------------------------------------------ */
template <typename T>
template <bool tr_A>
inline void Vector<T>::mul(const Matrix<T> & A, const Vector<T> & x,
                           Real alpha) {
#ifndef AKANTU_NDEBUG
  UInt n = x.size();
  if (tr_A) {
    AKANTU_DEBUG_ASSERT(n == A.rows(),
                        "matrix and vector to multiply have no fit dimensions");
    AKANTU_DEBUG_ASSERT(this->size() == A.cols(),
                        "matrix and vector to multiply have no fit dimensions");
  } else {
    AKANTU_DEBUG_ASSERT(n == A.cols(),
                        "matrix and vector to multiply have no fit dimensions");
    AKANTU_DEBUG_ASSERT(this->size() == A.rows(),
                        "matrix and vector to multiply have no fit dimensions");
  }
#endif
  Math::matVectMul<tr_A>(A.rows(), A.cols(), alpha, A.storage(), x.storage(),
                         0., this->storage());
}

/* -------------------------------------------------------------------------- */
template <typename T>
inline std::ostream & operator<<(std::ostream & stream,
                                 const Matrix<T> & _this) {
  _this.printself(stream);
  return stream;
}

/* -------------------------------------------------------------------------- */
template <typename T>
inline std::ostream & operator<<(std::ostream & stream,
                                 const Vector<T> & _this) {
  _this.printself(stream);
  return stream;
}

/* ------------------------------------------------------------------------ */
/* Tensor3                                                                  */
/* ------------------------------------------------------------------------ */
template <typename T> class Tensor3 : public TensorStorage<T, 3, Tensor3<T>> {
  using parent = TensorStorage<T, 3, Tensor3<T>>;

public:
  using value_type = typename parent::value_type;
  using proxy = Tensor3Proxy<T>;

public:
  Tensor3() : parent(){};

  Tensor3(UInt m, UInt n, UInt p, const T & def = T()) : parent(m, n, p, def) {}

  Tensor3(T * data, UInt m, UInt n, UInt p) : parent(data, m, n, p) {}

  Tensor3(const Tensor3 & src, bool deep_copy = true)
      : parent(src, deep_copy) {}

  Tensor3(const proxy & src) : parent(src) {}

public:
  /* ------------------------------------------------------------------------ */
  inline Tensor3 & operator=(const Tensor3 & src) {
    parent::operator=(src);
    return *this;
  }

  /* ---------------------------------------------------------------------- */
  inline T & operator()(UInt i, UInt j, UInt k) {
    AKANTU_DEBUG_ASSERT(
        (i < this->n[0]) && (j < this->n[1]) && (k < this->n[2]),
        "Access out of the tensor3! "
            << "You are trying to access the element "
            << "(" << i << ", " << j << ", " << k << ") in a tensor of size ("
            << this->n[0] << ", " << this->n[1] << ", " << this->n[2] << ")");
    return *(this->values + (k * this->n[0] + i) * this->n[1] + j);
  }

  inline const T & operator()(UInt i, UInt j, UInt k) const {
    AKANTU_DEBUG_ASSERT(
        (i < this->n[0]) && (j < this->n[1]) && (k < this->n[2]),
        "Access out of the tensor3! "
            << "You are trying to access the element "
            << "(" << i << ", " << j << ", " << k << ") in a tensor of size ("
            << this->n[0] << ", " << this->n[1] << ", " << this->n[2] << ")");
    return *(this->values + (k * this->n[0] + i) * this->n[1] + j);
  }

  inline MatrixProxy<T> operator()(UInt k) {
    AKANTU_DEBUG_ASSERT((k < this->n[2]),
                        "Access out of the tensor3! "
                            << "You are trying to access the slice " << k
                            << " in a tensor3 of size (" << this->n[0] << ", "
                            << this->n[1] << ", " << this->n[2] << ")");
    return MatrixProxy<T>(this->values + k * this->n[0] * this->n[1],
                          this->n[0], this->n[1]);
  }

  inline const MatrixProxy<T> operator()(UInt k) const {
    AKANTU_DEBUG_ASSERT((k < this->n[2]),
                        "Access out of the tensor3! "
                            << "You are trying to access the slice " << k
                            << " in a tensor3 of size (" << this->n[0] << ", "
                            << this->n[1] << ", " << this->n[2] << ")");
    return MatrixProxy<T>(this->values + k * this->n[0] * this->n[1],
                          this->n[0], this->n[1]);
  }

  inline MatrixProxy<T> operator[](UInt k) {
    return MatrixProxy<T>(this->values + k * this->n[0] * this->n[1],
                          this->n[0], this->n[1]);
  }

  inline const MatrixProxy<T> operator[](UInt k) const {
    return MatrixProxy<T>(this->values + k * this->n[0] * this->n[1],
                          this->n[0], this->n[1]);
  }
};

/* -------------------------------------------------------------------------- */
// support operations for the creation of other vectors
/* -------------------------------------------------------------------------- */
template <typename T>
Vector<T> operator*(const T & scalar, const Vector<T> & a) {
  Vector<T> r(a);
  r *= scalar;
  return r;
}

template <typename T>
Vector<T> operator*(const Vector<T> & a, const T & scalar) {
  Vector<T> r(a);
  r *= scalar;
  return r;
}

template <typename T>
Vector<T> operator/(const Vector<T> & a, const T & scalar) {
  Vector<T> r(a);
  r /= scalar;
  return r;
}

template <typename T>
Vector<T> operator*(const Vector<T> & a, const Vector<T> & b) {
  Vector<T> r(a);
  r *= b;
  return r;
}

template <typename T>
Vector<T> operator+(const Vector<T> & a, const Vector<T> & b) {
  Vector<T> r(a);
  r += b;
  return r;
}

template <typename T>
Vector<T> operator-(const Vector<T> & a, const Vector<T> & b) {
  Vector<T> r(a);
  r -= b;
  return r;
}

template <typename T>
Vector<T> operator*(const Matrix<T> & A, const Vector<T> & b) {
  Vector<T> r(b.size());
  r.template mul<false>(A, b);
  return r;
}

/* -------------------------------------------------------------------------- */
template <typename T>
Matrix<T> operator*(const T & scalar, const Matrix<T> & a) {
  Matrix<T> r(a);
  r *= scalar;
  return r;
}

template <typename T>
Matrix<T> operator*(const Matrix<T> & a, const T & scalar) {
  Matrix<T> r(a);
  r *= scalar;
  return r;
}

template <typename T>
Matrix<T> operator/(const Matrix<T> & a, const T & scalar) {
  Matrix<T> r(a);
  r /= scalar;
  return r;
}

template <typename T>
Matrix<T> operator+(const Matrix<T> & a, const Matrix<T> & b) {
  Matrix<T> r(a);
  r += b;
  return r;
}

template <typename T>
Matrix<T> operator-(const Matrix<T> & a, const Matrix<T> & b) {
  Matrix<T> r(a);
  r -= b;
  return r;
}

} // namespace akantu

#include <iterator>

namespace std {
template <typename R>
struct iterator_traits<::akantu::types::details::vector_iterator<R>> {
protected:
  using iterator = ::akantu::types::details::vector_iterator<R>;

public:
  using iterator_category = typename iterator::iterator_category;
  using value_type = typename iterator::value_type;
  using difference_type = typename iterator::difference_type;
  using pointer = typename iterator::pointer;
  using reference = typename iterator::reference;
};
} // namespace std

#endif /* __AKANTU_AKA_TYPES_HH__ */<|MERGE_RESOLUTION|>--- conflicted
+++ resolved
@@ -805,8 +805,6 @@
     }
     stream << "]";
   }
-<<<<<<< HEAD
-=======
 
   /* ---------------------------------------------------------------------- */
   static inline Vector<T> zeros(UInt n) {
@@ -814,7 +812,6 @@
     tmp.set(T());
     return tmp;
   }
->>>>>>> 0df47c2f
 };
 
 using RVector = Vector<Real>;
