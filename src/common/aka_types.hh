--- conflicted
+++ resolved
@@ -1077,11 +1077,7 @@
 public:
   /* ---------------------------------------------------------------------- */
   inline void eig(Vector<T> & eigenvalues, Matrix<T> & eigenvectors,
-<<<<<<< HEAD
-                  bool reorder = true) const {
-=======
                   bool sort = true) const {
->>>>>>> 64b062ea
     AKANTU_DEBUG_ASSERT(this->cols() == this->rows(),
                         "eig is not a valid operation on a rectangular matrix");
     AKANTU_DEBUG_ASSERT(eigenvalues.size() == this->cols(),
@@ -1105,12 +1101,6 @@
       Math::matrixEig(tmp.cols(), tmp.storage(), tmp_eigs.storage(),
                       tmp_eig_vects.storage());
 
-<<<<<<< HEAD
-    if (reorder) {
-      Vector<UInt> perm(eigenvalues.size());
-      for (UInt i = 0; i < perm.size(); ++i)
-        perm(i) = i;
-=======
     if (not sort) {
       eigenvalues = tmp_eigs;
       eigenvectors = tmp_eig_vects;
@@ -1120,7 +1110,6 @@
     Vector<UInt> perm(eigenvalues.size());
     for (UInt i = 0; i < perm.size(); ++i)
       perm(i) = i;
->>>>>>> 64b062ea
 
       std::sort(perm.storage(), perm.storage() + perm.size(),
                 EigenSorter(tmp_eigs));
