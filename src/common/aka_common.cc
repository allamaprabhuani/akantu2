/**
 * @file   aka_common.cc
 *
 * @author Nicolas Richart <nicolas.richart@epfl.ch>
 *
 * @date creation: Mon Jun 14 2010
 * @date last modification: Mon Sep 15 2014
 *
 * @brief  Initialization of global variables
 *
 * @section LICENSE
 *
 * Copyright (©) 2010-2012, 2014 EPFL (Ecole Polytechnique Fédérale de Lausanne)
 * Laboratory (LSMS - Laboratoire de Simulation en Mécanique des Solides)
 *
 * Akantu is free  software: you can redistribute it and/or  modify it under the
 * terms  of the  GNU Lesser  General Public  License as  published by  the Free
 * Software Foundation, either version 3 of the License, or (at your option) any
 * later version.
 *
 * Akantu is  distributed in the  hope that it  will be useful, but  WITHOUT ANY
 * WARRANTY; without even the implied warranty of MERCHANTABILITY or FITNESS FOR
 * A  PARTICULAR PURPOSE. See  the GNU  Lesser General  Public License  for more
 * details.
 *
 * You should  have received  a copy  of the GNU  Lesser General  Public License
 * along with Akantu. If not, see <http://www.gnu.org/licenses/>.
 *
 */

/* -------------------------------------------------------------------------- */
#include "aka_common.hh"
#include "aka_static_memory.hh"
#include "static_communicator.hh"
#include "static_solver.hh"
#include "aka_random_generator.hh"

#include "parser.hh"
#include "cppargparse.hh"
/* -------------------------------------------------------------------------- */
#include <ctime>
/* -------------------------------------------------------------------------- */

__BEGIN_AKANTU__

/* -------------------------------------------------------------------------- */
void initialize(int & argc, char ** & argv) {
  AKANTU_DEBUG_IN();

  initialize("", argc, argv);

  AKANTU_DEBUG_OUT();
}

/* -------------------------------------------------------------------------- */
void initialize(const std::string & input_file, int & argc, char ** & argv) {
  AKANTU_DEBUG_IN();
  StaticMemory::getStaticMemory();
  StaticCommunicator & comm = StaticCommunicator::getStaticCommunicator(argc, argv);
  debug::debugger.setParallelContext(comm.whoAmI(), comm.getNbProc());
  debug::initSignalHandler();

  static_argparser.setParallelContext(comm.whoAmI(), comm.getNbProc());
  static_argparser.setExternalExitFunction(debug::exit);
  static_argparser.addArgument("--aka_input_file", "Akantu's input file",
			       1, cppargparse::_string, std::string());
  static_argparser.addArgument("--aka_debug_level", std::string("Akantu's overall debug level") +
			       std::string(" (0: error, 1: exceptions, 4: warnings, 5: info, ..., 100: dump,") +
			       std::string(" more info on levels can be foind in aka_error.hh)"),
			       1,
			       cppargparse::_integer, int(dblWarning));

  static_argparser.addArgument("--aka_print_backtrace",
			       "Should Akantu print a backtrace in case of error",
			       0,
			       cppargparse::_boolean, false, true);

  static_argparser.parse(argc, argv, cppargparse::_remove_parsed);


  std::string infile = static_argparser["aka_input_file"];
  if(infile == "") infile = input_file;

  debug::setDebugLevel(dblError);

  if ("" != infile) {
    static_parser.parse(infile);
  }

  long int seed;
  try {
    seed = static_parser.getParameter("seed", _ppsc_current_scope);
  } catch (debug::Exception &) {
    seed = time(NULL);
  }

  int dbl_level = static_argparser["aka_debug_level"];
  debug::setDebugLevel(DebugLevel(dbl_level));
  debug::debugger.printBacktrace(static_argparser["aka_print_backtrace"]);

  seed *= (comm.whoAmI() + 1);
#if not defined(_WIN32)
  Rand48Generator<Real>::seed(seed);
#endif
  RandGenerator<Real>::seed(seed);
  AKANTU_DEBUG_INFO("Random seed set to " << seed);

  /// initialize external solvers
  StaticSolver::getStaticSolver().initialize(argc,argv);

  AKANTU_DEBUG_OUT();

}

/* -------------------------------------------------------------------------- */
void finalize() {
  AKANTU_DEBUG_IN();

  if(StaticMemory::isInstantiated()) delete &(StaticMemory::getStaticMemory());
  if(StaticCommunicator::isInstantiated()) {
    StaticCommunicator & comm = StaticCommunicator::getStaticCommunicator();
    delete &comm;
  }

  static_parser.clear();

  AKANTU_DEBUG_OUT();
}
<<<<<<< HEAD
=======
/* -------------------------------------------------------------------------- */
void finalize() {
  AKANTU_DEBUG_IN();

  StaticSolver::getStaticSolver().finalize();

  if(StaticCommunicator::isInstantiated()) {
    StaticCommunicator & comm = StaticCommunicator::getStaticCommunicator();
    comm.barrier();
    comm.finalize();
  }

  clear();

  AKANTU_DEBUG_OUT();
}
>>>>>>> 5818e27c

/* -------------------------------------------------------------------------- */
cppargparse::ArgumentParser & getStaticArgumentParser() {
  return static_argparser;
}

/* -------------------------------------------------------------------------- */
Parser & getStaticParser() {
  return static_parser;
}

/* -------------------------------------------------------------------------- */
const ParserSection & getUserParser() {
  return *(static_parser.getSubSections(_st_user).first);
}

__END_AKANTU__<|MERGE_RESOLUTION|>--- conflicted
+++ resolved
@@ -44,7 +44,7 @@
 __BEGIN_AKANTU__
 
 /* -------------------------------------------------------------------------- */
-void initialize(int & argc, char ** & argv) {
+void initialize(int & argc, char **& argv) {
   AKANTU_DEBUG_IN();
 
   initialize("", argc, argv);
@@ -53,33 +53,36 @@
 }
 
 /* -------------------------------------------------------------------------- */
-void initialize(const std::string & input_file, int & argc, char ** & argv) {
+void initialize(const std::string & input_file, int & argc, char **& argv) {
   AKANTU_DEBUG_IN();
   StaticMemory::getStaticMemory();
-  StaticCommunicator & comm = StaticCommunicator::getStaticCommunicator(argc, argv);
+  StaticCommunicator & comm =
+      StaticCommunicator::getStaticCommunicator(argc, argv);
   debug::debugger.setParallelContext(comm.whoAmI(), comm.getNbProc());
   debug::initSignalHandler();
 
   static_argparser.setParallelContext(comm.whoAmI(), comm.getNbProc());
   static_argparser.setExternalExitFunction(debug::exit);
-  static_argparser.addArgument("--aka_input_file", "Akantu's input file",
-			       1, cppargparse::_string, std::string());
-  static_argparser.addArgument("--aka_debug_level", std::string("Akantu's overall debug level") +
-			       std::string(" (0: error, 1: exceptions, 4: warnings, 5: info, ..., 100: dump,") +
-			       std::string(" more info on levels can be foind in aka_error.hh)"),
-			       1,
-			       cppargparse::_integer, int(dblWarning));
+  static_argparser.addArgument("--aka_input_file", "Akantu's input file", 1,
+                               cppargparse::_string, std::string());
+  static_argparser.addArgument(
+      "--aka_debug_level",
+      std::string("Akantu's overall debug level") +
+          std::string(" (0: error, 1: exceptions, 4: warnings, 5: info, ..., "
+                      "100: dump,") +
+          std::string(" more info on levels can be foind in aka_error.hh)"),
+      1, cppargparse::_integer, int(dblWarning));
 
-  static_argparser.addArgument("--aka_print_backtrace",
-			       "Should Akantu print a backtrace in case of error",
-			       0,
-			       cppargparse::_boolean, false, true);
+  static_argparser.addArgument(
+      "--aka_print_backtrace",
+      "Should Akantu print a backtrace in case of error", 0,
+      cppargparse::_boolean, false, true);
 
   static_argparser.parse(argc, argv, cppargparse::_remove_parsed);
 
-
   std::string infile = static_argparser["aka_input_file"];
-  if(infile == "") infile = input_file;
+  if (infile == "")
+    infile = input_file;
 
   debug::setDebugLevel(dblError);
 
@@ -106,18 +109,18 @@
   AKANTU_DEBUG_INFO("Random seed set to " << seed);
 
   /// initialize external solvers
-  StaticSolver::getStaticSolver().initialize(argc,argv);
+  StaticSolver::getStaticSolver().initialize(argc, argv);
 
   AKANTU_DEBUG_OUT();
-
 }
 
 /* -------------------------------------------------------------------------- */
 void finalize() {
   AKANTU_DEBUG_IN();
 
-  if(StaticMemory::isInstantiated()) delete &(StaticMemory::getStaticMemory());
-  if(StaticCommunicator::isInstantiated()) {
+  if (StaticMemory::isInstantiated())
+    delete &(StaticMemory::getStaticMemory());
+  if (StaticCommunicator::isInstantiated()) {
     StaticCommunicator & comm = StaticCommunicator::getStaticCommunicator();
     delete &comm;
   }
@@ -126,25 +129,6 @@
 
   AKANTU_DEBUG_OUT();
 }
-<<<<<<< HEAD
-=======
-/* -------------------------------------------------------------------------- */
-void finalize() {
-  AKANTU_DEBUG_IN();
-
-  StaticSolver::getStaticSolver().finalize();
-
-  if(StaticCommunicator::isInstantiated()) {
-    StaticCommunicator & comm = StaticCommunicator::getStaticCommunicator();
-    comm.barrier();
-    comm.finalize();
-  }
-
-  clear();
-
-  AKANTU_DEBUG_OUT();
-}
->>>>>>> 5818e27c
 
 /* -------------------------------------------------------------------------- */
 cppargparse::ArgumentParser & getStaticArgumentParser() {
@@ -152,9 +136,7 @@
 }
 
 /* -------------------------------------------------------------------------- */
-Parser & getStaticParser() {
-  return static_parser;
-}
+Parser & getStaticParser() { return static_parser; }
 
 /* -------------------------------------------------------------------------- */
 const ParserSection & getUserParser() {
