--- conflicted
+++ resolved
@@ -73,19 +73,12 @@
   static_argparser.addArgument("--aka_input_file", "Akantu's input file", 1,
                                cppargparse::_string, std::string());
   static_argparser.addArgument(
-<<<<<<< HEAD
-      "--aka_debug_level", "Akantu's overall debug level (0: error, 1: "
-                           "exceptions, 4: warnings, 5: info, ..., 100: dump "
-                           "more info on levels can be found in aka_error.hh)",
-      1, cppargparse::_integer, int(dblWarning));
-=======
       "--aka_debug_level",
       std::string("Akantu's overall debug level") +
           std::string(" (0: error, 1: exceptions, 4: warnings, 5: info, ..., "
                       "100: dump") +
           std::string(" more info on levels can be foind in aka_error.hh)"),
       1, cppargparse::_integer, (long int)(dblWarning));
->>>>>>> 64b062ea
 
   static_argparser.addArgument(
       "--aka_print_backtrace",
@@ -161,9 +154,6 @@
   return *(static_parser.getSubSections(ParserType::_user).first);
 }
 
-<<<<<<< HEAD
-} // akantu
-=======
 std::unique_ptr<Communicator> Communicator::static_communicator;
 
 std::ostream & operator<<(std::ostream & stream, NodeFlag flag) {
@@ -177,5 +167,4 @@
   return stream;
 }
 
-} // namespace akantu
->>>>>>> 64b062ea
+} // namespace akantu