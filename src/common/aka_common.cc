/**
 * @file   aka_common.cc
 *
 * @author Aurelia Isabel Cuba Ramos <aurelia.cubaramos@epfl.ch>
 * @author Nicolas Richart <nicolas.richart@epfl.ch>
 *
 * @date creation: Mon Jun 14 2010
 * @date last modification: Mon Feb 05 2018
 *
 * @brief  Initialization of global variables
 *
 *
 * Copyright (©)  2010-2018 EPFL (Ecole Polytechnique Fédérale de Lausanne)
 * Laboratory (LSMS - Laboratoire de Simulation en Mécanique des Solides)
 *
 * Akantu is free  software: you can redistribute it and/or  modify it under the
 * terms  of the  GNU Lesser  General Public  License as published by  the Free
 * Software Foundation, either version 3 of the License, or (at your option) any
 * later version.
 *
 * Akantu is  distributed in the  hope that it  will be useful, but  WITHOUT ANY
 * WARRANTY; without even the implied warranty of MERCHANTABILITY or FITNESS FOR
 * A PARTICULAR PURPOSE. See  the GNU  Lesser General  Public License  for more
 * details.
 *
 * You should  have received  a copy  of the GNU  Lesser General  Public License
 * along with Akantu. If not, see <http://www.gnu.org/licenses/>.
 *
 */

/* -------------------------------------------------------------------------- */
#include "aka_common.hh"
#include "aka_random_generator.hh"
#include "communicator.hh"

#include "cppargparse.hh"
#include "parser.hh"

#include "communication_tag.hh"
/* -------------------------------------------------------------------------- */
#include <cmath>
#include <ctime>
/* -------------------------------------------------------------------------- */

namespace akantu {

/* -------------------------------------------------------------------------- */
void initialize(int & argc, char **& argv) {
  AKANTU_DEBUG_IN();

  initialize("", argc, argv);

  AKANTU_DEBUG_OUT();
}

/* -------------------------------------------------------------------------- */
void initialize(const std::string & input_file, int & argc, char **& argv) {
  AKANTU_DEBUG_IN();
<<<<<<< HEAD
  StaticMemory::getStaticMemory();
  Communicator & comm = Communicator::getWorldCommunicator();
=======
  Communicator & comm = Communicator::getStaticCommunicator(argc, argv);
>>>>>>> a1cc6000

  Tag::setMaxTag(comm.getMaxTag());

  debug::debugger.setParallelContext(comm.whoAmI(), comm.getNbProc());
  debug::setDebugLevel(dblError);

  static_argparser.setParallelContext(comm.whoAmI(), comm.getNbProc());
  static_argparser.setExternalExitFunction(debug::exit);
  static_argparser.addArgument("--aka_input_file", "Akantu's input file", 1,
                               cppargparse::_string, std::string());
  static_argparser.addArgument(
      "--aka_debug_level",
      std::string("Akantu's overall debug level") +
          std::string(" (0: error, 1: exceptions, 4: warnings, 5: info, ..., "
                      "100: dump") +
          std::string(" more info on levels can be foind in aka_error.hh)"),
      1, cppargparse::_integer, (long int)(dblWarning));

  static_argparser.addArgument(
      "--aka_print_backtrace",
      "Should Akantu print a backtrace in case of error", 0,
      cppargparse::_boolean, false, true);

  static_argparser.addArgument("--aka_seed", "The seed to use on prank 0", 1,
                               cppargparse::_integer);

  static_argparser.parse(argc, argv, cppargparse::_remove_parsed);

  std::string infile = static_argparser["aka_input_file"];
  if (infile.empty()) {
    infile = input_file;
  }
  debug::debugger.printBacktrace(static_argparser["aka_print_backtrace"]);

  if (not infile.empty()) {
    readInputFile(infile);
  }

  long int seed;
  if (static_argparser.has("aka_seed")) {
    seed = static_argparser["aka_seed"];
  } else {
    seed =
        static_parser.getParameter("seed", time(nullptr), _ppsc_current_scope);
  }

  seed *= (comm.whoAmI() + 1);
  RandomGenerator<UInt>::seed(seed);

  long int dbl_level = static_argparser["aka_debug_level"];
  debug::setDebugLevel(DebugLevel(dbl_level));

  AKANTU_DEBUG_INFO("Random seed set to " << seed);

  std::atexit(finalize);

  AKANTU_DEBUG_OUT();
}

/* -------------------------------------------------------------------------- */
<<<<<<< HEAD
void finalize() {
  AKANTU_DEBUG_IN();

  if (StaticMemory::isInstantiated()) {
    delete &(StaticMemory::getStaticMemory());
  }

  AKANTU_DEBUG_OUT();
}
=======
void finalize() { }
>>>>>>> a1cc6000

/* -------------------------------------------------------------------------- */
void readInputFile(const std::string & input_file) {
  static_parser.parse(input_file);
}

/* -------------------------------------------------------------------------- */
cppargparse::ArgumentParser & getStaticArgumentParser() {
  return static_argparser;
}

/* -------------------------------------------------------------------------- */
Parser & getStaticParser() { return static_parser; }

/* -------------------------------------------------------------------------- */
const ParserSection & getUserParser() {
  return *(static_parser.getSubSections(ParserType::_user).first);
}

std::ostream & operator<<(std::ostream & stream, NodeFlag flag) {
  using under = std::underlying_type_t<NodeFlag>;
  auto digits = static_cast<int>(std::log(std::numeric_limits<under>::max() + 1) / std::log(16));
  std::ios_base::fmtflags ff;
  ff = stream.flags();
  auto value = static_cast<std::common_type_t<under, unsigned int>>(flag);
  stream << "0x" << std::hex << std::setw(digits) << std::setfill('0') << value;
  stream.flags(ff);
  return stream;
}

} // namespace akantu<|MERGE_RESOLUTION|>--- conflicted
+++ resolved
@@ -56,12 +56,7 @@
 /* -------------------------------------------------------------------------- */
 void initialize(const std::string & input_file, int & argc, char **& argv) {
   AKANTU_DEBUG_IN();
-<<<<<<< HEAD
-  StaticMemory::getStaticMemory();
   Communicator & comm = Communicator::getWorldCommunicator();
-=======
-  Communicator & comm = Communicator::getStaticCommunicator(argc, argv);
->>>>>>> a1cc6000
 
   Tag::setMaxTag(comm.getMaxTag());
 
@@ -122,19 +117,7 @@
 }
 
 /* -------------------------------------------------------------------------- */
-<<<<<<< HEAD
-void finalize() {
-  AKANTU_DEBUG_IN();
-
-  if (StaticMemory::isInstantiated()) {
-    delete &(StaticMemory::getStaticMemory());
-  }
-
-  AKANTU_DEBUG_OUT();
-}
-=======
-void finalize() { }
->>>>>>> a1cc6000
+void finalize() {}
 
 /* -------------------------------------------------------------------------- */
 void readInputFile(const std::string & input_file) {
@@ -156,7 +139,8 @@
 
 std::ostream & operator<<(std::ostream & stream, NodeFlag flag) {
   using under = std::underlying_type_t<NodeFlag>;
-  auto digits = static_cast<int>(std::log(std::numeric_limits<under>::max() + 1) / std::log(16));
+  auto digits = static_cast<int>(
+      std::log(std::numeric_limits<under>::max() + 1) / std::log(16));
   std::ios_base::fmtflags ff;
   ff = stream.flags();
   auto value = static_cast<std::common_type_t<under, unsigned int>>(flag);
