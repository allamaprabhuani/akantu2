--- conflicted
+++ resolved
@@ -30,15 +30,10 @@
  *
  */
 
-<<<<<<< HEAD
 /* -------------------------------------------------------------------------- */
 #include "aka_common.hh"
 #include "aka_voigthelper.hh"
 /* -------------------------------------------------------------------------- */
-=======
-#include "aka_voigthelper.hh"
-#include "aka_common.hh"
->>>>>>> f09e2651
 
 __BEGIN_AKANTU__
 
@@ -69,9 +64,5 @@
 template <> const Real VoigtHelper<3>::factors[] = {1., 1., 1.,
                                                     2., 2., 2.};
 
-<<<<<<< HEAD
-
-=======
 /* clang-format on */
->>>>>>> f09e2651
 __END_AKANTU__