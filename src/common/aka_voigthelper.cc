/**
 * @file   aka_voigthelper.cc
 *
 * @author Lucas Frerot <lucas.frerot@epfl.ch>
 * @author Till Junge <till.junge@epfl.ch>
 * @author Nicolas Richart <nicolas.richart@epfl.ch>
 *
 * @date creation: Fri Dec 20 2013
 * @date last modification: Sun Oct 19 2014
 *
 * @brief  Voigt indices
 *
 * @section LICENSE
 *
 * Copyright  (©)  2014,  2015 EPFL  (Ecole Polytechnique  Fédérale de Lausanne)
 * Laboratory (LSMS - Laboratoire de Simulation en Mécanique des Solides)
 *
 * Akantu is free  software: you can redistribute it and/or  modify it under the
 * terms  of the  GNU Lesser  General Public  License as  published by  the Free
 * Software Foundation, either version 3 of the License, or (at your option) any
 * later version.
 *
 * Akantu is  distributed in the  hope that it  will be useful, but  WITHOUT ANY
 * WARRANTY; without even the implied warranty of MERCHANTABILITY or FITNESS FOR
 * A  PARTICULAR PURPOSE. See  the GNU  Lesser General  Public License  for more
 * details.
 *
 * You should  have received  a copy  of the GNU  Lesser General  Public License
 * along with Akantu. If not, see <http://www.gnu.org/licenses/>.
 *
 */

<<<<<<< HEAD
/* -------------------------------------------------------------------------- */
#include "aka_common.hh"
#include "aka_voigthelper.hh"
/* -------------------------------------------------------------------------- */
=======
#include "aka_voigthelper.hh"
#include "aka_common.hh"
>>>>>>> b39ae574

__BEGIN_AKANTU__

/* -------------------------------------------------------------------------- */
/* clang-format off */
template <> const UInt VoigtHelper<1>::mat[][1] = {{0}};
template <> const UInt VoigtHelper<2>::mat[][2] = {{0, 2},
                                                   {3, 1}};
template <> const UInt VoigtHelper<3>::mat[][3] = {{0, 5, 4},
                                                   {8, 1, 3},
                                                   {7, 6, 2}};
template <> const UInt VoigtHelper<1>::vec[][2] = {{0, 0}};
template <> const UInt VoigtHelper<2>::vec[][2] = {{0, 0},
                                                   {1, 1},
                                                   {0, 1},
                                                   {1, 0}};
template <> const UInt VoigtHelper<3>::vec[][2] = {{0, 0},
                                                   {1, 1},
                                                   {2, 2},
                                                   {1, 2},
                                                   {0, 2},
                                                   {0, 1},
                                                   {2, 1},
                                                   {2, 0},
                                                   {1, 0}};
template <> const Real VoigtHelper<1>::factors[] = {1.};
template <> const Real VoigtHelper<2>::factors[] = {1., 1., 2.};
template <> const Real VoigtHelper<3>::factors[] = {1., 1., 1.,
                                                    2., 2., 2.};

<<<<<<< HEAD

=======
/* clang-format on */
>>>>>>> b39ae574
__END_AKANTU__<|MERGE_RESOLUTION|>--- conflicted
+++ resolved
@@ -30,15 +30,10 @@
  *
  */
 
-<<<<<<< HEAD
 /* -------------------------------------------------------------------------- */
 #include "aka_common.hh"
 #include "aka_voigthelper.hh"
 /* -------------------------------------------------------------------------- */
-=======
-#include "aka_voigthelper.hh"
-#include "aka_common.hh"
->>>>>>> b39ae574
 
 __BEGIN_AKANTU__
 
@@ -69,9 +64,5 @@
 template <> const Real VoigtHelper<3>::factors[] = {1., 1., 1.,
                                                     2., 2., 2.};
 
-<<<<<<< HEAD
-
-=======
 /* clang-format on */
->>>>>>> b39ae574
 __END_AKANTU__