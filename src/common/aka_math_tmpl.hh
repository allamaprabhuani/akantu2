--- conflicted
+++ resolved
@@ -489,44 +489,6 @@
 //   delete[] work;
 // }
 
-<<<<<<< HEAD
-/* -------------------------------------------------------------------------- */
-/* -------------------------------------------------------------------------- */
-// inline Real Math::matrixDoubleDot22(Real * A, Real * B) {
-//   Real d;
-//   d = A[0] * B[0] + A[1] * B[1] + A[2] * B[2] + A[3] * B[3];
-//   return d;
-// }
-
-// /* -------------------------------------------------------------------------- */
-// inline Real Math::matrixDoubleDot33(Real * A, Real * B) {
-//   Real d;
-//   d = A[0] * B[0] + A[1] * B[1] + A[2] * B[2] + A[3] * B[3] + A[4] * B[4] +
-//       A[5] * B[5] + A[6] * B[6] + A[7] * B[7] + A[8] * B[8];
-//   return d;
-// }
-
-// /* -------------------------------------------------------------------------- */
-// inline Real Math::matrixDoubleDot(UInt n, Real * A, Real * B) {
-//   Real d = 0.;
-//   for (UInt i = 0; i < n; ++i) {
-//     for (UInt j = 0; j < n; ++j) {
-//       d += A[i * n + j] * B[i * n + j];
-//     }
-//   }
-//   return d;
-// }
-
-// /* -------------------------------------------------------------------------- */
-// inline Real Math::vectorDot2(const Real * v1, const Real * v2) {
-//   return (v1[0] * v2[0] + v1[1] * v2[1]);
-// }
-
-// /* -------------------------------------------------------------------------- */
-// inline Real Math::vectorDot3(const Real * v1, const Real * v2) {
-//   return (v1[0] * v2[0] + v1[1] * v2[1] + v1[2] * v2[2]);
-// }
-=======
   /* ------------------------------------------------------------------------ */
   inline void inv3(const Real * mat, Real * inv) {
     Real det_mat = det3(mat);
@@ -671,7 +633,6 @@
   }
 
   /* ------------------------------------------------------------------------ */
->>>>>>> adf76025
   inline Real triangle_inradius(const Vector<Real> & coord1,
                                 const Vector<Real> & coord2,
                                 const Vector<Real> & coord3) {
