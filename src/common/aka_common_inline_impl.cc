/**
 * @file   aka_common_inline_impl.cc
 *
 * @author Guillaume Anciaux <guillaume.anciaux@epfl.ch>
 * @author Nicolas Richart <nicolas.richart@epfl.ch>
 *
 * @date creation: Fri Jun 18 2010
 * @date last modification: Tue Feb 20 2018
 *
 * @brief  inline implementations of common akantu type descriptions
 *
 * @section LICENSE
 *
 * Copyright (©)  2010-2018 EPFL (Ecole Polytechnique Fédérale de Lausanne)
 * Laboratory (LSMS - Laboratoire de Simulation en Mécanique des Solides)
 *
 * Akantu is free  software: you can redistribute it and/or  modify it under the
 * terms  of the  GNU Lesser  General Public  License as published by  the Free
 * Software Foundation, either version 3 of the License, or (at your option) any
 * later version.
 *
 * Akantu is  distributed in the  hope that it  will be useful, but  WITHOUT ANY
 * WARRANTY; without even the implied warranty of MERCHANTABILITY or FITNESS FOR
 * A PARTICULAR PURPOSE. See  the GNU  Lesser General  Public License  for more
 * details.
 *
 * You should  have received  a copy  of the GNU  Lesser General  Public License
 * along with Akantu. If not, see <http://www.gnu.org/licenses/>.
 *
 * @section DESCRIPTION
 *
 * All common things to be included in the projects files
 *
 */

/* -------------------------------------------------------------------------- */
#include "aka_common.hh"
#include <algorithm>
#include <cctype>
#include <iomanip>
#include <iostream>

/* -------------------------------------------------------------------------- */
#ifndef __AKANTU_AKA_COMMON_INLINE_IMPL_CC__
#define __AKANTU_AKA_COMMON_INLINE_IMPL_CC__

namespace akantu {

/* -------------------------------------------------------------------------- */
/// standard output stream operator for GhostType
inline std::ostream & operator<<(std::ostream & stream, GhostType type) {
  switch (type) {
  case _not_ghost:
    stream << "not_ghost";
    break;
  case _ghost:
    stream << "ghost";
    break;
  case _casper:
    stream << "Casper the friendly ghost";
    break;
  }
  return stream;
}

/* -------------------------------------------------------------------------- */
<<<<<<< HEAD
/// standard output stream operator for TimeStepSolverType
inline std::ostream & operator<<(std::ostream & stream,
                                 const TimeStepSolverType & type) {
  switch (type) {
  case _tsst_static:
    stream << "static";
    break;
  case _tsst_dynamic:
    stream << "dynamic";
    break;
  case _tsst_dynamic_lumped:
    stream << "dynamic_lumped";
    break;
  case _tsst_not_defined:
    stream << "not defined time step solver";
    break;
  }
  return stream;
}

/* -------------------------------------------------------------------------- */
/// standard input stream operator for TimeStepSolverType
inline std::istream & operator>>(std::istream & stream,
                                 TimeStepSolverType & type) {
  std::string str;
  stream >> str;
  if (str == "static")
    type = _tsst_static;
  else if (str == "dynamic")
    type = _tsst_dynamic;
  else if (str == "dynamic_lumped")
    type = _tsst_dynamic_lumped;
  else {
    AKANTU_ERROR("The type " << str
                             << " is not a recognized TimeStepSolverType");

    stream.setstate(std::ios::failbit);
  }

  return stream;
}

/* -------------------------------------------------------------------------- */
/// standard output stream operator for NonLinearSolverType
inline std::ostream & operator<<(std::ostream & stream,
                                 const NonLinearSolverType & type) {
  switch (type) {
  case _nls_linear:
    stream << "linear";
    break;
  case _nls_newton_raphson:
    stream << "newton_raphson";
    break;
  case _nls_newton_raphson_modified:
    stream << "newton_raphson_modified";
    break;
  case _nls_lumped:
    stream << "lumped";
    break;
  case _nls_auto:
    stream << "auto";
    break;
  }
  return stream;
}

/* -------------------------------------------------------------------------- */
/// standard input stream operator for NonLinearSolverType
inline std::istream & operator>>(std::istream & stream,
                                 NonLinearSolverType & type) {
  std::string str;
  stream >> str;
  if (str == "linear")
    type = _nls_linear;
  else if (str == "newton_raphson")
    type = _nls_newton_raphson;
  else if (str == "newton_raphson_modified")
    type = _nls_newton_raphson_modified;
  else if (str == "lumped")
    type = _nls_lumped;
  else if (str == "auto")
    type = _nls_auto;
  else
    type = _nls_auto;

  return stream;
}

/* -------------------------------------------------------------------------- */
/// standard output stream operator for IntegrationSchemeType
inline std::ostream & operator<<(std::ostream & stream,
                                 const IntegrationSchemeType & type) {
  switch (type) {
  case _ist_pseudo_time:
    stream << "pseudo_time";
    break;
  case _ist_forward_euler:
    stream << "forward_euler";
    break;
  case _ist_trapezoidal_rule_1:
    stream << "trapezoidal_rule_1";
    break;
  case _ist_backward_euler:
    stream << "backward_euler";
    break;
  case _ist_central_difference:
    stream << "central_difference";
    break;
  case _ist_fox_goodwin:
    stream << "fox_goodwin";
    break;
  case _ist_trapezoidal_rule_2:
    stream << "trapezoidal_rule_2";
    break;
  case _ist_linear_acceleration:
    stream << "linear_acceleration";
    break;
  case _ist_newmark_beta:
    stream << "newmark_beta";
    break;
  case _ist_generalized_trapezoidal:
    stream << "generalized_trapezoidal";
    break;
  }
  return stream;
}

/* -------------------------------------------------------------------------- */
/// standard input stream operator for IntegrationSchemeType
inline std::istream & operator>>(std::istream & stream,
                                 IntegrationSchemeType & type) {
  std::string str;
  stream >> str;

  if (str == "pseudo_time")
    type = _ist_pseudo_time;
  else if (str == "forward_euler")
    type = _ist_forward_euler;
  else if (str == "trapezoidal_rule_1")
    type = _ist_trapezoidal_rule_1;
  else if (str == "backward_euler")
    type = _ist_backward_euler;
  else if (str == "central_difference")
    type = _ist_central_difference;
  else if (str == "fox_goodwin")
    type = _ist_fox_goodwin;
  else if (str == "trapezoidal_rule_2")
    type = _ist_trapezoidal_rule_2;
  else if (str == "linear_acceleration")
    type = _ist_linear_acceleration;
  else if (str == "newmark_beta")
    type = _ist_newmark_beta;
  else if (str == "generalized_trapezoidal")
    type = _ist_generalized_trapezoidal;
  else {
    AKANTU_ERROR("The type " << str
                             << " is not a recognized IntegrationSchemeType");
    stream.setstate(std::ios::failbit);
  }
  return stream;
}

/* -------------------------------------------------------------------------- */
/// standard output stream operator for SynchronizationTag
inline std::ostream & operator<<(std::ostream & stream,
                                 SynchronizationTag type) {
  switch (type) {
  case _gst_whatever:
    stream << "_gst_whatever";
    break;
  case _gst_ask_nodes:
    stream << "_gst_ask_nodes";
    break;
  case _gst_update:
    stream << "_gst_update";
    break;
  case _gst_size:
    stream << "_gst_size";
    break;
  case _gst_smm_mass:
    stream << "_gst_smm_mass";
    break;
  case _gst_smm_for_gradu:
    stream << "_gst_smm_for_gradu";
    break;
  case _gst_smm_boundary:
    stream << "_gst_smm_boundary";
    break;
  case _gst_smm_uv:
    stream << "_gst_smm_uv";
    break;
  case _gst_smm_res:
    stream << "_gst_smm_res";
    break;
  case _gst_smm_init_mat:
    stream << "_gst_smm_init_mat";
    break;
  case _gst_smm_stress:
    stream << "_gst_smm_stress";
    break;
  case _gst_smmc_facets:
    stream << "_gst_smmc_facets";
    break;
  case _gst_smmc_facets_conn:
    stream << "_gst_smmc_facets_conn";
    break;
  case _gst_smmc_facets_stress:
    stream << "_gst_smmc_facets_stress";
    break;
  case _gst_smmc_damage:
    stream << "_gst_smmc_damage";
    break;
  case _gst_giu_global_conn:
    stream << "_gst_giu_global_conn";
    break;
  case _gst_ce_groups:
    stream << "_gst_ce_groups";
    break;
  case _gst_gm_clusters:
    stream << "_gst_gm_clusters";
    break;
  case _gst_htm_temperature:
    stream << "_gst_htm_temperature";
    break;
  case _gst_htm_gradient_temperature:
    stream << "_gst_htm_gradient_temperature";
    break;
  case _gst_htm_phi:
    stream << "_gst_htm_phi";
    break;
  case _gst_htm_gradient_phi:
    stream << "_gst_htm_gradient_phi";
    break;
  case _gst_mnl_for_average:
    stream << "_gst_mnl_for_average";
    break;
  case _gst_mnl_weight:
    stream << "_gst_mnl_weight";
    break;
  case _gst_nh_criterion:
    stream << "_gst_nh_criterion";
    break;
  case _gst_test:
    stream << "_gst_test";
    break;
  case _gst_user_1:
    stream << "_gst_user_1";
    break;
  case _gst_user_2:
    stream << "_gst_user_2";
    break;
  case _gst_material_id:
    stream << "_gst_material_id";
    break;
  case _gst_for_dump:
    stream << "_gst_for_dump";
    break;
  case _gst_cf_nodal:
    stream << "_gst_cf_nodal";
    break;
  case _gst_cf_incr:
    stream << "_gst_cf_incr";
    break;
  case _gst_solver_solution:
    stream << "_gst_solver_solution";
    break;
  case _gst_pfm_damage: 
    stream << "_gst_pfm_damage";
    break;
  case _gst_pfm_gradient_damage:
    stream << "_gst_pfm_gradient_damage";
    break;
  }
  return stream;
}

/* -------------------------------------------------------------------------- */
/// standard output stream operator for SolveConvergenceCriteria
inline std::ostream & operator<<(std::ostream & stream,
                                 const SolveConvergenceCriteria & criteria) {
  switch (criteria) {
  case _scc_residual:
    stream << "_scc_residual";
    break;
  case _scc_solution:
    stream << "_scc_solution";
    break;
  case _scc_residual_mass_wgh:
    stream << "_scc_residual_mass_wgh";
    break;
  }
  return stream;
}

inline std::istream & operator>>(std::istream & stream,
                                 SolveConvergenceCriteria & criteria) {
  std::string str;
  stream >> str;
  if (str == "residual")
    criteria = _scc_residual;
  else if (str == "solution")
    criteria = _scc_solution;
  else if (str == "residual_mass_wgh")
    criteria = _scc_residual_mass_wgh;
  else {
    stream.setstate(std::ios::failbit);
  }
  return stream;
}

/* -------------------------------------------------------------------------- */
=======
>>>>>>> f2a8abd6
inline std::string to_lower(const std::string & str) {
  std::string lstr = str;
  std::transform(lstr.begin(), lstr.end(), lstr.begin(), (int (*)(int))tolower);
  return lstr;
}

namespace {
  template <typename pred>
  inline std::string trim_p(const std::string & to_trim, pred && p) {
    std::string trimed = to_trim;
    auto && not_ = [&](auto && a) { return not p(a); };

    // left trim
    trimed.erase(trimed.begin(),
                 std::find_if(trimed.begin(), trimed.end(), not_));
    // right trim
    trimed.erase(
        std::find_if(trimed.rbegin(), trimed.rend(), not_).base(),
        trimed.end());
    return trimed;
  }

} // namespace

/* -------------------------------------------------------------------------- */
inline std::string trim(const std::string & to_trim) {
  return trim_p(to_trim, [&](auto && a) { return std::isspace(a); });
}

inline std::string trim(const std::string & to_trim, char c) {
  return trim_p(to_trim, [&c](auto && a) { return (a == c); });
}

} // namespace akantu

#include <cmath>

namespace akantu {

/* -------------------------------------------------------------------------- */
template <typename T> std::string printMemorySize(UInt size) {
  Real real_size = size * sizeof(T);

  UInt mult = 0;
  if (real_size != 0)
    mult = (std::log(real_size) / std::log(2)) / 10;

  std::stringstream sstr;

  real_size /= Real(1 << (10 * mult));
  sstr << std::setprecision(2) << std::fixed << real_size;

  std::string size_prefix;
  switch (mult) {
  case 0:
    sstr << "";
    break;
  case 1:
    sstr << "Ki";
    break;
  case 2:
    sstr << "Mi";
    break;
  case 3:
    sstr << "Gi";
    break; // I started on this type of machines
           // (32bit computers) (Nicolas)
  case 4:
    sstr << "Ti";
    break;
  case 5:
    sstr << "Pi";
    break;
  case 6:
    sstr << "Ei";
    break; // theoritical limit of RAM of the current
           // computers in 2014 (64bit computers) (Nicolas)
  case 7:
    sstr << "Zi";
    break;
  case 8:
    sstr << "Yi";
    break;
  default:
    AKANTU_ERROR(
        "The programmer in 2014 didn't thought so far (even wikipedia does not "
        "go further)."
        << " You have at least 1024 times more than a yobibit of RAM!!!"
        << " Just add the prefix corresponding in this switch case.");
  }

  sstr << "Byte";

  return sstr.str();
}

} // namespace akantu

#endif /* __AKANTU_AKA_COMMON_INLINE_IMPL_CC__ */<|MERGE_RESOLUTION|>--- conflicted
+++ resolved
@@ -64,320 +64,6 @@
 }
 
 /* -------------------------------------------------------------------------- */
-<<<<<<< HEAD
-/// standard output stream operator for TimeStepSolverType
-inline std::ostream & operator<<(std::ostream & stream,
-                                 const TimeStepSolverType & type) {
-  switch (type) {
-  case _tsst_static:
-    stream << "static";
-    break;
-  case _tsst_dynamic:
-    stream << "dynamic";
-    break;
-  case _tsst_dynamic_lumped:
-    stream << "dynamic_lumped";
-    break;
-  case _tsst_not_defined:
-    stream << "not defined time step solver";
-    break;
-  }
-  return stream;
-}
-
-/* -------------------------------------------------------------------------- */
-/// standard input stream operator for TimeStepSolverType
-inline std::istream & operator>>(std::istream & stream,
-                                 TimeStepSolverType & type) {
-  std::string str;
-  stream >> str;
-  if (str == "static")
-    type = _tsst_static;
-  else if (str == "dynamic")
-    type = _tsst_dynamic;
-  else if (str == "dynamic_lumped")
-    type = _tsst_dynamic_lumped;
-  else {
-    AKANTU_ERROR("The type " << str
-                             << " is not a recognized TimeStepSolverType");
-
-    stream.setstate(std::ios::failbit);
-  }
-
-  return stream;
-}
-
-/* -------------------------------------------------------------------------- */
-/// standard output stream operator for NonLinearSolverType
-inline std::ostream & operator<<(std::ostream & stream,
-                                 const NonLinearSolverType & type) {
-  switch (type) {
-  case _nls_linear:
-    stream << "linear";
-    break;
-  case _nls_newton_raphson:
-    stream << "newton_raphson";
-    break;
-  case _nls_newton_raphson_modified:
-    stream << "newton_raphson_modified";
-    break;
-  case _nls_lumped:
-    stream << "lumped";
-    break;
-  case _nls_auto:
-    stream << "auto";
-    break;
-  }
-  return stream;
-}
-
-/* -------------------------------------------------------------------------- */
-/// standard input stream operator for NonLinearSolverType
-inline std::istream & operator>>(std::istream & stream,
-                                 NonLinearSolverType & type) {
-  std::string str;
-  stream >> str;
-  if (str == "linear")
-    type = _nls_linear;
-  else if (str == "newton_raphson")
-    type = _nls_newton_raphson;
-  else if (str == "newton_raphson_modified")
-    type = _nls_newton_raphson_modified;
-  else if (str == "lumped")
-    type = _nls_lumped;
-  else if (str == "auto")
-    type = _nls_auto;
-  else
-    type = _nls_auto;
-
-  return stream;
-}
-
-/* -------------------------------------------------------------------------- */
-/// standard output stream operator for IntegrationSchemeType
-inline std::ostream & operator<<(std::ostream & stream,
-                                 const IntegrationSchemeType & type) {
-  switch (type) {
-  case _ist_pseudo_time:
-    stream << "pseudo_time";
-    break;
-  case _ist_forward_euler:
-    stream << "forward_euler";
-    break;
-  case _ist_trapezoidal_rule_1:
-    stream << "trapezoidal_rule_1";
-    break;
-  case _ist_backward_euler:
-    stream << "backward_euler";
-    break;
-  case _ist_central_difference:
-    stream << "central_difference";
-    break;
-  case _ist_fox_goodwin:
-    stream << "fox_goodwin";
-    break;
-  case _ist_trapezoidal_rule_2:
-    stream << "trapezoidal_rule_2";
-    break;
-  case _ist_linear_acceleration:
-    stream << "linear_acceleration";
-    break;
-  case _ist_newmark_beta:
-    stream << "newmark_beta";
-    break;
-  case _ist_generalized_trapezoidal:
-    stream << "generalized_trapezoidal";
-    break;
-  }
-  return stream;
-}
-
-/* -------------------------------------------------------------------------- */
-/// standard input stream operator for IntegrationSchemeType
-inline std::istream & operator>>(std::istream & stream,
-                                 IntegrationSchemeType & type) {
-  std::string str;
-  stream >> str;
-
-  if (str == "pseudo_time")
-    type = _ist_pseudo_time;
-  else if (str == "forward_euler")
-    type = _ist_forward_euler;
-  else if (str == "trapezoidal_rule_1")
-    type = _ist_trapezoidal_rule_1;
-  else if (str == "backward_euler")
-    type = _ist_backward_euler;
-  else if (str == "central_difference")
-    type = _ist_central_difference;
-  else if (str == "fox_goodwin")
-    type = _ist_fox_goodwin;
-  else if (str == "trapezoidal_rule_2")
-    type = _ist_trapezoidal_rule_2;
-  else if (str == "linear_acceleration")
-    type = _ist_linear_acceleration;
-  else if (str == "newmark_beta")
-    type = _ist_newmark_beta;
-  else if (str == "generalized_trapezoidal")
-    type = _ist_generalized_trapezoidal;
-  else {
-    AKANTU_ERROR("The type " << str
-                             << " is not a recognized IntegrationSchemeType");
-    stream.setstate(std::ios::failbit);
-  }
-  return stream;
-}
-
-/* -------------------------------------------------------------------------- */
-/// standard output stream operator for SynchronizationTag
-inline std::ostream & operator<<(std::ostream & stream,
-                                 SynchronizationTag type) {
-  switch (type) {
-  case _gst_whatever:
-    stream << "_gst_whatever";
-    break;
-  case _gst_ask_nodes:
-    stream << "_gst_ask_nodes";
-    break;
-  case _gst_update:
-    stream << "_gst_update";
-    break;
-  case _gst_size:
-    stream << "_gst_size";
-    break;
-  case _gst_smm_mass:
-    stream << "_gst_smm_mass";
-    break;
-  case _gst_smm_for_gradu:
-    stream << "_gst_smm_for_gradu";
-    break;
-  case _gst_smm_boundary:
-    stream << "_gst_smm_boundary";
-    break;
-  case _gst_smm_uv:
-    stream << "_gst_smm_uv";
-    break;
-  case _gst_smm_res:
-    stream << "_gst_smm_res";
-    break;
-  case _gst_smm_init_mat:
-    stream << "_gst_smm_init_mat";
-    break;
-  case _gst_smm_stress:
-    stream << "_gst_smm_stress";
-    break;
-  case _gst_smmc_facets:
-    stream << "_gst_smmc_facets";
-    break;
-  case _gst_smmc_facets_conn:
-    stream << "_gst_smmc_facets_conn";
-    break;
-  case _gst_smmc_facets_stress:
-    stream << "_gst_smmc_facets_stress";
-    break;
-  case _gst_smmc_damage:
-    stream << "_gst_smmc_damage";
-    break;
-  case _gst_giu_global_conn:
-    stream << "_gst_giu_global_conn";
-    break;
-  case _gst_ce_groups:
-    stream << "_gst_ce_groups";
-    break;
-  case _gst_gm_clusters:
-    stream << "_gst_gm_clusters";
-    break;
-  case _gst_htm_temperature:
-    stream << "_gst_htm_temperature";
-    break;
-  case _gst_htm_gradient_temperature:
-    stream << "_gst_htm_gradient_temperature";
-    break;
-  case _gst_htm_phi:
-    stream << "_gst_htm_phi";
-    break;
-  case _gst_htm_gradient_phi:
-    stream << "_gst_htm_gradient_phi";
-    break;
-  case _gst_mnl_for_average:
-    stream << "_gst_mnl_for_average";
-    break;
-  case _gst_mnl_weight:
-    stream << "_gst_mnl_weight";
-    break;
-  case _gst_nh_criterion:
-    stream << "_gst_nh_criterion";
-    break;
-  case _gst_test:
-    stream << "_gst_test";
-    break;
-  case _gst_user_1:
-    stream << "_gst_user_1";
-    break;
-  case _gst_user_2:
-    stream << "_gst_user_2";
-    break;
-  case _gst_material_id:
-    stream << "_gst_material_id";
-    break;
-  case _gst_for_dump:
-    stream << "_gst_for_dump";
-    break;
-  case _gst_cf_nodal:
-    stream << "_gst_cf_nodal";
-    break;
-  case _gst_cf_incr:
-    stream << "_gst_cf_incr";
-    break;
-  case _gst_solver_solution:
-    stream << "_gst_solver_solution";
-    break;
-  case _gst_pfm_damage: 
-    stream << "_gst_pfm_damage";
-    break;
-  case _gst_pfm_gradient_damage:
-    stream << "_gst_pfm_gradient_damage";
-    break;
-  }
-  return stream;
-}
-
-/* -------------------------------------------------------------------------- */
-/// standard output stream operator for SolveConvergenceCriteria
-inline std::ostream & operator<<(std::ostream & stream,
-                                 const SolveConvergenceCriteria & criteria) {
-  switch (criteria) {
-  case _scc_residual:
-    stream << "_scc_residual";
-    break;
-  case _scc_solution:
-    stream << "_scc_solution";
-    break;
-  case _scc_residual_mass_wgh:
-    stream << "_scc_residual_mass_wgh";
-    break;
-  }
-  return stream;
-}
-
-inline std::istream & operator>>(std::istream & stream,
-                                 SolveConvergenceCriteria & criteria) {
-  std::string str;
-  stream >> str;
-  if (str == "residual")
-    criteria = _scc_residual;
-  else if (str == "solution")
-    criteria = _scc_solution;
-  else if (str == "residual_mass_wgh")
-    criteria = _scc_residual_mass_wgh;
-  else {
-    stream.setstate(std::ios::failbit);
-  }
-  return stream;
-}
-
-/* -------------------------------------------------------------------------- */
-=======
->>>>>>> f2a8abd6
 inline std::string to_lower(const std::string & str) {
   std::string lstr = str;
   std::transform(lstr.begin(), lstr.end(), lstr.begin(), (int (*)(int))tolower);
