/**
 * @file   aka_common.hh
 *
 * @author Guillaume Anciaux <guillaume.anciaux@epfl.ch>
 * @author Nicolas Richart <nicolas.richart@epfl.ch>
 *
 * @date creation: Mon Jun 14 2010
 * @date last modification: Mon Feb 12 2018
 *
 * @brief  common type descriptions for akantu
 *
 * @section LICENSE
 *
 * Copyright (©)  2010-2018 EPFL (Ecole Polytechnique Fédérale de Lausanne)
 * Laboratory (LSMS - Laboratoire de Simulation en Mécanique des Solides)
 *
 * Akantu is free  software: you can redistribute it and/or  modify it under the
 * terms  of the  GNU Lesser  General Public  License as published by  the Free
 * Software Foundation, either version 3 of the License, or (at your option) any
 * later version.
 *
 * Akantu is  distributed in the  hope that it  will be useful, but  WITHOUT ANY
 * WARRANTY; without even the implied warranty of MERCHANTABILITY or FITNESS FOR
 * A PARTICULAR PURPOSE. See  the GNU  Lesser General  Public License  for more
 * details.
 *
 * You should  have received  a copy  of the GNU  Lesser General  Public License
 * along with Akantu. If not, see <http://www.gnu.org/licenses/>.
 *
 * @section DESCRIPTION
 *
 * All common things to be included in the projects files
 *
 */

/* -------------------------------------------------------------------------- */

#ifndef __AKANTU_COMMON_HH__
#define __AKANTU_COMMON_HH__

#include "aka_compatibilty_with_cpp_standard.hh"

/* -------------------------------------------------------------------------- */
#define __BEGIN_AKANTU_DUMPER__ namespace dumper {
#define __END_AKANTU_DUMPER__ }
/* -------------------------------------------------------------------------- */
#if defined(WIN32)
#define __attribute__(x)
#endif

/* -------------------------------------------------------------------------- */
#include "aka_config.hh"
#include "aka_error.hh"
#include "aka_safe_enum.hh"
/* -------------------------------------------------------------------------- */
#include <boost/preprocessor.hpp>
#include <limits>
#include <list>
#include <string>
#include <type_traits>
#include <unordered_map>
/* -------------------------------------------------------------------------- */

namespace akantu {

/* -------------------------------------------------------------------------- */
/* Constants                                                                  */
/* -------------------------------------------------------------------------- */
namespace {
  __attribute__((unused)) constexpr UInt _all_dimensions{
      std::numeric_limits<UInt>::max()};
#ifdef AKANTU_NDEBUG
  __attribute__((unused)) constexpr Real REAL_INIT_VALUE{0.};
#else
  __attribute__((unused)) constexpr Real REAL_INIT_VALUE{
      std::numeric_limits<Real>::quiet_NaN()};
#endif
} // namespace

/* -------------------------------------------------------------------------- */
/* Common types                                                               */
/* -------------------------------------------------------------------------- */
using ID = std::string;
using MemoryID = UInt;
}
/* -------------------------------------------------------------------------- */

#ifndef SWIG
#include "aka_enum_macros.hh"
#endif
/* -------------------------------------------------------------------------- */
#include "aka_element_classes_info.hh"

namespace akantu {
  /* --------------------------------------------------------------------------
   */
  /* Mesh/FEM/Model types */
  /* --------------------------------------------------------------------------
   */

  /// small help to use names for directions
  enum SpatialDirection { _x = 0, _y = 1, _z = 2 };

  /// enum MeshIOType type of mesh reader/writer
  enum MeshIOType {
    _miot_auto, ///< Auto guess of the reader to use based on the extension
    _miot_gmsh, ///< Gmsh files
    _miot_gmsh_struct, ///< Gsmh reader with reintpretation of elements has
                       /// structures elements
    _miot_diana,       ///< TNO Diana mesh format
    _miot_abaqus       ///< Abaqus mesh format
  };

<<<<<<< HEAD
#define AKANTU_ENUM_OUTPUT_STREAM(type_name, list)                             \
  }                                                                            \
  AKANTU_ENUM_HASH(type_name)                                                  \
  namespace aka {                                                              \
    inline std::string to_string(const ::akantu::type_name & type) {           \
      static std::unordered_map<::akantu::type_name, std::string> convert{     \
          BOOST_PP_SEQ_FOR_EACH_I(                                             \
              AKANTU_PP_ENUM, BOOST_PP_SEQ_SIZE(list),                         \
              BOOST_PP_SEQ_TRANSFORM(AKANTU_PP_TYPE_TO_STR,                    \
                                     ::akantu::type_name, list))};             \
      return convert.at(type);                                                 \
    }                                                                          \
  }                                                                            \
  namespace akantu {                                                           \
    inline std::ostream & operator<<(std::ostream & stream,                    \
                                     const type_name & type) {                 \
      stream << aka::to_string(type);                                          \
      return stream;                                                           \
    }

#define AKANTU_ENUM_INPUT_STREAM(type_name, list)                              \
  inline std::istream & operator>>(std::istream & stream, type_name & type) {  \
    std::string str;                                                           \
    stream >> str;                                                             \
    static std::unordered_map<std::string, type_name> convert{                 \
        BOOST_PP_SEQ_FOR_EACH_I(                                               \
            AKANTU_PP_ENUM, BOOST_PP_SEQ_SIZE(list),                           \
            BOOST_PP_SEQ_TRANSFORM(AKANTU_PP_STR_TO_TYPE, type_name, list))};  \
    type = convert.at(str);                                                    \
    return stream;                                                             \
  }

/* -------------------------------------------------------------------------- */
/* Mesh/FEM/Model types                                                       */
/* -------------------------------------------------------------------------- */

/// small help to use names for directions
enum SpatialDirection { _x = 0, _y = 1, _z = 2 };

/// enum MeshIOType type of mesh reader/writer
enum MeshIOType {
  _miot_auto,        ///< Auto guess of the reader to use based on the extension
  _miot_gmsh,        ///< Gmsh files
  _miot_gmsh_struct, ///< Gsmh reader with reintpretation of elements has
                     /// structures elements
  _miot_diana,       ///< TNO Diana mesh format
  _miot_abaqus       ///< Abaqus mesh format
};

/// enum MeshEventHandlerPriority defines relative order of execution of events
enum EventHandlerPriority {
  _ehp_highest = 0,
  _ehp_mesh = 5,
  _ehp_fe_engine = 9,
  _ehp_synchronizer = 10,
  _ehp_dof_manager = 20,
  _ehp_model = 94,
  _ehp_non_local_manager = 100,
  _ehp_lowest = 100
};
=======
  /// enum MeshEventHandlerPriority defines relative order of execution of
  /// events
  enum EventHandlerPriority {
    _ehp_highest = 0,
    _ehp_mesh = 5,
    _ehp_fe_engine = 9,
    _ehp_synchronizer = 10,
    _ehp_dof_manager = 20,
    _ehp_model = 94,
    _ehp_non_local_manager = 100,
    _ehp_lowest = 100
  };
>>>>>>> 0df47c2f

#ifndef SWIG
// clang-format off
#define AKANTU_MODEL_TYPES                                              \
  (model)                                                               \
  (solid_mechanics_model)                                               \
  (solid_mechanics_model_cohesive)                                      \
  (heat_transfer_model)                                                 \
  (structural_mechanics_model)                                          \
  (embedded_model)
  // clang-format on

  /// enum ModelType defines which type of physics is solved
  AKANTU_CLASS_ENUM_DECLARE(ModelType, AKANTU_MODEL_TYPES)
  AKANTU_CLASS_ENUM_OUTPUT_STREAM(ModelType, AKANTU_MODEL_TYPES)
  AKANTU_CLASS_ENUM_INPUT_STREAM(ModelType, AKANTU_MODEL_TYPES)
#else
  enum class ModelType {
    _model,
    _solid_mechanics_model,
    _solid_mechanics_model_cohesive,
    _heat_transfer_model,
    _structural_mechanics_model,
    _embedded_model
  };
#endif

<<<<<<< HEAD
/// enum AnalysisMethod type of solving method used to solve the equation of
/// motion
enum AnalysisMethod {
  _static = 0,
  _implicit_dynamic = 1,
  _explicit_lumped_mass = 2,
  _explicit_lumped_capacity = 2,
  _explicit_consistent_mass = 3
};

/// enum DOFSupportType defines which kind of dof that can exists
enum DOFSupportType { _dst_nodal, _dst_generic };

/// Type of non linear resolution available in akantu
enum NonLinearSolverType {
  _nls_linear,                  ///< No non linear convergence loop
  _nls_newton_raphson,          ///< Regular Newton-Raphson
  _nls_newton_raphson_modified, ///< Newton-Raphson with initial tangent
  _nls_lumped,                  ///< Case of lumped mass or equivalent matrix
  _nls_auto ///< This will take a default value that make sense in case of
            ///  model::getNewSolver
};

/// Type of time stepping solver
enum TimeStepSolverType {
  _tsst_static,         ///< Static solution
  _tsst_dynamic,        ///< Dynamic solver
  _tsst_dynamic_lumped, ///< Dynamic solver with lumped mass
  _tsst_not_defined,    ///< For not defined cases
};

/// Type of integration scheme
enum IntegrationSchemeType {
  _ist_pseudo_time,            ///< Pseudo Time
  _ist_forward_euler,          ///< GeneralizedTrapezoidal(0)
  _ist_trapezoidal_rule_1,     ///< GeneralizedTrapezoidal(1/2)
  _ist_backward_euler,         ///< GeneralizedTrapezoidal(1)
  _ist_central_difference,     ///< NewmarkBeta(0, 1/2)
  _ist_fox_goodwin,            ///< NewmarkBeta(1/6, 1/2)
  _ist_trapezoidal_rule_2,     ///< NewmarkBeta(1/2, 1/2)
  _ist_linear_acceleration,    ///< NewmarkBeta(1/3, 1/2)
  _ist_newmark_beta,           ///< generic NewmarkBeta with user defined
                               /// alpha and beta
  _ist_generalized_trapezoidal ///< generic GeneralizedTrapezoidal with user
                               ///  defined alpha
};

/// enum SolveConvergenceCriteria different convergence criteria
enum SolveConvergenceCriteria {
  _scc_residual,         ///< Use residual to test the convergence
  _scc_solution,         ///< Use solution to test the convergence
  _scc_residual_mass_wgh ///< Use residual weighted by inv. nodal mass to testb
};

/// enum CohesiveMethod type of insertion of cohesive elements
enum CohesiveMethod { _intrinsic, _extrinsic };

/// @enum SparseMatrixType type of sparse matrix used
enum MatrixType { _unsymmetric, _symmetric, _mt_not_defined };

/* -------------------------------------------------------------------------- */
/* Ghosts handling                                                            */
/* -------------------------------------------------------------------------- */
/// @enum CommunicatorType type of communication method to use
enum CommunicatorType { _communicator_mpi, _communicator_dummy };

/// @enum SynchronizationTag type of synchronizations
enum SynchronizationTag {
  //--- Generic tags ---
  _gst_whatever,
  _gst_update,
  _gst_ask_nodes,
  _gst_size,

  //--- SolidMechanicsModel tags ---
  _gst_smm_mass,      ///< synchronization of the SolidMechanicsModel.mass
  _gst_smm_for_gradu, ///< synchronization of the
                      /// SolidMechanicsModel.displacement
  _gst_smm_boundary,  ///< synchronization of the boundary, forces, velocities
                      /// and displacement
  _gst_smm_uv,  ///< synchronization of the nodal velocities and displacement
  _gst_smm_res, ///< synchronization of the nodal residual
  _gst_smm_init_mat, ///< synchronization of the data to initialize materials
  _gst_smm_stress,  ///< synchronization of the stresses to compute the internal
                    /// forces
  _gst_smmc_facets, ///< synchronization of facet data to setup facet synch
  _gst_smmc_facets_conn,   ///< synchronization of facet global connectivity
  _gst_smmc_facets_stress, ///< synchronization of facets' stress to setup facet
                           /// synch
  _gst_smmc_damage,        ///< synchronization of damage

  // --- GlobalIdsUpdater tags ---
  _gst_giu_global_conn, ///< synchronization of global connectivities

  // --- CohesiveElementInserter tags ---
  _gst_ce_groups, ///< synchronization of cohesive element insertion depending
                  /// on facet groups

  // --- GroupManager tags ---
  _gst_gm_clusters, ///< synchronization of clusters

  // --- HeatTransfer tags ---
  _gst_htm_temperature,          ///< synchronization of the nodal temperature
  _gst_htm_gradient_temperature, ///< synchronization of the element gradient
                                 /// temperature
  // --- LevelSet tags ---
  _gst_htm_phi,          ///< synchronization of the nodal level set value phi
  _gst_htm_gradient_phi, ///< synchronization of the element gradient phi

  //--- Material non local ---
  _gst_mnl_for_average, ///< synchronization of data to average in non local
                        /// material
  _gst_mnl_weight,      ///< synchronization of data for the weight computations

  // --- NeighborhoodSynchronization tags ---
  _gst_nh_criterion,

  // --- General tags ---
  _gst_test,        ///< Test tag
  _gst_user_1,      ///< tag for user simulations
  _gst_user_2,      ///< tag for user simulations
  _gst_material_id, ///< synchronization of the material ids
  _gst_for_dump,    ///< everything that needs to be synch before dump

  // --- Contact & Friction ---
  _gst_cf_nodal, ///< synchronization of disp, velo, and current position
  _gst_cf_incr,  ///< synchronization of increment

  // --- Solver tags ---
  _gst_solver_solution ///< synchronization of the solution obained with the
                       /// PETSc solver
};

/// standard output stream operator for SynchronizationTag
inline std::ostream & operator<<(std::ostream & stream,
                                 SynchronizationTag type);

/// @enum GhostType type of ghost
enum GhostType {
  _not_ghost = 0,
  _ghost = 1,
  _casper // not used but a real cute ghost
};

/// Define the flag that can be set to a node
enum class NodeFlag : std::uint8_t {
  _normal = 0x00,
  _distributed = 0x01,
  _master = 0x03,
  _slave = 0x05,
  _pure_ghost = 0x09,
  _shared_mask = 0x0F,
  _periodic = 0x10,
  _periodic_master = 0x30,
  _periodic_slave = 0x50,
  _periodic_mask = 0xF0,
  _local_master_mask = 0xCC, // ~(_master & _periodic_mask)
};

inline NodeFlag operator&(const NodeFlag & a, const NodeFlag & b) {
  using under = std::underlying_type_t<NodeFlag>;
  return NodeFlag(under(a) & under(b));
}

inline NodeFlag operator|(const NodeFlag & a, const NodeFlag & b) {
  using under = std::underlying_type_t<NodeFlag>;
  return NodeFlag(under(a) | under(b));
}

inline NodeFlag & operator|=(NodeFlag & a, const NodeFlag & b) {
  a = a | b;
  return a;
}
=======
  /// enum AnalysisMethod type of solving method used to solve the equation of
  /// motion
  enum AnalysisMethod {
    _static = 0,
    _implicit_dynamic = 1,
    _explicit_lumped_mass = 2,
    _explicit_lumped_capacity = 2,
    _explicit_consistent_mass = 3
  };

  /// enum DOFSupportType defines which kind of dof that can exists
  enum DOFSupportType { _dst_nodal, _dst_generic };

  /// Type of non linear resolution available in akantu
  enum NonLinearSolverType {
    _nls_linear,                  ///< No non linear convergence loop
    _nls_newton_raphson,          ///< Regular Newton-Raphson
    _nls_newton_raphson_modified, ///< Newton-Raphson with initial tangent
    _nls_lumped,                  ///< Case of lumped mass or equivalent matrix
    _nls_auto ///< This will take a default value that make sense in case of
              ///  model::getNewSolver
  };

  /// Type of time stepping solver
  enum TimeStepSolverType {
    _tsst_static,         ///< Static solution
    _tsst_dynamic,        ///< Dynamic solver
    _tsst_dynamic_lumped, ///< Dynamic solver with lumped mass
    _tsst_not_defined,    ///< For not defined cases
  };

  /// Type of integration scheme
  enum IntegrationSchemeType {
    _ist_pseudo_time,            ///< Pseudo Time
    _ist_forward_euler,          ///< GeneralizedTrapezoidal(0)
    _ist_trapezoidal_rule_1,     ///< GeneralizedTrapezoidal(1/2)
    _ist_backward_euler,         ///< GeneralizedTrapezoidal(1)
    _ist_central_difference,     ///< NewmarkBeta(0, 1/2)
    _ist_fox_goodwin,            ///< NewmarkBeta(1/6, 1/2)
    _ist_trapezoidal_rule_2,     ///< NewmarkBeta(1/2, 1/2)
    _ist_linear_acceleration,    ///< NewmarkBeta(1/3, 1/2)
    _ist_newmark_beta,           ///< generic NewmarkBeta with user defined
                                 /// alpha and beta
    _ist_generalized_trapezoidal ///< generic GeneralizedTrapezoidal with user
                                 ///  defined alpha
  };

  /// enum SolveConvergenceCriteria different convergence criteria
  enum SolveConvergenceCriteria {
    _scc_residual,         ///< Use residual to test the convergence
    _scc_solution,         ///< Use solution to test the convergence
    _scc_residual_mass_wgh ///< Use residual weighted by inv. nodal mass to
                           ///< testb
  };

  /// enum CohesiveMethod type of insertion of cohesive elements
  enum CohesiveMethod { _intrinsic, _extrinsic };

  /// @enum SparseMatrixType type of sparse matrix used
  enum MatrixType { _unsymmetric, _symmetric, _mt_not_defined };

  /* --------------------------------------------------------------------------
   */
  /* Ghosts handling */
  /* --------------------------------------------------------------------------
   */
  /// @enum CommunicatorType type of communication method to use
  enum CommunicatorType { _communicator_mpi, _communicator_dummy };

  /// @enum SynchronizationTag type of synchronizations
  enum SynchronizationTag {
    //--- Generic tags ---
    _gst_whatever,
    _gst_update,
    _gst_ask_nodes,
    _gst_size,

    //--- SolidMechanicsModel tags ---
    _gst_smm_mass,      ///< synchronization of the SolidMechanicsModel.mass
    _gst_smm_for_gradu, ///< synchronization of the
                        /// SolidMechanicsModel.displacement
    _gst_smm_boundary,  ///< synchronization of the boundary, forces, velocities
                        /// and displacement
    _gst_smm_uv,  ///< synchronization of the nodal velocities and displacement
    _gst_smm_res, ///< synchronization of the nodal residual
    _gst_smm_init_mat, ///< synchronization of the data to initialize materials
    _gst_smm_stress,   ///< synchronization of the stresses to compute the
                       ///< internal
                       /// forces
    _gst_smmc_facets,  ///< synchronization of facet data to setup facet synch
    _gst_smmc_facets_conn,   ///< synchronization of facet global connectivity
    _gst_smmc_facets_stress, ///< synchronization of facets' stress to setup
                             ///< facet
                             /// synch
    _gst_smmc_damage,        ///< synchronization of damage

    // --- GlobalIdsUpdater tags ---
    _gst_giu_global_conn, ///< synchronization of global connectivities

    // --- CohesiveElementInserter tags ---
    _gst_ce_groups, ///< synchronization of cohesive element insertion depending
                    /// on facet groups

    // --- GroupManager tags ---
    _gst_gm_clusters, ///< synchronization of clusters

    // --- HeatTransfer tags ---
    _gst_htm_temperature,          ///< synchronization of the nodal temperature
    _gst_htm_gradient_temperature, ///< synchronization of the element gradient
                                   /// temperature
    // --- LevelSet tags ---
    _gst_htm_phi,          ///< synchronization of the nodal level set value phi
    _gst_htm_gradient_phi, ///< synchronization of the element gradient phi

    //--- Material non local ---
    _gst_mnl_for_average, ///< synchronization of data to average in non local
                          /// material
    _gst_mnl_weight, ///< synchronization of data for the weight computations

    // --- NeighborhoodSynchronization tags ---
    _gst_nh_criterion,

    // --- General tags ---
    _gst_test,        ///< Test tag
    _gst_user_1,      ///< tag for user simulations
    _gst_user_2,      ///< tag for user simulations
    _gst_material_id, ///< synchronization of the material ids
    _gst_for_dump,    ///< everything that needs to be synch before dump

    // --- Contact & Friction ---
    _gst_cf_nodal, ///< synchronization of disp, velo, and current position
    _gst_cf_incr,  ///< synchronization of increment

    // --- Solver tags ---
    _gst_solver_solution ///< synchronization of the solution obained with the
                         /// PETSc solver
  };

  /// standard output stream operator for SynchronizationTag
  inline std::ostream & operator<<(std::ostream & stream,
                                   SynchronizationTag type);

  /// @enum GhostType type of ghost
  enum GhostType {
    _not_ghost = 0,
    _ghost = 1,
    _casper // not used but a real cute ghost
  };

  /// Define the flag that can be set to a node
  enum class NodeFlag : std::uint8_t {
    _normal = 0x00,
    _distributed = 0x01,
    _master = 0x03,
    _slave = 0x05,
    _pure_ghost = 0x09,
    _shared_mask = 0x0F,
    _periodic = 0x10,
    _periodic_master = 0x30,
    _periodic_slave = 0x50,
    _periodic_mask = 0xF0,
    _local_master_mask = 0xCC, // ~(_master & _periodic_mask)
  };

  inline NodeFlag operator&(const NodeFlag & a, const NodeFlag & b) {
    using under = std::underlying_type_t<NodeFlag>;
    return NodeFlag(under(a) & under(b));
  }

  inline NodeFlag operator|(const NodeFlag & a, const NodeFlag & b) {
    using under = std::underlying_type_t<NodeFlag>;
    return NodeFlag(under(a) | under(b));
  }

  inline NodeFlag & operator|=(NodeFlag & a, const NodeFlag & b) {
    a = a | b;
    return a;
  }

  inline NodeFlag & operator&=(NodeFlag & a, const NodeFlag & b) {
    a = a & b;
    return a;
  }

  inline NodeFlag operator~(const NodeFlag & a) {
    using under = std::underlying_type_t<NodeFlag>;
    return NodeFlag(~under(a));
  }

  inline std::ostream & operator<<(std::ostream & stream,
                                   const NodeFlag & flag) {
    using under = std::underlying_type_t<NodeFlag>;
    stream << under(flag);
    return stream;
  }

} // namespace akantu
>>>>>>> 0df47c2f

inline NodeFlag & operator&=(NodeFlag & a, const NodeFlag & b) {
  a = a & b;
  return a;
}

inline NodeFlag operator~(const NodeFlag & a) {
  using under = std::underlying_type_t<NodeFlag>;
  return NodeFlag(~under(a));
}

inline std::ostream & operator<<(std::ostream & stream, const NodeFlag & flag) {
  using under = std::underlying_type_t<NodeFlag>;
  stream << under(flag);
  return stream;
}

} // namespace akantu

#ifndef SWIG
AKANTU_ENUM_HASH(GhostType)
#endif

namespace akantu {

  /* --------------------------------------------------------------------------
   */
  struct GhostType_def {
    using type = GhostType;
    static const type _begin_ = _not_ghost;
    static const type _end_ = _casper;
  };

  using ghost_type_t = safe_enum<GhostType_def>;
  extern ghost_type_t ghost_types;

  /// standard output stream operator for GhostType
  inline std::ostream & operator<<(std::ostream & stream, GhostType type);

/* -------------------------------------------------------------------------- */
/* Global defines                                                             */
/* -------------------------------------------------------------------------- */
#define AKANTU_MIN_ALLOCATION 2000

#define AKANTU_INDENT " "
#define AKANTU_INCLUDE_INLINE_IMPL

  /* --------------------------------------------------------------------------
   */
  /* Type traits */
  /* --------------------------------------------------------------------------
   */
  struct TensorTrait {};
  /* --------------------------------------------------------------------------
   */
  template <typename T> using is_tensor = std::is_base_of<TensorTrait, T>;
  /* --------------------------------------------------------------------------
   */
  template <typename T> using is_scalar = std::is_arithmetic<T>;
/* -------------------------------------------------------------------------- */

/* -------------------------------------------------------------------------- */
#define AKANTU_SET_MACRO(name, variable, type)                                 \
  inline void set##name(type variable) { this->variable = variable; }

#define AKANTU_GET_MACRO(name, variable, type)                                 \
  inline type get##name() const { return variable; }

#define AKANTU_GET_MACRO_NOT_CONST(name, variable, type)                       \
  inline type get##name() { return variable; }

#define AKANTU_GET_MACRO_BY_SUPPORT_TYPE(name, variable, type, support, con)   \
  inline con Array<type> & get##name(                                          \
      const support & el_type, const GhostType & ghost_type = _not_ghost)      \
      con {                                                                    \
    return variable(el_type, ghost_type);                                      \
  }

#define AKANTU_GET_MACRO_BY_ELEMENT_TYPE(name, variable, type)                 \
  AKANTU_GET_MACRO_BY_SUPPORT_TYPE(name, variable, type, ElementType, )
#define AKANTU_GET_MACRO_BY_ELEMENT_TYPE_CONST(name, variable, type)           \
  AKANTU_GET_MACRO_BY_SUPPORT_TYPE(name, variable, type, ElementType, const)

#define AKANTU_GET_MACRO_BY_GEOMETRIE_TYPE(name, variable, type)               \
  AKANTU_GET_MACRO_BY_SUPPORT_TYPE(name, variable, type, GeometricalType, )
#define AKANTU_GET_MACRO_BY_GEOMETRIE_TYPE_CONST(name, variable, type)         \
  AKANTU_GET_MACRO_BY_SUPPORT_TYPE(name, variable, type, GeometricalType, const)

  /* --------------------------------------------------------------------------
   */
  /// initialize the static part of akantu
  void initialize(int & argc, char **& argv);
  /// initialize the static part of akantu and read the global input_file
  void initialize(const std::string & input_file, int & argc, char **& argv);
  /* --------------------------------------------------------------------------
   */
  /// finilize correctly akantu and clean the memory
  void finalize();
  /* --------------------------------------------------------------------------
   */
  /// Read an new input file
  void readInputFile(const std::string & input_file);
  /* --------------------------------------------------------------------------
   */

  /*
   * For intel compiler annoying remark
   */
  // #if defined(__INTEL_COMPILER)
  // /// remark #981: operands are evaluated in unspecified order
  // #pragma warning(disable : 981)
  // /// remark #383: value copied to temporary, reference to temporary used
  // #pragma warning(disable : 383)
  // #endif // defined(__INTEL_COMPILER)

  /* --------------------------------------------------------------------------
   */
  /* string manipulation */
  /* --------------------------------------------------------------------------
   */
  inline std::string to_lower(const std::string & str);
  /* --------------------------------------------------------------------------
   */
  inline std::string trim(const std::string & to_trim);
  inline std::string trim(const std::string & to_trim, char c);
  /* --------------------------------------------------------------------------
   */

  /* --------------------------------------------------------------------------
   */
  /// give a string representation of the a human readable size in bit
  template <typename T> std::string printMemorySize(UInt size);
  /* --------------------------------------------------------------------------
   */

} // namespace akantu

#include "aka_fwd.hh"

namespace akantu {

  /// get access to the internal argument parser
  cppargparse::ArgumentParser & getStaticArgumentParser();

  /// get access to the internal input file parser
  Parser & getStaticParser();

  /// get access to the user part of the internal input file parser
  const ParserSection & getUserParser();

} // namespace akantu

#include "aka_common_inline_impl.cc"

/* -------------------------------------------------------------------------- */

#if AKANTU_INTEGER_SIZE == 4
#define AKANTU_HASH_COMBINE_MAGIC_NUMBER 0x9e3779b9
#elif AKANTU_INTEGER_SIZE == 8
#define AKANTU_HASH_COMBINE_MAGIC_NUMBER 0x9e3779b97f4a7c13LL
#endif

namespace std {
  /**
   * Hashing function for pairs based on hash_combine from boost The magic
   * number is coming from the golden number @f[\phi = \frac{1 + \sqrt5}{2}@f]
   * @f[\frac{2^32}{\phi} = 0x9e3779b9@f]
   * http://stackoverflow.com/questions/4948780/magic-number-in-boosthash-combine
   * http://burtleburtle.net/bob/hash/doobs.html
   */
  template <typename a, typename b> struct hash<std::pair<a, b>> {
    hash() = default;
    size_t operator()(const std::pair<a, b> & p) const {
      size_t seed = ah(p.first);
      return bh(p.second) + AKANTU_HASH_COMBINE_MAGIC_NUMBER + (seed << 6) +
             (seed >> 2);
    }

  private:
    const hash<a> ah{};
    const hash<b> bh{};
  };

} // namespace std

#endif /* __AKANTU_COMMON_HH__ */<|MERGE_RESOLUTION|>--- conflicted
+++ resolved
@@ -111,68 +111,6 @@
     _miot_abaqus       ///< Abaqus mesh format
   };
 
-<<<<<<< HEAD
-#define AKANTU_ENUM_OUTPUT_STREAM(type_name, list)                             \
-  }                                                                            \
-  AKANTU_ENUM_HASH(type_name)                                                  \
-  namespace aka {                                                              \
-    inline std::string to_string(const ::akantu::type_name & type) {           \
-      static std::unordered_map<::akantu::type_name, std::string> convert{     \
-          BOOST_PP_SEQ_FOR_EACH_I(                                             \
-              AKANTU_PP_ENUM, BOOST_PP_SEQ_SIZE(list),                         \
-              BOOST_PP_SEQ_TRANSFORM(AKANTU_PP_TYPE_TO_STR,                    \
-                                     ::akantu::type_name, list))};             \
-      return convert.at(type);                                                 \
-    }                                                                          \
-  }                                                                            \
-  namespace akantu {                                                           \
-    inline std::ostream & operator<<(std::ostream & stream,                    \
-                                     const type_name & type) {                 \
-      stream << aka::to_string(type);                                          \
-      return stream;                                                           \
-    }
-
-#define AKANTU_ENUM_INPUT_STREAM(type_name, list)                              \
-  inline std::istream & operator>>(std::istream & stream, type_name & type) {  \
-    std::string str;                                                           \
-    stream >> str;                                                             \
-    static std::unordered_map<std::string, type_name> convert{                 \
-        BOOST_PP_SEQ_FOR_EACH_I(                                               \
-            AKANTU_PP_ENUM, BOOST_PP_SEQ_SIZE(list),                           \
-            BOOST_PP_SEQ_TRANSFORM(AKANTU_PP_STR_TO_TYPE, type_name, list))};  \
-    type = convert.at(str);                                                    \
-    return stream;                                                             \
-  }
-
-/* -------------------------------------------------------------------------- */
-/* Mesh/FEM/Model types                                                       */
-/* -------------------------------------------------------------------------- */
-
-/// small help to use names for directions
-enum SpatialDirection { _x = 0, _y = 1, _z = 2 };
-
-/// enum MeshIOType type of mesh reader/writer
-enum MeshIOType {
-  _miot_auto,        ///< Auto guess of the reader to use based on the extension
-  _miot_gmsh,        ///< Gmsh files
-  _miot_gmsh_struct, ///< Gsmh reader with reintpretation of elements has
-                     /// structures elements
-  _miot_diana,       ///< TNO Diana mesh format
-  _miot_abaqus       ///< Abaqus mesh format
-};
-
-/// enum MeshEventHandlerPriority defines relative order of execution of events
-enum EventHandlerPriority {
-  _ehp_highest = 0,
-  _ehp_mesh = 5,
-  _ehp_fe_engine = 9,
-  _ehp_synchronizer = 10,
-  _ehp_dof_manager = 20,
-  _ehp_model = 94,
-  _ehp_non_local_manager = 100,
-  _ehp_lowest = 100
-};
-=======
   /// enum MeshEventHandlerPriority defines relative order of execution of
   /// events
   enum EventHandlerPriority {
@@ -185,7 +123,6 @@
     _ehp_non_local_manager = 100,
     _ehp_lowest = 100
   };
->>>>>>> 0df47c2f
 
 #ifndef SWIG
 // clang-format off
@@ -213,181 +150,6 @@
   };
 #endif
 
-<<<<<<< HEAD
-/// enum AnalysisMethod type of solving method used to solve the equation of
-/// motion
-enum AnalysisMethod {
-  _static = 0,
-  _implicit_dynamic = 1,
-  _explicit_lumped_mass = 2,
-  _explicit_lumped_capacity = 2,
-  _explicit_consistent_mass = 3
-};
-
-/// enum DOFSupportType defines which kind of dof that can exists
-enum DOFSupportType { _dst_nodal, _dst_generic };
-
-/// Type of non linear resolution available in akantu
-enum NonLinearSolverType {
-  _nls_linear,                  ///< No non linear convergence loop
-  _nls_newton_raphson,          ///< Regular Newton-Raphson
-  _nls_newton_raphson_modified, ///< Newton-Raphson with initial tangent
-  _nls_lumped,                  ///< Case of lumped mass or equivalent matrix
-  _nls_auto ///< This will take a default value that make sense in case of
-            ///  model::getNewSolver
-};
-
-/// Type of time stepping solver
-enum TimeStepSolverType {
-  _tsst_static,         ///< Static solution
-  _tsst_dynamic,        ///< Dynamic solver
-  _tsst_dynamic_lumped, ///< Dynamic solver with lumped mass
-  _tsst_not_defined,    ///< For not defined cases
-};
-
-/// Type of integration scheme
-enum IntegrationSchemeType {
-  _ist_pseudo_time,            ///< Pseudo Time
-  _ist_forward_euler,          ///< GeneralizedTrapezoidal(0)
-  _ist_trapezoidal_rule_1,     ///< GeneralizedTrapezoidal(1/2)
-  _ist_backward_euler,         ///< GeneralizedTrapezoidal(1)
-  _ist_central_difference,     ///< NewmarkBeta(0, 1/2)
-  _ist_fox_goodwin,            ///< NewmarkBeta(1/6, 1/2)
-  _ist_trapezoidal_rule_2,     ///< NewmarkBeta(1/2, 1/2)
-  _ist_linear_acceleration,    ///< NewmarkBeta(1/3, 1/2)
-  _ist_newmark_beta,           ///< generic NewmarkBeta with user defined
-                               /// alpha and beta
-  _ist_generalized_trapezoidal ///< generic GeneralizedTrapezoidal with user
-                               ///  defined alpha
-};
-
-/// enum SolveConvergenceCriteria different convergence criteria
-enum SolveConvergenceCriteria {
-  _scc_residual,         ///< Use residual to test the convergence
-  _scc_solution,         ///< Use solution to test the convergence
-  _scc_residual_mass_wgh ///< Use residual weighted by inv. nodal mass to testb
-};
-
-/// enum CohesiveMethod type of insertion of cohesive elements
-enum CohesiveMethod { _intrinsic, _extrinsic };
-
-/// @enum SparseMatrixType type of sparse matrix used
-enum MatrixType { _unsymmetric, _symmetric, _mt_not_defined };
-
-/* -------------------------------------------------------------------------- */
-/* Ghosts handling                                                            */
-/* -------------------------------------------------------------------------- */
-/// @enum CommunicatorType type of communication method to use
-enum CommunicatorType { _communicator_mpi, _communicator_dummy };
-
-/// @enum SynchronizationTag type of synchronizations
-enum SynchronizationTag {
-  //--- Generic tags ---
-  _gst_whatever,
-  _gst_update,
-  _gst_ask_nodes,
-  _gst_size,
-
-  //--- SolidMechanicsModel tags ---
-  _gst_smm_mass,      ///< synchronization of the SolidMechanicsModel.mass
-  _gst_smm_for_gradu, ///< synchronization of the
-                      /// SolidMechanicsModel.displacement
-  _gst_smm_boundary,  ///< synchronization of the boundary, forces, velocities
-                      /// and displacement
-  _gst_smm_uv,  ///< synchronization of the nodal velocities and displacement
-  _gst_smm_res, ///< synchronization of the nodal residual
-  _gst_smm_init_mat, ///< synchronization of the data to initialize materials
-  _gst_smm_stress,  ///< synchronization of the stresses to compute the internal
-                    /// forces
-  _gst_smmc_facets, ///< synchronization of facet data to setup facet synch
-  _gst_smmc_facets_conn,   ///< synchronization of facet global connectivity
-  _gst_smmc_facets_stress, ///< synchronization of facets' stress to setup facet
-                           /// synch
-  _gst_smmc_damage,        ///< synchronization of damage
-
-  // --- GlobalIdsUpdater tags ---
-  _gst_giu_global_conn, ///< synchronization of global connectivities
-
-  // --- CohesiveElementInserter tags ---
-  _gst_ce_groups, ///< synchronization of cohesive element insertion depending
-                  /// on facet groups
-
-  // --- GroupManager tags ---
-  _gst_gm_clusters, ///< synchronization of clusters
-
-  // --- HeatTransfer tags ---
-  _gst_htm_temperature,          ///< synchronization of the nodal temperature
-  _gst_htm_gradient_temperature, ///< synchronization of the element gradient
-                                 /// temperature
-  // --- LevelSet tags ---
-  _gst_htm_phi,          ///< synchronization of the nodal level set value phi
-  _gst_htm_gradient_phi, ///< synchronization of the element gradient phi
-
-  //--- Material non local ---
-  _gst_mnl_for_average, ///< synchronization of data to average in non local
-                        /// material
-  _gst_mnl_weight,      ///< synchronization of data for the weight computations
-
-  // --- NeighborhoodSynchronization tags ---
-  _gst_nh_criterion,
-
-  // --- General tags ---
-  _gst_test,        ///< Test tag
-  _gst_user_1,      ///< tag for user simulations
-  _gst_user_2,      ///< tag for user simulations
-  _gst_material_id, ///< synchronization of the material ids
-  _gst_for_dump,    ///< everything that needs to be synch before dump
-
-  // --- Contact & Friction ---
-  _gst_cf_nodal, ///< synchronization of disp, velo, and current position
-  _gst_cf_incr,  ///< synchronization of increment
-
-  // --- Solver tags ---
-  _gst_solver_solution ///< synchronization of the solution obained with the
-                       /// PETSc solver
-};
-
-/// standard output stream operator for SynchronizationTag
-inline std::ostream & operator<<(std::ostream & stream,
-                                 SynchronizationTag type);
-
-/// @enum GhostType type of ghost
-enum GhostType {
-  _not_ghost = 0,
-  _ghost = 1,
-  _casper // not used but a real cute ghost
-};
-
-/// Define the flag that can be set to a node
-enum class NodeFlag : std::uint8_t {
-  _normal = 0x00,
-  _distributed = 0x01,
-  _master = 0x03,
-  _slave = 0x05,
-  _pure_ghost = 0x09,
-  _shared_mask = 0x0F,
-  _periodic = 0x10,
-  _periodic_master = 0x30,
-  _periodic_slave = 0x50,
-  _periodic_mask = 0xF0,
-  _local_master_mask = 0xCC, // ~(_master & _periodic_mask)
-};
-
-inline NodeFlag operator&(const NodeFlag & a, const NodeFlag & b) {
-  using under = std::underlying_type_t<NodeFlag>;
-  return NodeFlag(under(a) & under(b));
-}
-
-inline NodeFlag operator|(const NodeFlag & a, const NodeFlag & b) {
-  using under = std::underlying_type_t<NodeFlag>;
-  return NodeFlag(under(a) | under(b));
-}
-
-inline NodeFlag & operator|=(NodeFlag & a, const NodeFlag & b) {
-  a = a | b;
-  return a;
-}
-=======
   /// enum AnalysisMethod type of solving method used to solve the equation of
   /// motion
   enum AnalysisMethod {
@@ -585,25 +347,6 @@
   }
 
 } // namespace akantu
->>>>>>> 0df47c2f
-
-inline NodeFlag & operator&=(NodeFlag & a, const NodeFlag & b) {
-  a = a & b;
-  return a;
-}
-
-inline NodeFlag operator~(const NodeFlag & a) {
-  using under = std::underlying_type_t<NodeFlag>;
-  return NodeFlag(~under(a));
-}
-
-inline std::ostream & operator<<(std::ostream & stream, const NodeFlag & flag) {
-  using under = std::underlying_type_t<NodeFlag>;
-  stream << under(flag);
-  return stream;
-}
-
-} // namespace akantu
 
 #ifndef SWIG
 AKANTU_ENUM_HASH(GhostType)
