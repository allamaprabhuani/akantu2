--- conflicted
+++ resolved
@@ -115,21 +115,18 @@
 
 #if !defined(DOXYGEN)
 // clang-format off
-#define AKANTU_MODEL_TYPES                                              \
-  (model)                                                               \
-  (solid_mechanics_model)                                               \
-  (solid_mechanics_model_cohesive)                                      \
-  (heat_transfer_model)                                                 \
-  (structural_mechanics_model)						\
-  (embedded_model)							\
-<<<<<<< HEAD
-  (contact_mechanics_model)						\
-  (coupler_solid_contact)						\
-  (coupler_solid_cohesive_contact)
-=======
-  (phase_field_model)							\
+#define AKANTU_MODEL_TYPES                      \
+  (model)                                       \
+  (solid_mechanics_model)                       \
+  (solid_mechanics_model_cohesive)              \
+  (heat_transfer_model)                         \
+  (structural_mechanics_model)                  \
+  (embedded_model)                              \
+  (contact_mechanics_model)                     \
+  (coupler_solid_contact)                       \
+  (coupler_solid_cohesive_contact)              \
+  (phase_field_model)                           \
   (coupler_solid_phasefield)
->>>>>>> 50e7a2ae
 // clang-format on
 
 /// enum ModelType defines which type of physics is solved
@@ -171,7 +168,7 @@
   (gmres)                                                              \
   (bfgs)                                                               \
   (cg)                                                                 \
-  (newton_raphson_contact)					       \
+  (newton_raphson_contact)                                             \
   (auto)
 // clang-format on
 AKANTU_CLASS_ENUM_DECLARE(NonLinearSolverType, AKANTU_NON_LINEAR_SOLVER_TYPES)
@@ -220,7 +217,7 @@
 
 #if !defined(DOXYGEN)
 // clang-format off
-#define AKANTU_INTEGRATION_SCHEME_TYPE                                  \
+#define AKANTU_INTEGRATION_SCHEME_TYPE                                 \
   (pseudo_time)                                                        \
   (forward_euler)                                                      \
   (trapezoidal_rule_1)                                                 \
@@ -326,12 +323,12 @@
   (htm_gradient_temperature)                    \
   (htm_phi)                                     \
   (htm_gradient_phi)                            \
-  (pfm_damage)					\
-  (pfm_driving)					\
-  (pfm_history)					\
-  (pfm_energy)					\
-  (csp_damage)					\
-  (csp_strain)					\
+  (pfm_damage)                                  \
+  (pfm_driving)                                 \
+  (pfm_history)                                 \
+  (pfm_energy)                                  \
+  (csp_damage)                                  \
+  (csp_strain)                                  \
   (mnl_for_average)                             \
   (mnl_weight)                                  \
   (nh_criterion)                                \
@@ -394,17 +391,17 @@
   // --- PhaseFieldModel tags ---
   _pfm_damage,          ///< synchronization of the nodal damage
   _pfm_driving,         ///< synchronization of the driving forces to
-			/// compute the internal
+                        /// compute the internal
   _pfm_history,         ///< synchronization of the damage history to
-			///  compute the internal
+                        ///  compute the internal
   _pfm_energy,          ///< synchronization of the damage energy
-			/// density to compute the internal
+                        /// density to compute the internal
 
   // --- CouplerSolidPhaseField tags ---
   _csp_damage,        ///< synchronization of the damage from phase
-		      /// model to solid model
+                      /// model to solid model
   _csp_strain,        ///< synchronization of the strain from solid
-		      /// model to phase model  
+                      /// model to phase model
   
   // --- LevelSet tags ---
   _htm_phi,          ///< synchronization of the nodal level set value phi
