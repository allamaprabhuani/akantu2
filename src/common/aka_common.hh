--- conflicted
+++ resolved
@@ -340,13 +340,8 @@
   (test)                                        \
   (user_1)                                      \
   (user_2)                                      \
-<<<<<<< HEAD
   (constitutive_law_id)                         \
   (clh_init_cl)                                 \
-=======
-  (material_id)                                 \
-  (phasefield_id)				\
->>>>>>> bbc031e5
   (for_dump)                                    \
   (cf_nodal)                                    \
   (cf_incr)                                     \
@@ -374,7 +369,7 @@
   _smm_stress,    ///< synchronization of the stresses to compute the
                   ///< internal
                   /// forces
-  _smm_gradu,    ///< synchronization of the gradu to compute the
+  _smm_gradu,     ///< synchronization of the gradu to compute the
                   ///< strain
   _smmc_facets,   ///< synchronization of facet data to setup facet synch
   _smmc_facets_conn,   ///< synchronization of facet global connectivity
@@ -401,8 +396,8 @@
                              /// temperature
 
   // --- PhaseFieldModel tags ---
-  _pfm_damage,  ///< synchronization of the nodal damage
-  
+  _pfm_damage, ///< synchronization of the nodal damage
+
   // --- CouplerSolidPhaseField tags ---
   _csp_damage, ///< synchronization of the damage from phase
                /// model to solid model
@@ -422,21 +417,12 @@
   _nh_criterion,
 
   // --- General tags ---
-<<<<<<< HEAD
   _test,                ///< Test tag
   _user_1,              ///< tag for user simulations
   _user_2,              ///< tag for user simulations
   _constitutive_law_id, ///< synchronization of the material ids
   _clh_init_cl,         ///< synchronization of the data to initialize materials
   _for_dump,            ///< everything that needs to be synch before dump
-=======
-  _test,        ///< Test tag
-  _user_1,      ///< tag for user simulations
-  _user_2,      ///< tag for user simulations
-  _material_id, ///< synchronization of the material ids
-  _phasefield_id, ///< synchronization of the phasefield ids
-  _for_dump,    ///< everything that needs to be synch before dump
->>>>>>> bbc031e5
 
   // --- Contact & Friction ---
   _cf_nodal, ///< synchronization of disp, velo, and current position
