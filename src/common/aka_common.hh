--- conflicted
+++ resolved
@@ -357,11 +357,7 @@
   _ce_groups, ///< synchronization of cohesive element insertion depending
               /// on facet groups
   _ce_insertion_order, ///< synchronization of the order of insertion of
-<<<<<<< HEAD
-                       /// cohesive elements
-=======
                        ///cohesive elements
->>>>>>> 1a7b1e21
 
   // --- GroupManager tags ---
   _gm_clusters, ///< synchronization of clusters
