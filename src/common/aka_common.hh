--- conflicted
+++ resolved
@@ -364,25 +364,23 @@
   _ghost = 1,
   _casper // not used but a real cute ghost
 };
-<<<<<<< HEAD
 
 /// @enum ContactElementType type of contact element
-enum ContactElementType {
+enum class ContactElementType {
   _node_to_node,
   _node_to_segment
 };
   
 /// @enum ContactResolutionType type of contact resolution
-enum ContactResolutionType {
+enum class ContactResolutionType {
   _crt_penalty,
   _crt_lagrangian,
   _crt_augmented_lagrangian
 };
 
 }
-=======
+
 } // namespace akantu
->>>>>>> 33710fe4
 
 #ifndef SWIG
 AKANTU_ENUM_HASH(GhostType)
