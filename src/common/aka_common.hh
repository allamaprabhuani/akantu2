/**
 * @file   aka_common.hh
 *
 * @author Guillaume Anciaux <guillaume.anciaux@epfl.ch>
 * @author Nicolas Richart <nicolas.richart@epfl.ch>
 *
 * @date creation: Mon Jun 14 2010
 * @date last modification: Mon Feb 12 2018
 *
 * @brief  common type descriptions for akantu
 *
 * @section LICENSE
 *
 * Copyright (©)  2010-2018 EPFL (Ecole Polytechnique Fédérale de Lausanne)
 * Laboratory (LSMS - Laboratoire de Simulation en Mécanique des Solides)
 *
 * Akantu is free  software: you can redistribute it and/or  modify it under the
 * terms  of the  GNU Lesser  General Public  License as published by  the Free
 * Software Foundation, either version 3 of the License, or (at your option) any
 * later version.
 *
 * Akantu is  distributed in the  hope that it  will be useful, but  WITHOUT ANY
 * WARRANTY; without even the implied warranty of MERCHANTABILITY or FITNESS FOR
 * A PARTICULAR PURPOSE. See  the GNU  Lesser General  Public License  for more
 * details.
 *
 * You should  have received  a copy  of the GNU  Lesser General  Public License
 * along with Akantu. If not, see <http://www.gnu.org/licenses/>.
 *
 * @section DESCRIPTION
 *
 * All common things to be included in the projects files
 *
 */

/* -------------------------------------------------------------------------- */

#ifndef __AKANTU_COMMON_HH__
#define __AKANTU_COMMON_HH__

#include "aka_compatibilty_with_cpp_standard.hh"

/* -------------------------------------------------------------------------- */
#define __BEGIN_AKANTU_DUMPER__ namespace dumper {
#define __END_AKANTU_DUMPER__ }
/* -------------------------------------------------------------------------- */
#if defined(WIN32)
#define __attribute__(x)
#endif

/* -------------------------------------------------------------------------- */
#include "aka_config.hh"
#include "aka_error.hh"
#include "aka_safe_enum.hh"
/* -------------------------------------------------------------------------- */
#include <boost/preprocessor.hpp>
#include <limits>
#include <list>
#include <string>
#include <type_traits>
#include <unordered_map>
/* -------------------------------------------------------------------------- */

namespace akantu {

/* -------------------------------------------------------------------------- */
/* Common types                                                               */
/* -------------------------------------------------------------------------- */
using ID = std::string;

#ifdef AKANTU_NDEBUG
static const Real REAL_INIT_VALUE = Real(0.);
#else
static const Real REAL_INIT_VALUE = std::numeric_limits<Real>::quiet_NaN();
#endif

/* -------------------------------------------------------------------------- */
/* Memory types                                                               */
/* -------------------------------------------------------------------------- */

using MemoryID = UInt;

// using Surface = std::string;
// using SurfacePair= std::pair<Surface, Surface>;
// using SurfacePairList = std::list<SurfacePair>;

/* -------------------------------------------------------------------------- */
extern const UInt _all_dimensions;

#define AKANTU_PP_ENUM(s, data, i, elem)                                       \
  BOOST_PP_TUPLE_REM()                                                         \
  elem BOOST_PP_COMMA_IF(BOOST_PP_NOT_EQUAL(i, BOOST_PP_DEC(data)))
} // namespace akantu

#if (defined(__GNUC__) || defined(__GNUG__))
#define AKA_GCC_VERSION                                                        \
  (__GNUC__ * 10000 + __GNUC_MINOR__ * 100 + __GNUC_PATCHLEVEL__)
#if AKA_GCC_VERSION < 60000
#define AKANTU_ENUM_HASH(type_name)                                            \
  namespace std {                                                              \
    template <> struct hash<::akantu::type_name> {                             \
      using argument_type = ::akantu::type_name;                               \
      size_t operator()(const argument_type & e) const noexcept {              \
        auto ue = underlying_type_t<argument_type>(e);                         \
        return uh(ue);                                                         \
      }                                                                        \
                                                                               \
    private:                                                                   \
      const hash<underlying_type_t<argument_type>> uh{};                       \
    };                                                                         \
  }
#else
#define AKANTU_ENUM_HASH(type_name)
#endif // AKA_GCC_VERSION
#endif // GNU

#include "aka_element_classes_info.hh"

namespace akantu {

#define AKANTU_PP_CAT(s, data, elem) BOOST_PP_CAT(data, elem)

#define AKANTU_PP_TYPE_TO_STR(s, data, elem)                                   \
  ({BOOST_PP_CAT(data::_, elem), BOOST_PP_STRINGIZE(elem)})

#define AKANTU_PP_STR_TO_TYPE(s, data, elem)                                   \
  ({BOOST_PP_STRINGIZE(elem), BOOST_PP_CAT(data::_, elem)})

#define AKANTU_ENUM_DECLARE(type_name, list)                                   \
  enum class type_name {                                                       \
    BOOST_PP_SEQ_ENUM(BOOST_PP_SEQ_TRANSFORM(AKANTU_PP_CAT, _, list))          \
  };

#define AKANTU_ENUM_OUTPUT_STREAM(type_name, list)                             \
  }                                                                            \
  AKANTU_ENUM_HASH(type_name)                                                  \
  namespace aka {                                                              \
    inline std::string to_string(const ::akantu::type_name & type) {           \
      static std::unordered_map<::akantu::type_name, std::string> convert{     \
          BOOST_PP_SEQ_FOR_EACH_I(                                             \
              AKANTU_PP_ENUM, BOOST_PP_SEQ_SIZE(list),                         \
              BOOST_PP_SEQ_TRANSFORM(AKANTU_PP_TYPE_TO_STR,                    \
                                     ::akantu::type_name, list))};             \
      return convert.at(type);                                                 \
    }                                                                          \
  }                                                                            \
  namespace akantu {                                                           \
    inline std::ostream & operator<<(std::ostream & stream,                    \
                                     const type_name & type) {                 \
      stream << aka::to_string(type);                                          \
      return stream;                                                           \
    }

#define AKANTU_ENUM_INPUT_STREAM(type_name, list)                              \
  inline std::istream & operator>>(std::istream & stream, type_name & type) {  \
    std::string str;                                                           \
    stream >> str;                                                             \
    static std::unordered_map<std::string, type_name> convert{                 \
        BOOST_PP_SEQ_FOR_EACH_I(                                               \
            AKANTU_PP_ENUM, BOOST_PP_SEQ_SIZE(list),                           \
            BOOST_PP_SEQ_TRANSFORM(AKANTU_PP_STR_TO_TYPE, type_name, list))};  \
    type = convert.at(str);                                                    \
    return stream;                                                             \
  }

/* -------------------------------------------------------------------------- */
/* Mesh/FEM/Model types                                                       */
/* -------------------------------------------------------------------------- */

/// small help to use names for directions
enum SpatialDirection { _x = 0, _y = 1, _z = 2 };

/// enum MeshIOType type of mesh reader/writer
enum MeshIOType {
  _miot_auto,        ///< Auto guess of the reader to use based on the extension
  _miot_gmsh,        ///< Gmsh files
  _miot_gmsh_struct, ///< Gsmh reader with reintpretation of elements has
                     /// structures elements
  _miot_diana,       ///< TNO Diana mesh format
  _miot_abaqus       ///< Abaqus mesh format
};

/// enum MeshEventHandlerPriority defines relative order of execution of events
enum EventHandlerPriority {
  _ehp_highest = 0,
  _ehp_mesh = 5,
  _ehp_fe_engine = 9,
  _ehp_synchronizer = 10,
  _ehp_dof_manager = 20,
  _ehp_model = 94,
  _ehp_non_local_manager = 100,
  _ehp_lowest = 100
};

#ifndef SWIG
// clang-format off
#define AKANTU_MODEL_TYPES                                              \
  (model)                                                               \
  (solid_mechanics_model)                                               \
  (solid_mechanics_model_cohesive)                                      \
  (heat_transfer_model)                                                 \
  (structural_mechanics_model)						\
  (embedded_model)
// clang-format on

/// enum ModelType defines which type of physics is solved
AKANTU_ENUM_DECLARE(ModelType, AKANTU_MODEL_TYPES)
AKANTU_ENUM_OUTPUT_STREAM(ModelType, AKANTU_MODEL_TYPES)
AKANTU_ENUM_INPUT_STREAM(ModelType, AKANTU_MODEL_TYPES)
#else
enum class ModelType {
  _model,
  _solid_mechanics_model,
  _solid_mechanics_model_cohesive,
  _heat_transfer_model,
  _structural_mechanics_model,
  _embedded_model
};
#endif

/// enum AnalysisMethod type of solving method used to solve the equation of
/// motion
enum AnalysisMethod {
  _static = 0,
  _implicit_dynamic = 1,
  _explicit_lumped_mass = 2,
  _explicit_lumped_capacity = 2,
  _explicit_consistent_mass = 3
};

/// enum DOFSupportType defines which kind of dof that can exists
enum DOFSupportType { _dst_nodal, _dst_generic };

/// Type of non linear resolution available in akantu
enum NonLinearSolverType {
  _nls_linear,                  ///< No non linear convergence loop
  _nls_newton_raphson,          ///< Regular Newton-Raphson
  _nls_newton_raphson_modified, ///< Newton-Raphson with initial tangent
  _nls_lumped,                  ///< Case of lumped mass or equivalent matrix
  _nls_auto ///< This will take a default value that make sense in case of
            ///  model::getNewSolver
};

/// Type of time stepping solver
enum TimeStepSolverType {
  _tsst_static,         ///< Static solution
  _tsst_dynamic,        ///< Dynamic solver
  _tsst_dynamic_lumped, ///< Dynamic solver with lumped mass
  _tsst_not_defined,    ///< For not defined cases
};

/// Type of integration scheme
enum IntegrationSchemeType {
  _ist_pseudo_time,            ///< Pseudo Time
  _ist_forward_euler,          ///< GeneralizedTrapezoidal(0)
  _ist_trapezoidal_rule_1,     ///< GeneralizedTrapezoidal(1/2)
  _ist_backward_euler,         ///< GeneralizedTrapezoidal(1)
  _ist_central_difference,     ///< NewmarkBeta(0, 1/2)
  _ist_fox_goodwin,            ///< NewmarkBeta(1/6, 1/2)
  _ist_trapezoidal_rule_2,     ///< NewmarkBeta(1/2, 1/2)
  _ist_linear_acceleration,    ///< NewmarkBeta(1/3, 1/2)
  _ist_newmark_beta,           ///< generic NewmarkBeta with user defined
                               /// alpha and beta
  _ist_generalized_trapezoidal ///< generic GeneralizedTrapezoidal with user
                               ///  defined alpha
};

/// enum SolveConvergenceCriteria different convergence criteria
enum SolveConvergenceCriteria {
  _scc_residual,         ///< Use residual to test the convergence
  _scc_solution,         ///< Use solution to test the convergence
  _scc_residual_mass_wgh ///< Use residual weighted by inv. nodal mass to testb
};

/// enum CohesiveMethod type of insertion of cohesive elements
enum CohesiveMethod { _intrinsic, _extrinsic };

/// @enum SparseMatrixType type of sparse matrix used
enum MatrixType { _unsymmetric, _symmetric, _mt_not_defined };

/* -------------------------------------------------------------------------- */
/* Ghosts handling                                                            */
/* -------------------------------------------------------------------------- */
/// @enum CommunicatorType type of communication method to use
enum CommunicatorType { _communicator_mpi, _communicator_dummy };

/// @enum SynchronizationTag type of synchronizations
enum SynchronizationTag {
  //--- Generic tags ---
  _gst_whatever,
  _gst_update,
  _gst_ask_nodes,
  _gst_size,

  //--- SolidMechanicsModel tags ---
  _gst_smm_mass,      ///< synchronization of the SolidMechanicsModel.mass
  _gst_smm_for_gradu, ///< synchronization of the
                      /// SolidMechanicsModel.displacement
  _gst_smm_boundary,  ///< synchronization of the boundary, forces, velocities
                      /// and displacement
  _gst_smm_uv,  ///< synchronization of the nodal velocities and displacement
  _gst_smm_res, ///< synchronization of the nodal residual
  _gst_smm_init_mat, ///< synchronization of the data to initialize materials
  _gst_smm_stress,  ///< synchronization of the stresses to compute the internal
                    /// forces
  _gst_smmc_facets, ///< synchronization of facet data to setup facet synch
  _gst_smmc_facets_conn,   ///< synchronization of facet global connectivity
  _gst_smmc_facets_stress, ///< synchronization of facets' stress to setup facet
                           /// synch
  _gst_smmc_damage,        ///< synchronization of damage

  // --- GlobalIdsUpdater tags ---
  _gst_giu_global_conn, ///< synchronization of global connectivities

  // --- CohesiveElementInserter tags ---
  _gst_ce_groups, ///< synchronization of cohesive element insertion depending
                  /// on facet groups

  // --- GroupManager tags ---
  _gst_gm_clusters, ///< synchronization of clusters

  // --- HeatTransfer tags ---
  _gst_htm_temperature,          ///< synchronization of the nodal temperature
  _gst_htm_gradient_temperature, ///< synchronization of the element gradient
                                 /// temperature
  // --- LevelSet tags ---
  _gst_htm_phi,          ///< synchronization of the nodal level set value phi
  _gst_htm_gradient_phi, ///< synchronization of the element gradient phi

  //--- Material non local ---
  _gst_mnl_for_average, ///< synchronization of data to average in non local
                        /// material
  _gst_mnl_weight,      ///< synchronization of data for the weight computations

  // --- NeighborhoodSynchronization tags ---
  _gst_nh_criterion,

  // --- General tags ---
  _gst_test,        ///< Test tag
  _gst_user_1,      ///< tag for user simulations
  _gst_user_2,      ///< tag for user simulations
  _gst_material_id, ///< synchronization of the material ids
  _gst_for_dump,    ///< everything that needs to be synch before dump

  // --- Contact & Friction ---
  _gst_cf_nodal, ///< synchronization of disp, velo, and current position
  _gst_cf_incr,  ///< synchronization of increment

  // --- Solver tags ---
  _gst_solver_solution ///< synchronization of the solution obained with the
                       /// PETSc solver
};

/// standard output stream operator for SynchronizationTag
inline std::ostream & operator<<(std::ostream & stream,
                                 SynchronizationTag type);

/// @enum GhostType type of ghost
enum GhostType {
  _not_ghost = 0,
  _ghost = 1,
  _casper // not used but a real cute ghost
};

<<<<<<< HEAD
/// @enum ContactElementType type of contact element
enum class ContactElementType {
  _node_to_node,
  _node_to_segment
};
  
/// @enum ContactResolutionType type of contact resolution
enum class ContactResolutionMethod {
  _penalty,
  _lagrangian,
  _augmented_lagrangian
};

=======
/// Define the flag that can be set to a node
enum class NodeFlag : std::uint8_t {
  _normal = 0x00,
  _distributed = 0x01,
  _master = 0x03,
  _slave = 0x05,
  _pure_ghost = 0x09,
  _shared_mask = 0x0F,
  _periodic = 0x10,
  _periodic_master = 0x30,
  _periodic_slave = 0x50,
  _periodic_mask = 0xF0,
  _local_master_mask = 0xCC, // ~(_master & _periodic_mask)
};

inline NodeFlag operator&(const NodeFlag & a, const NodeFlag & b) {
  using under = std::underlying_type_t<NodeFlag>;
  return NodeFlag(under(a) & under(b));
}

inline NodeFlag operator|(const NodeFlag & a, const NodeFlag & b) {
  using under = std::underlying_type_t<NodeFlag>;
  return NodeFlag(under(a) | under(b));
}

inline NodeFlag & operator|=(NodeFlag & a, const NodeFlag & b) {
  a = a | b;
  return a;
}

inline NodeFlag & operator&=(NodeFlag & a, const NodeFlag & b) {
  a = a & b;
  return a;
}

inline NodeFlag operator~(const NodeFlag & a) {
  using under = std::underlying_type_t<NodeFlag>;
  return NodeFlag(~under(a));
}

inline std::ostream & operator<<(std::ostream & stream, const NodeFlag & flag) {
  using under = std::underlying_type_t<NodeFlag>;
  stream << under(flag);
  return stream;
>>>>>>> 19368095
}

} // namespace akantu

#ifndef SWIG
AKANTU_ENUM_HASH(GhostType)
#endif

namespace akantu {

/* -------------------------------------------------------------------------- */
struct GhostType_def {
  using type = GhostType;
  static const type _begin_ = _not_ghost;
  static const type _end_ = _casper;
};

using ghost_type_t = safe_enum<GhostType_def>;
extern ghost_type_t ghost_types;

/// standard output stream operator for GhostType
inline std::ostream & operator<<(std::ostream & stream, GhostType type);

/* -------------------------------------------------------------------------- */
/* Global defines                                                             */
/* -------------------------------------------------------------------------- */
#define AKANTU_MIN_ALLOCATION 2000

#define AKANTU_INDENT " "
#define AKANTU_INCLUDE_INLINE_IMPL

/* -------------------------------------------------------------------------- */
/* Type traits                                                                */
/* -------------------------------------------------------------------------- */
struct TensorTrait {};
/* -------------------------------------------------------------------------- */
template <typename T> using is_tensor = std::is_base_of<TensorTrait, T>;
/* -------------------------------------------------------------------------- */
template <typename T> using is_scalar = std::is_arithmetic<T>;
/* -------------------------------------------------------------------------- */

/* -------------------------------------------------------------------------- */
#define AKANTU_SET_MACRO(name, variable, type)                                 \
  inline void set##name(type variable) { this->variable = variable; }

#define AKANTU_GET_MACRO(name, variable, type)                                 \
  inline type get##name() const { return variable; }

#define AKANTU_GET_MACRO_NOT_CONST(name, variable, type)                       \
  inline type get##name() { return variable; }

#define AKANTU_GET_MACRO_BY_SUPPORT_TYPE(name, variable, type, support, con)   \
  inline con Array<type> & get##name(                                          \
      const support & el_type, const GhostType & ghost_type = _not_ghost)      \
      con {                                                                    \
    return variable(el_type, ghost_type);                                      \
  }

#define AKANTU_GET_MACRO_BY_ELEMENT_TYPE(name, variable, type)                 \
  AKANTU_GET_MACRO_BY_SUPPORT_TYPE(name, variable, type, ElementType, )
#define AKANTU_GET_MACRO_BY_ELEMENT_TYPE_CONST(name, variable, type)           \
  AKANTU_GET_MACRO_BY_SUPPORT_TYPE(name, variable, type, ElementType, const)

#define AKANTU_GET_MACRO_BY_GEOMETRIE_TYPE(name, variable, type)               \
  AKANTU_GET_MACRO_BY_SUPPORT_TYPE(name, variable, type, GeometricalType, )
#define AKANTU_GET_MACRO_BY_GEOMETRIE_TYPE_CONST(name, variable, type)         \
  AKANTU_GET_MACRO_BY_SUPPORT_TYPE(name, variable, type, GeometricalType, const)

/* -------------------------------------------------------------------------- */
/// initialize the static part of akantu
void initialize(int & argc, char **& argv);
/// initialize the static part of akantu and read the global input_file
void initialize(const std::string & input_file, int & argc, char **& argv);
/* -------------------------------------------------------------------------- */
/// finilize correctly akantu and clean the memory
void finalize();
/* -------------------------------------------------------------------------- */
/// Read an new input file
void readInputFile(const std::string & input_file);
/* -------------------------------------------------------------------------- */

/*
 * For intel compiler annoying remark
 */
// #if defined(__INTEL_COMPILER)
// /// remark #981: operands are evaluated in unspecified order
// #pragma warning(disable : 981)
// /// remark #383: value copied to temporary, reference to temporary used
// #pragma warning(disable : 383)
// #endif // defined(__INTEL_COMPILER)

/* -------------------------------------------------------------------------- */
/* string manipulation                                                        */
/* -------------------------------------------------------------------------- */
inline std::string to_lower(const std::string & str);
/* -------------------------------------------------------------------------- */
inline std::string trim(const std::string & to_trim);
inline std::string trim(const std::string & to_trim, char c);
/* -------------------------------------------------------------------------- */

/* -------------------------------------------------------------------------- */
/// give a string representation of the a human readable size in bit
template <typename T> std::string printMemorySize(UInt size);
/* -------------------------------------------------------------------------- */

} // namespace akantu

#include "aka_fwd.hh"

namespace akantu {

/// get access to the internal argument parser
cppargparse::ArgumentParser & getStaticArgumentParser();

/// get access to the internal input file parser
Parser & getStaticParser();

/// get access to the user part of the internal input file parser
const ParserSection & getUserParser();

} // namespace akantu

#include "aka_common_inline_impl.cc"

/* -------------------------------------------------------------------------- */

#if AKANTU_INTEGER_SIZE == 4
#define AKANTU_HASH_COMBINE_MAGIC_NUMBER 0x9e3779b9
#elif AKANTU_INTEGER_SIZE == 8
#define AKANTU_HASH_COMBINE_MAGIC_NUMBER 0x9e3779b97f4a7c13LL
#endif

namespace std {
/**
 * Hashing function for pairs based on hash_combine from boost The magic number
 * is coming from the golden number @f[\phi = \frac{1 + \sqrt5}{2}@f]
 * @f[\frac{2^32}{\phi} = 0x9e3779b9@f]
 * http://stackoverflow.com/questions/4948780/magic-number-in-boosthash-combine
 * http://burtleburtle.net/bob/hash/doobs.html
 */
template <typename a, typename b> struct hash<std::pair<a, b>> {
  hash() = default;
  size_t operator()(const std::pair<a, b> & p) const {
    size_t seed = ah(p.first);
    return bh(p.second) + AKANTU_HASH_COMBINE_MAGIC_NUMBER + (seed << 6) +
           (seed >> 2);
  }

private:
  const hash<a> ah{};
  const hash<b> bh{};
};

} // namespace std

#endif /* __AKANTU_COMMON_HH__ */<|MERGE_RESOLUTION|>--- conflicted
+++ resolved
@@ -362,7 +362,6 @@
   _casper // not used but a real cute ghost
 };
 
-<<<<<<< HEAD
 /// @enum ContactElementType type of contact element
 enum class ContactElementType {
   _node_to_node,
@@ -376,7 +375,6 @@
   _augmented_lagrangian
 };
 
-=======
 /// Define the flag that can be set to a node
 enum class NodeFlag : std::uint8_t {
   _normal = 0x00,
@@ -421,7 +419,6 @@
   using under = std::underlying_type_t<NodeFlag>;
   stream << under(flag);
   return stream;
->>>>>>> 19368095
 }
 
 } // namespace akantu
