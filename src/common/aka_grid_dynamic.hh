--- conflicted
+++ resolved
@@ -291,11 +291,7 @@
       for (UInt i = 0; i < dimension; ++i) {
         Real posl = center(i) + cell_id.getID(i) * spacing(i);
         Real posu = posl + spacing(i);
-<<<<<<< HEAD
         if (posl <= lower(i))
-=======
-        if (posl < lower(i)) {
->>>>>>> bbef626f
           lower(i) = posl;
         }
         if (posu > upper(i)) {
