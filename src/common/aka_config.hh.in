--- conflicted
+++ resolved
@@ -9,22 +9,6 @@
  * @brief  Compilation time configuration of Akantu
  *
  *
-<<<<<<< HEAD
- * Copyright (©) 2010-2018 EPFL (Ecole Polytechnique Fédérale de Lausanne)
- * Laboratory (LSMS - Laboratoire de Simulation en Mécanique des Solides)
- *
- * Akantu is free software: you can redistribute it and/or modify it under the
- * terms of the GNU Lesser General Public License as published by the Free
- * Software Foundation, either version 3 of the License, or (at your option) any
- * later version.
- *
- * Akantu is distributed in the hope that it will be useful, but WITHOUT ANY
- * WARRANTY; without even the implied warranty of MERCHANTABILITY or FITNESS FOR
- * A PARTICULAR PURPOSE. See the GNU Lesser General Public License for more
- * details.
- *
- * You should have received a copy of the GNU Lesser General Public License
-=======
  * Copyright (©)  2010-2018 EPFL (Ecole Polytechnique Fédérale de Lausanne)
  * Laboratory (LSMS - Laboratoire de Simulation en Mécanique des Solides)
  *
@@ -39,7 +23,6 @@
  * details.
  *
  * You should  have received  a copy  of the GNU  Lesser General  Public License
->>>>>>> ea422d3a
  * along with Akantu. If not, see <http://www.gnu.org/licenses/>.
  *
  */
