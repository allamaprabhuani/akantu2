--- conflicted
+++ resolved
@@ -9,13 +9,21 @@
  * @brief  Compilation time configuration of Akantu
  *
  *
- * Copyright (©)  2010-2018 EPFL (Ecole Polytechnique Fédérale de Lausanne) Laboratory (LSMS - Laboratoire de Simulation en Mécanique des Solides)
+ * Copyright (©)  2010-2018 EPFL (Ecole Polytechnique Fédérale de Lausanne)
+ * Laboratory (LSMS - Laboratoire de Simulation en Mécanique des Solides)
  *
- * Akantu is free  software: you can redistribute it and/or  modify it under the terms  of the  GNU Lesser  General Public  License as published by  the Free Software Foundation, either version 3 of the License, or (at your option) any later version.
+ * Akantu is free  software: you can redistribute it and/or  modify it under the
+ * terms  of the  GNU Lesser  General Public  License as published by  the Free
+ * Software Foundation, either version 3 of the License, or (at your option) any
+ * later version.
  *
- * Akantu is  distributed in the  hope that it  will be useful, but  WITHOUT ANY WARRANTY; without even the implied warranty of MERCHANTABILITY or FITNESS FOR A PARTICULAR PURPOSE. See  the GNU  Lesser General  Public License  for more details.
+ * Akantu is  distributed in the  hope that it  will be useful, but  WITHOUT ANY
+ * WARRANTY; without even the implied warranty of MERCHANTABILITY or FITNESS FOR
+ * A PARTICULAR PURPOSE. See  the GNU  Lesser General  Public License  for more
+ * details.
  *
- * You should  have received  a copy  of the GNU  Lesser General  Public License along with Akantu. If not, see <http://www.gnu.org/licenses/>.
+ * You should  have received  a copy  of the GNU  Lesser General  Public License
+ * along with Akantu. If not, see <http://www.gnu.org/licenses/>.
  *
  */
 
@@ -26,15 +34,14 @@
 #define AKANTU_VERSION_MAJOR @AKANTU_MAJOR_VERSION@
 #define AKANTU_VERSION_MINOR @AKANTU_MINOR_VERSION@
 #define AKANTU_VERSION_PATCH @AKANTU_PATCH_VERSION@
-#define AKANTU_VERSION (AKANTU_VERSION_MAJOR * 10000 \
-                        + AKANTU_VERSION_MINOR * 100 \
-                        + AKANTU_VERSION_PATCH)
+#define AKANTU_VERSION                                                         \
+  (AKANTU_VERSION_MAJOR * 10000 + AKANTU_VERSION_MINOR * 100 +                 \
+   AKANTU_VERSION_PATCH)
 
-@AKANTU_TYPES_EXTRA_INCLUDES@
-namespace akantu {
-using Real = @AKANTU_FLOAT_TYPE@;
-using Int = @AKANTU_SIGNED_INTEGER_TYPE@;
-using UInt = @AKANTU_UNSIGNED_INTEGER_TYPE@;
+@AKANTU_TYPES_EXTRA_INCLUDES@ namespace akantu {
+  using Real = @AKANTU_FLOAT_TYPE@;
+  using Int = @AKANTU_SIGNED_INTEGER_TYPE@;
+  using UInt = @AKANTU_UNSIGNED_INTEGER_TYPE@;
 } // akantu
 
 #define AKANTU_INTEGER_SIZE @AKANTU_INTEGER_SIZE@
@@ -71,11 +78,8 @@
 #cmakedefine AKANTU_SOLID_MECHANICS
 #cmakedefine AKANTU_STRUCTURAL_MECHANICS
 #cmakedefine AKANTU_HEAT_TRANSFER
-<<<<<<< HEAD
 #cmakedefine AKANTU_FLUID_DIFFUSION
-=======
 #cmakedefine AKANTU_PHASE_FIELD
->>>>>>> a1cc6000
 #cmakedefine AKANTU_PYTHON_INTERFACE
 
 #cmakedefine AKANTU_COHESIVE_ELEMENT
