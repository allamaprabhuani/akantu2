/**
 * @file   aka_array_tmpl.hh
 *
 * @author Guillaume Anciaux <guillaume.anciaux@epfl.ch>
 * @author Nicolas Richart <nicolas.richart@epfl.ch>
 *
 * @date creation: Thu Jul 15 2010
 * @date last modification: Tue Feb 20 2018
 *
 * @brief  Inline functions of the classes Array<T> and ArrayBase
 *
 *
 * Copyright (©)  2010-2018 EPFL (Ecole Polytechnique Fédérale de Lausanne)
 * Laboratory (LSMS - Laboratoire de Simulation en Mécanique des Solides)
 *
 * Akantu is free  software: you can redistribute it and/or  modify it under the
 * terms  of the  GNU Lesser  General Public  License as published by  the Free
 * Software Foundation, either version 3 of the License, or (at your option) any
 * later version.
 *
 * Akantu is  distributed in the  hope that it  will be useful, but  WITHOUT ANY
 * WARRANTY; without even the implied warranty of MERCHANTABILITY or FITNESS FOR
 * A PARTICULAR PURPOSE. See  the GNU  Lesser General  Public License  for more
 * details.
 *
 * You should  have received  a copy  of the GNU  Lesser General  Public License
 * along with Akantu. If not, see <http://www.gnu.org/licenses/>.
 *
 */
/* -------------------------------------------------------------------------- */
/* Inline Functions Array<T>                                                  */
/* -------------------------------------------------------------------------- */
#include "aka_array.hh" // NOLINT
/* -------------------------------------------------------------------------- */
#include "aka_static_memory.hh"
#include <memory>
/* -------------------------------------------------------------------------- */

#ifndef AKANTU_AKA_ARRAY_TMPL_HH_
#define AKANTU_AKA_ARRAY_TMPL_HH_

namespace akantu {

namespace debug {
  struct ArrayException : public Exception {};
} // namespace debug

/* -------------------------------------------------------------------------- */
/* -------------------------------------------------------------------------- */
template <typename T, ArrayAllocationType allocation_trait>
ArrayDataLayer<T, allocation_trait>::ArrayDataLayer(UInt size,
                                                    UInt nb_component,
                                                    const ID & id)
    : ArrayBase(id) {
  allocate(size, nb_component);
}

/* -------------------------------------------------------------------------- */
template <typename T, ArrayAllocationType allocation_trait>
ArrayDataLayer<T, allocation_trait>::ArrayDataLayer(UInt size,
                                                    UInt nb_component,
                                                    const_reference value,
                                                    const ID & id)
    : ArrayBase(id) {
  allocate(size, nb_component, value);
}

/* -------------------------------------------------------------------------- */
template <typename T, ArrayAllocationType allocation_trait>
ArrayDataLayer<T, allocation_trait>::ArrayDataLayer(const ArrayDataLayer & vect,
                                                    const ID & id)
    : ArrayBase(vect, id) {
  this->data_storage = vect.data_storage;
  this->size_ = vect.size_;
  this->nb_component = vect.nb_component;
  this->values = this->data_storage.data();
}

/* -------------------------------------------------------------------------- */
template <typename T, ArrayAllocationType allocation_trait>
ArrayDataLayer<T, allocation_trait>::ArrayDataLayer(
    const std::vector<value_type> & vect) {
  this->data_storage = vect;
  this->size_ = vect.size();
  this->nb_component = 1;
  this->values = this->data_storage.data();
}

/* -------------------------------------------------------------------------- */
template <typename T, ArrayAllocationType allocation_trait>
ArrayDataLayer<T, allocation_trait> &
ArrayDataLayer<T, allocation_trait>::operator=(const ArrayDataLayer & other) {
  if (this != &other) {
    this->data_storage = other.data_storage;
    this->nb_component = other.nb_component;
    this->size_ = other.size_;
    this->values = this->data_storage.data();
  }
  return *this;
}

/* -------------------------------------------------------------------------- */
template <typename T, ArrayAllocationType allocation_trait>
void ArrayDataLayer<T, allocation_trait>::allocate(UInt new_size,
                                                   UInt nb_component) {
  this->nb_component = nb_component;
  this->resize(new_size);
}

/* -------------------------------------------------------------------------- */
template <typename T, ArrayAllocationType allocation_trait>
void ArrayDataLayer<T, allocation_trait>::allocate(UInt new_size,
                                                   UInt nb_component,
                                                   const T & val) {
  this->nb_component = nb_component;
  this->resize(new_size, val);
}

/* -------------------------------------------------------------------------- */
template <typename T, ArrayAllocationType allocation_trait>
void ArrayDataLayer<T, allocation_trait>::resize(UInt new_size) {
  this->data_storage.resize(new_size * this->nb_component);
  this->values = this->data_storage.data();
  this->size_ = new_size;
}

/* -------------------------------------------------------------------------- */
template <typename T, ArrayAllocationType allocation_trait>
void ArrayDataLayer<T, allocation_trait>::resize(UInt new_size,
                                                 const T & value) {
  this->data_storage.resize(new_size * this->nb_component, value);
  this->values = this->data_storage.data();
  this->size_ = new_size;
}

/* -------------------------------------------------------------------------- */
template <typename T, ArrayAllocationType allocation_trait>
void ArrayDataLayer<T, allocation_trait>::reserve(UInt size, UInt new_size) {
  if (new_size != UInt(-1)) {
    this->data_storage.resize(new_size * this->nb_component);
  }

  this->data_storage.reserve(size * this->nb_component);
  this->values = this->data_storage.data();
}

/* -------------------------------------------------------------------------- */
/**
 * append a tuple to the array with the value value for all components
 * @param value the new last tuple or the array will contain nb_component copies
 * of value
 */
template <typename T, ArrayAllocationType allocation_trait>
inline void ArrayDataLayer<T, allocation_trait>::push_back(const T & value) {
  this->data_storage.push_back(value);
  this->values = this->data_storage.data();
  this->size_ += 1;
}

/* -------------------------------------------------------------------------- */
/**
 * append a matrix or a vector to the array
 * @param new_elem a reference to a Matrix<T> or Vector<T> */
template <typename T, ArrayAllocationType allocation_trait>
template <template <typename> class C, typename>
inline void
ArrayDataLayer<T, allocation_trait>::push_back(const C<T> & new_elem) {
  AKANTU_DEBUG_ASSERT(
      nb_component == new_elem.size(),
      "The vector("
          << new_elem.size()
          << ") as not a size compatible with the Array (nb_component="
          << nb_component << ").");
  for (UInt i = 0; i < new_elem.size(); ++i) {
    this->data_storage.push_back(new_elem[i]);
  }
  this->values = this->data_storage.data();
  this->size_ += 1;
}

/* -------------------------------------------------------------------------- */
template <typename T, ArrayAllocationType allocation_trait>
inline UInt ArrayDataLayer<T, allocation_trait>::getAllocatedSize() const {
  return this->data_storage.capacity() / this->nb_component;
}

/* -------------------------------------------------------------------------- */
template <typename T, ArrayAllocationType allocation_trait>
inline UInt ArrayDataLayer<T, allocation_trait>::getMemorySize() const {
  return this->data_storage.capacity() * sizeof(T);
}

/* -------------------------------------------------------------------------- */

/* -------------------------------------------------------------------------- */
template <typename T>
class ArrayDataLayer<T, ArrayAllocationType::_pod> : public ArrayBase {
public:
  using value_type = T;
  using reference = value_type &;
  using pointer_type = value_type *;
  using const_reference = const value_type &;

public:
  ~ArrayDataLayer() override { deallocate(); }

  /// Allocation of a new vector
  ArrayDataLayer(UInt size = 0, UInt nb_component = 1, const ID & id = "")
      : ArrayBase(id) {
    allocate(size, nb_component);
  }

  /// Allocation of a new vector with a default value
  ArrayDataLayer(UInt size, UInt nb_component, const_reference value,
                 const ID & id = "")
      : ArrayBase(id) {
    allocate(size, nb_component, value);
  }

  /// Copy constructor (deep copy)
  ArrayDataLayer(const ArrayDataLayer & vect, const ID & id = "")
      : ArrayBase(vect, id) {
    allocate(vect.size(), vect.getNbComponent());
    std::copy_n(vect.storage(), this->size_ * this->nb_component, values);
  }

  /// Copy constructor (deep copy)
  explicit ArrayDataLayer(const std::vector<value_type> & vect) {
    allocate(vect.size(), 1);
    std::copy_n(vect.data(), this->size_ * this->nb_component, values);
  }

  // copy operator
  inline ArrayDataLayer & operator=(const ArrayDataLayer & other) {
    if (this != &other) {
      allocate(other.size(), other.getNbComponent());
      std::copy_n(other.storage(), this->size_ * this->nb_component, values);
    }
    return *this;
  }

  // move constructor
  inline ArrayDataLayer(ArrayDataLayer && other) noexcept = default;

  // move assign
  inline ArrayDataLayer & operator=(ArrayDataLayer && other) noexcept = default;

protected:
  // deallocate the memory
  virtual void deallocate() {
    // NOLINTNEXTLINE(cppcoreguidelines-owning-memory,
    // cppcoreguidelines-no-malloc)
    free(this->values);
  }

  // allocate the memory
  virtual inline void allocate(UInt size, UInt nb_component) {
    if (size != 0) { // malloc can return a non NULL pointer in case size is 0
      this->values = static_cast<T *>(                   // NOLINT
          std::malloc(nb_component * size * sizeof(T))); // NOLINT
    }

    if (this->values == nullptr and size != 0) {
      throw std::bad_alloc();
    }
    this->nb_component = nb_component;
    this->allocated_size = this->size_ = size;
  }

  // allocate and initialize the memory
  virtual inline void allocate(UInt size, UInt nb_component, const T & value) {
    allocate(size, nb_component);
    std::fill_n(values, size * nb_component, value);
  }

public:
  /// append a tuple of size nb_component containing value
  inline void push_back(const_reference value) {
    resize(this->size_ + 1, value);
  }

  /// append a Vector or a Matrix
  template <template <typename> class C,
            typename = std::enable_if_t<aka::is_tensor<C<T>>::value or
                                        aka::is_tensor_proxy<C<T>>::value>>
  inline void push_back(const C<T> & new_elem) {
    AKANTU_DEBUG_ASSERT(
        nb_component == new_elem.size(),
        "The vector("
            << new_elem.size()
            << ") as not a size compatible with the Array (nb_component="
            << nb_component << ").");
    this->resize(this->size_ + 1);
    std::copy_n(new_elem.storage(), new_elem.size(),
                values + this->nb_component * (this->size_ - 1));
  }

  /// changes the allocated size but not the size
  virtual void reserve(UInt size, UInt new_size = UInt(-1)) {
    UInt tmp_size = this->size_;
    if (new_size != UInt(-1)) {
      tmp_size = new_size;
    }
    this->resize(size);
    this->size_ = std::min(this->size_, tmp_size);
  }

  /// change the size of the Array
  virtual void resize(UInt size) {
    if (size * this->nb_component == 0) {
      free(values); // NOLINT: cppcoreguidelines-no-malloc
      values = nullptr;
      this->allocated_size = 0;
    } else {
      if (this->values == nullptr) {
        this->allocate(size, this->nb_component);
        return;
      }

      Int diff = size - allocated_size;
      if (diff == 0) {
        this->size_ = size;
        return;
      }

      UInt size_to_allocate = (std::abs(diff) > AKANTU_MIN_ALLOCATION)
                                  ? size
                                  : (diff > 0)
                                        ? allocated_size + AKANTU_MIN_ALLOCATION
                                        : allocated_size;

      if (size_to_allocate ==
          allocated_size) { // otherwhy the reserve + push_back might fail...
        this->size_ = size;
        return;
      }

      auto * tmp_ptr = reinterpret_cast<T *>( // NOLINT
          realloc(this->values,
                  size_to_allocate * this->nb_component * sizeof(T)));

      if (tmp_ptr == nullptr) {
<<<<<<< HEAD
        StaticMemory::getStaticMemory().printself(std::cerr);
        AKANTU_ERROR("Couldn't allocate " << size << " for array " << this->id);
=======
>>>>>>> a1cc6000
        throw std::bad_alloc();
      }

      this->values = tmp_ptr;
      this->allocated_size = size_to_allocate;
    }

    this->size_ = size;
  }

  /// change the size of the Array and initialize the values
  virtual void resize(UInt size, const T & val) {
    UInt tmp_size = this->size_;
    this->resize(size);
    if (size > tmp_size) {
      // NOLINTNEXTLINE(cppcoreguidelines-pro-bounds-pointer-arithmetic)
      std::fill_n(values + this->nb_component * tmp_size,
                  (size - tmp_size) * this->nb_component, val);
    }
  }

  /// get the amount of space allocated in bytes
  inline UInt getMemorySize() const final {
    return this->allocated_size * this->nb_component * sizeof(T);
  }

  /// Get the real size allocated in memory
  inline UInt getAllocatedSize() const { return this->allocated_size; }

  /// give the address of the memory allocated for this vector
  T * storage() const { return values; };

protected:
  /// allocation type agnostic  data access
  T * values{nullptr};

  UInt allocated_size{0};
};

/* -------------------------------------------------------------------------- */
template <class T, bool is_scal>
inline auto Array<T, is_scal>::operator()(UInt i, UInt j) -> reference {
  AKANTU_DEBUG_ASSERT(this->size_ > 0,
                      "The array \"" << this->id << "\" is empty");
  AKANTU_DEBUG_ASSERT((i < this->size_) && (j < this->nb_component),
                      "The value at position ["
                          << i << "," << j << "] is out of range in array \""
                          << this->id << "\"");
  return this->values[i * this->nb_component + j];
}

/* -------------------------------------------------------------------------- */
template <class T, bool is_scal>
inline auto Array<T, is_scal>::operator()(UInt i, UInt j) const
    -> const_reference {
  AKANTU_DEBUG_ASSERT(this->size_ > 0,
                      "The array \"" << this->id << "\" is empty");
  AKANTU_DEBUG_ASSERT((i < this->size_) && (j < this->nb_component),
                      "The value at position ["
                          << i << "," << j << "] is out of range in array \""
                          << this->id << "\"");
  // NOLINTNEXTLINE(cppcoreguidelines-pro-bounds-pointer-arithmetic)
  return this->values[i * this->nb_component + j];
}

template <class T, bool is_scal>
inline auto Array<T, is_scal>::operator[](UInt i) -> reference {
  AKANTU_DEBUG_ASSERT(this->size_ > 0,
                      "The array \"" << this->id << "\" is empty");
  AKANTU_DEBUG_ASSERT((i < this->size_ * this->nb_component),
                      "The value at position ["
                          << i << "] is out of range in array \"" << this->id
                          << "\"");
  return this->values[i];
}

/* -------------------------------------------------------------------------- */
template <class T, bool is_scal>
inline auto Array<T, is_scal>::operator[](UInt i) const -> const_reference {
  AKANTU_DEBUG_ASSERT(this->size_ > 0,
                      "The array \"" << this->id << "\" is empty");
  AKANTU_DEBUG_ASSERT((i < this->size_ * this->nb_component),
                      "The value at position ["
                          << i << "] is out of range in array \"" << this->id
                          << "\"");
  return this->values[i];
}

/* -------------------------------------------------------------------------- */
/**
 * erase an element. If the erased element is not the last of the array, the
 * last element is moved into the hole in order to maintain contiguity. This
 * may invalidate existing iterators (For instance an iterator obtained by
 * Array::end() is no longer correct) and will change the order of the
 * elements.
 * @param i index of element to erase
 */
template <class T, bool is_scal> inline void Array<T, is_scal>::erase(UInt i) {
  AKANTU_DEBUG_IN();
  AKANTU_DEBUG_ASSERT((this->size_ > 0), "The array is empty");
  AKANTU_DEBUG_ASSERT((i < this->size_), "The element at position ["
                                             << i << "] is out of range (" << i
                                             << ">=" << this->size_ << ")");

  if (i != (this->size_ - 1)) {
    for (UInt j = 0; j < this->nb_component; ++j) {
      // NOLINTNEXTLINE(cppcoreguidelines-pro-bounds-pointer-arithmetic)
      this->values[i * this->nb_component + j] =
          this->values[(this->size_ - 1) * this->nb_component + j];
    }
  }

  this->resize(this->size_ - 1);
  AKANTU_DEBUG_OUT();
}

/* -------------------------------------------------------------------------- */
/**
 * Subtract another array entry by entry from this array in place. Both arrays
 * must
 * have the same size and nb_component. If the arrays have different shapes,
 * code compiled in debug mode will throw an expeption and optimised code
 * will behave in an unpredicted manner
 * @param other array to subtract from this
 * @return reference to modified this
 */
template <class T, bool is_scal>
Array<T, is_scal> &
Array<T, is_scal>::operator-=(const Array<T, is_scal> & other) {
  AKANTU_DEBUG_ASSERT((this->size_ == other.size_) &&
                          (this->nb_component == other.nb_component),
                      "The too array don't have the same sizes");

  T * a = this->values;
  T * b = other.storage();
  for (UInt i = 0; i < this->size_ * this->nb_component; ++i) {
    *a -= *b;
    ++a;
    ++b;
  }

  return *this;
}

/* --------------------------------------------------------------------------
 */
/**
 * Add another array entry by entry to this array in
 * place. Both arrays must have the same size and
 * nb_component. If the arrays have different shapes, code
 * compiled in debug mode will throw an expeption and
 * optimised code will behave in an unpredicted manner
 * @param other array to add to this
 * @return reference to modified this
 */
template <class T, bool is_scal>
Array<T, is_scal> &
Array<T, is_scal>::operator+=(const Array<T, is_scal> & other) {
  AKANTU_DEBUG_ASSERT((this->size_ == other.size()) &&
                          (this->nb_component == other.nb_component),
                      "The too array don't have the same sizes");

  T * a = this->values;
  T * b = other.storage();
  for (UInt i = 0; i < this->size_ * this->nb_component; ++i) {
    *a++ += *b++;
  }

  return *this;
}

/* --------------------------------------------------------------------------
 */
/**
 * Multiply all entries of this array by a scalar in place
 * @param alpha scalar multiplicant
 * @return reference to modified this
 */

template <class T, bool is_scal>
Array<T, is_scal> & Array<T, is_scal>::operator*=(const T & alpha) {
  T * a = this->values;
  for (UInt i = 0; i < this->size_ * this->nb_component; ++i) {
    *a++ *= alpha;
  }

  return *this;
}

/* --------------------------------------------------------------------------
 */
/**
 * Compare this array element by element to another.
 * @param other array to compare to
 * @return true it all element are equal and arrays have
 * the same shape, else false
 */
template <class T, bool is_scal>
bool Array<T, is_scal>::operator==(const Array<T, is_scal> & other) const {
  bool equal = this->nb_component == other.nb_component &&
               this->size_ == other.size_ && this->id == other.id;
  if (not equal) {
    return false;
  }
  if (this->values == other.storage()) {
    return true;
  }

  // NOLINTNEXTLINE(cppcoreguidelines-pro-bounds-pointer-arithmetic)
  return std::equal(this->values,
                    this->values + this->size_ * this->nb_component,
                    other.storage());
}

/* --------------------------------------------------------------------------
 */
template <class T, bool is_scal>
bool Array<T, is_scal>::operator!=(const Array<T, is_scal> & other) const {
  return !operator==(other);
}

/* --------------------------------------------------------------------------
 */
/**
 * set all tuples of the array to a given vector or matrix
 * @param vm Matrix or Vector to fill the array with
 */
template <class T, bool is_scal>
template <template <typename> class C, typename>
inline void Array<T, is_scal>::set(const C<T> & vm) {
  AKANTU_DEBUG_ASSERT(this->nb_component == vm.size(),
                      "The size of the object does not "
                      "match the number of components");
  for (T * it = this->values;
       it < this->values + this->nb_component * this->size_;
       it += this->nb_component) {
    std::copy_n(vm.storage(), this->nb_component, it);
  }
}
/* --------------------------------------------------------------------------
 */
template <class T, bool is_scal>
void Array<T, is_scal>::append(const Array<T> & other) {
  AKANTU_DEBUG_ASSERT(this->nb_component == other.nb_component,
                      "Cannot append an array with a "
                      "different number of component");
  UInt old_size = this->size_;
  this->resize(this->size_ + other.size());

  T * tmp = this->values + this->nb_component * old_size;
  std::copy_n(other.storage(), other.size() * this->nb_component, tmp);
}

/* --------------------------------------------------------------------------
 */
/* Functions Array<T, is_scal> */
/* --------------------------------------------------------------------------
 */
template <class T, bool is_scal>
Array<T, is_scal>::Array(UInt size, UInt nb_component, const ID & id)
    : parent(size, nb_component, id) {}

template <>
inline Array<std::string, false>::Array(UInt size, UInt nb_component,
                                        const ID & id)
    : parent(size, nb_component, "", id) {}

/* --------------------------------------------------------------------------
 */
template <class T, bool is_scal>
Array<T, is_scal>::Array(UInt size, UInt nb_component, const_reference value,
                         const ID & id)
    : parent(size, nb_component, value, id) {}

/* --------------------------------------------------------------------------
 */
template <class T, bool is_scal>
Array<T, is_scal>::Array(const Array & vect, const ID & id)
    : parent(vect, id) {}

/* --------------------------------------------------------------------------
 */
template <class T, bool is_scal>
Array<T, is_scal> &
Array<T, is_scal>::operator=(const Array<T, is_scal> & other) {
  AKANTU_DEBUG_WARNING("You are copying the array "
                       << this->id << " are you sure it is on purpose");

  if (&other == this) {
    return *this;
  }

  parent::operator=(other);
  return *this;
}

/* --------------------------------------------------------------------------
 */
template <class T, bool is_scal>
Array<T, is_scal>::Array(const std::vector<T> & vect) : parent(vect) {}

/* --------------------------------------------------------------------------
 */
template <class T, bool is_scal> Array<T, is_scal>::~Array() = default;

/* --------------------------------------------------------------------------
 */
/**
 * search elem in the array, return  the position of the
 * first occurrence or -1 if not found
 *  @param elem the element to look for
 *  @return index of the first occurrence of elem or -1 if
 * elem is not present
 */
template <class T, bool is_scal>
UInt Array<T, is_scal>::find(const_reference elem) const {
  AKANTU_DEBUG_IN();

  auto begin = this->begin();
  auto end = this->end();
  auto it = std::find(begin, end, elem);

  AKANTU_DEBUG_OUT();
  return (it != end) ? it - begin : UInt(-1);
}

/* --------------------------------------------------------------------------
 */
// template <class T, bool is_scal> UInt Array<T,
// is_scal>::find(T elem[]) const
// {
//   AKANTU_DEBUG_IN();
//   T * it = this->values;
//   UInt i = 0;
//   for (; i < this->size_; ++i) {
//     if (*it == elem[0]) {
//       T * cit = it;
//       UInt c = 0;
//       for (; (c < this->nb_component) && (*cit ==
//       elem[c]); ++c, ++cit)
//         ;
//       if (c == this->nb_component) {
//         AKANTU_DEBUG_OUT();
//         return i;
//       }
//     }
//     it += this->nb_component;
//   }
//   return UInt(-1);
// }

/* --------------------------------------------------------------------------
 */
template <class T, bool is_scal>
template <template <typename> class C, typename>
inline UInt Array<T, is_scal>::find(const C<T> & elem) {
  AKANTU_DEBUG_ASSERT(elem.size() == this->nb_component,
                      "Cannot find an element with a wrong size ("
                          << elem.size() << ") != " << this->nb_component);
  return this->find(*elem.storage());
}

/* --------------------------------------------------------------------------
 */
/**
 * copy the content of another array. This overwrites the
 * current content.
 * @param other Array to copy into this array. It has to
 * have the same nb_component as this. If compiled in
 * debug mode, an incorrect other will result in an
 * exception being thrown. Optimised code may result in
 * unpredicted behaviour.
 * @param no_sanity_check turns off all checkes
 */
template <class T, bool is_scal>
void Array<T, is_scal>::copy(const Array<T, is_scal> & other,
                             bool no_sanity_check) {
  AKANTU_DEBUG_IN();

  if (not no_sanity_check and (other.nb_component != this->nb_component)) {
    AKANTU_ERROR("The two arrays do not have the same "
                 "number of components");
  }

  this->resize((other.size_ * other.nb_component) / this->nb_component);

  std::copy_n(other.storage(), this->size_ * this->nb_component, this->values);

  AKANTU_DEBUG_OUT();
}

/* --------------------------------------------------------------------------
 */
template <bool is_scal> class ArrayPrintHelper {
public:
  template <typename T>
  static void print_content(const Array<T> & vect, std::ostream & stream,
                            int indent) {
    std::string space(indent, AKANTU_INDENT);

    stream << space << " + values         : {";
    for (UInt i = 0; i < vect.size(); ++i) {
      stream << "{";
      for (UInt j = 0; j < vect.getNbComponent(); ++j) {
        stream << vect(i, j);
        if (j != vect.getNbComponent() - 1) {
          stream << ", ";
        }
      }
      stream << "}";
      if (i != vect.size() - 1) {
        stream << ", ";
      }
    }
    stream << "}" << std::endl;
  }
};

template <> class ArrayPrintHelper<false> {
public:
  template <typename T>
  static void print_content(__attribute__((unused)) const Array<T> & vect,
                            __attribute__((unused)) std::ostream & stream,
                            __attribute__((unused)) int indent) {}
};

/* --------------------------------------------------------------------------
 */
template <class T, bool is_scal>
void Array<T, is_scal>::printself(std::ostream & stream, int indent) const {
  std::string space(indent, AKANTU_INDENT);

  std::streamsize prec = stream.precision();
  std::ios_base::fmtflags ff = stream.flags();

  stream.setf(std::ios_base::showbase);
  stream.precision(2);

  stream << space << "Array<" << debug::demangle(typeid(T).name()) << "> ["
         << std::endl;
  stream << space << " + id             : " << this->id << std::endl;
  stream << space << " + size           : " << this->size_ << std::endl;
  stream << space << " + nb_component   : " << this->nb_component << std::endl;
  stream << space << " + allocated size : " << this->getAllocatedSize()
         << std::endl;
  stream << space
         << " + memory size    : " << printMemorySize<T>(this->getMemorySize())
         << std::endl;
  if (not AKANTU_DEBUG_LEVEL_IS_TEST()) {
    stream << space << " + address        : " << std::hex << this->values
           << std::dec << std::endl;
  }

  stream.precision(prec);
  stream.flags(ff);

  if (AKANTU_DEBUG_TEST(dblDump) || AKANTU_DEBUG_LEVEL_IS_TEST()) {
    ArrayPrintHelper<is_scal or std::is_enum<T>::value>::print_content(
        *this, stream, indent);
  }

  stream << space << "]" << std::endl;
}

/* --------------------------------------------------------------------------
 */
/* Inline Functions ArrayBase */
/* --------------------------------------------------------------------------
 */

// inline bool ArrayBase::empty() { return (this->size_ ==
// 0); }

/* --------------------------------------------------------------------------
 */
/* Iterators */
/* --------------------------------------------------------------------------
 */
template <class T, bool is_scal>
template <class R, class daughter, class IR, bool is_tensor>
class Array<T, is_scal>::iterator_internal {
public:
  using value_type = R;
  using pointer = R *;
  using reference = R &;
  using const_reference = const R &;
  using internal_value_type = IR;
  using internal_pointer = IR *;
  using difference_type = std::ptrdiff_t;
  using iterator_category = std::random_access_iterator_tag;
  static_assert(not is_tensor, "Cannot handle tensors");

public:
  iterator_internal(pointer data = nullptr) : ret(data), initial(data){};
  iterator_internal(const iterator_internal & it) = default;
  iterator_internal(iterator_internal && it) noexcept = default;

  virtual ~iterator_internal() = default;

  inline iterator_internal & operator=(const iterator_internal & it) = default;
  inline iterator_internal &
  operator=(iterator_internal && it) noexcept = default;

  UInt getCurrentIndex() { return (this->ret - this->initial); };

  inline reference operator*() { return *ret; };
  inline const_reference operator*() const { return *ret; };
  inline pointer operator->() { return ret; };
  inline daughter & operator++() {
    ++ret;
    return static_cast<daughter &>(*this);
  };
  inline daughter & operator--() {
    --ret;
    return static_cast<daughter &>(*this);
  };

  inline daughter & operator+=(const UInt n) {
    ret += n;
    return static_cast<daughter &>(*this);
  }
  inline daughter & operator-=(const UInt n) {
    ret -= n;
    return static_cast<daughter &>(*this);
  }

  inline reference operator[](const UInt n) { return ret[n]; }

  inline bool operator==(const iterator_internal & other) const {
    return ret == other.ret;
  }
  inline bool operator!=(const iterator_internal & other) const {
    return ret != other.ret;
  }
  inline bool operator<(const iterator_internal & other) const {
    return ret < other.ret;
  }
  inline bool operator<=(const iterator_internal & other) const {
    return ret <= other.ret;
  }
  inline bool operator>(const iterator_internal & other) const {
    return ret > other.ret;
  }
  inline bool operator>=(const iterator_internal & other) const {
    return ret >= other.ret;
  }

  inline daughter operator-(difference_type n) { return daughter(ret - n); }
  inline daughter operator+(difference_type n) { return daughter(ret + n); }

  inline difference_type operator-(const iterator_internal & b) {
    return ret - b.ret;
  }

  inline pointer data() const { return ret; }

protected:
  pointer ret{nullptr};
  pointer initial{nullptr};
};

/* --------------------------------------------------------------------------
 */
/**
 * Specialization for scalar types
 */
template <class T, bool is_scal>
template <class R, class daughter, class IR>
class Array<T, is_scal>::iterator_internal<R, daughter, IR, true> {
public:
  using value_type = R;
  using pointer = R *;
  using pointer_type = typename Array<T, is_scal>::pointer_type;
  using reference = R &;
  using proxy = typename R::proxy;
  using const_proxy = const typename R::proxy;
  using const_reference = const R &;
  using internal_value_type = IR;
  using internal_pointer = IR *;
  using difference_type = std::ptrdiff_t;
  using iterator_category = std::random_access_iterator_tag;

public:
  iterator_internal() = default;

  iterator_internal(pointer_type data, UInt _offset)
      : _offset(_offset), initial(data), ret(nullptr), ret_ptr(data) {
    AKANTU_ERROR("The constructor should never be called "
                 "it is just an ugly trick...");
  }

  iterator_internal(std::unique_ptr<internal_value_type> && wrapped)
      : _offset(wrapped->size()), initial(wrapped->storage()),
        ret(std::move(wrapped)), ret_ptr(ret->storage()) {}

  iterator_internal(const iterator_internal & it) {
    if (this != &it) {
      this->_offset = it._offset;
      this->initial = it.initial;
      this->ret_ptr = it.ret_ptr;
      this->ret = std::make_unique<internal_value_type>(*it.ret, false);
    }
  }

  iterator_internal(iterator_internal && it) noexcept = default;

  virtual ~iterator_internal() = default;

  inline iterator_internal & operator=(const iterator_internal & it) {
    if (this != &it) {
      this->_offset = it._offset;
      this->initial = it.initial;
      this->ret_ptr = it.ret_ptr;
      if (this->ret) {
        this->ret->shallowCopy(*it.ret);
      } else {
        this->ret = std::make_unique<internal_value_type>(*it.ret, false);
      }
    }
    return *this;
  }

  inline iterator_internal &
  operator=(iterator_internal && it) noexcept = default;

  UInt getCurrentIndex() {
    return (this->ret_ptr - this->initial) / this->_offset;
  };

  inline reference operator*() {
    ret->values = ret_ptr;
    return *ret;
  };
  inline const_reference operator*() const {
    ret->values = ret_ptr;
    return *ret;
  };
  inline pointer operator->() {
    ret->values = ret_ptr;
    return ret.get();
  };
  inline daughter & operator++() {
    ret_ptr += _offset;
    return static_cast<daughter &>(*this);
  };
  inline daughter & operator--() {
    ret_ptr -= _offset;
    return static_cast<daughter &>(*this);
  };

  inline daughter & operator+=(const UInt n) {
    ret_ptr += _offset * n;
    return static_cast<daughter &>(*this);
  }
  inline daughter & operator-=(const UInt n) {
    ret_ptr -= _offset * n;
    return static_cast<daughter &>(*this);
  }

  inline proxy operator[](const UInt n) {
    ret->values = ret_ptr + n * _offset;
    return proxy(*ret);
  }
  inline const_proxy operator[](const UInt n) const { // NOLINT
    ret->values = ret_ptr + n * _offset;
    return const_proxy(*ret);
  }

  inline bool operator==(const iterator_internal & other) const {
    return this->ret_ptr == other.ret_ptr;
  }
  inline bool operator!=(const iterator_internal & other) const {
    return this->ret_ptr != other.ret_ptr;
  }
  inline bool operator<(const iterator_internal & other) const {
    return this->ret_ptr < other.ret_ptr;
  }
  inline bool operator<=(const iterator_internal & other) const {
    return this->ret_ptr <= other.ret_ptr;
  }
  inline bool operator>(const iterator_internal & other) const {
    return this->ret_ptr > other.ret_ptr;
  }
  inline bool operator>=(const iterator_internal & other) const {
    return this->ret_ptr >= other.ret_ptr;
  }

  inline daughter operator+(difference_type n) {
    daughter tmp(static_cast<daughter &>(*this));
    tmp += n;
    return tmp;
  }
  inline daughter operator-(difference_type n) {
    daughter tmp(static_cast<daughter &>(*this));
    tmp -= n;
    return tmp;
  }

  inline difference_type operator-(const iterator_internal & b) {
    return (this->ret_ptr - b.ret_ptr) / _offset;
  }

  inline pointer_type data() const { return ret_ptr; }
  inline difference_type offset() const { return _offset; }

protected:
  UInt _offset{0};
  pointer_type initial{nullptr};
  std::unique_ptr<internal_value_type> ret{nullptr};
  pointer_type ret_ptr{nullptr};
};

/* -------------------------------------------------------------------------- */
/* Iterators */
/* -------------------------------------------------------------------------- */
template <class T, bool is_scal>
template <typename R>
class Array<T, is_scal>::const_iterator
    : public iterator_internal<const R, Array<T, is_scal>::const_iterator<R>,
                               R> {
public:
  using parent = iterator_internal<const R, const_iterator, R>;
  using value_type = typename parent::value_type;
  using pointer = typename parent::pointer;
  using reference = typename parent::reference;
  using difference_type = typename parent::difference_type;
  using iterator_category = typename parent::iterator_category;

public:
  ~const_iterator() override = default;

  const_iterator() = default;
  const_iterator(const const_iterator & it) = default;
  const_iterator(const_iterator && it) noexcept = default;

  const_iterator & operator=(const const_iterator & it) = default;
  const_iterator & operator=(const_iterator && it) noexcept = default;

  template <typename P,
            typename = std::enable_if_t<not aka::is_tensor<P>::value>>
  const_iterator(P * data) : parent(data) {}

  template <typename UP_P, typename = std::enable_if_t<aka::is_tensor<
                               typename UP_P::element_type>::value>>
  const_iterator(UP_P && tensor) : parent(std::forward<UP_P>(tensor)) {}
};

/* -------------------------------------------------------------------------- */
template <class T, class R, bool is_tensor_ = aka::is_tensor<R>::value>
struct ConstConverterIteratorHelper {
  using const_iterator = typename Array<T>::template const_iterator<R>;
  using iterator = typename Array<T>::template iterator<R>;

  static inline const_iterator convert(const iterator & it) {
    return const_iterator(std::unique_ptr<R>(new R(*it, false)));
  }
};

template <class T, class R> struct ConstConverterIteratorHelper<T, R, false> {
  using const_iterator = typename Array<T>::template const_iterator<R>;
  using iterator = typename Array<T>::template iterator<R>;
  static inline const_iterator convert(const iterator & it) {
    return const_iterator(it.data());
  }
};

/* -------------------------------------------------------------------------- */
template <class T, bool is_scal>
template <typename R>
class Array<T, is_scal>::iterator
    : public iterator_internal<R, Array<T, is_scal>::iterator<R>> {
public:
  using parent = iterator_internal<R, iterator>;
  using value_type = typename parent::value_type;
  using pointer = typename parent::pointer;
  using reference = typename parent::reference;
  using difference_type = typename parent::difference_type;
  using iterator_category = typename parent::iterator_category;

public:
  ~iterator() override = default;
  iterator() = default;
  iterator(const iterator & it) = default;
  iterator(iterator && it) noexcept = default;
  iterator & operator=(const iterator & it) = default;
  iterator & operator=(iterator && it) noexcept = default;

  template <typename P,
            typename = std::enable_if_t<not aka::is_tensor<P>::value>>
  iterator(P * data) : parent(data) {}

  template <typename UP_P, typename = std::enable_if_t<aka::is_tensor<
                               typename UP_P::element_type>::value>>
  iterator(UP_P && tensor) : parent(std::forward<UP_P>(tensor)) {}

  operator const_iterator<R>() {
    return ConstConverterIteratorHelper<T, R>::convert(*this);
  }
};

/* -------------------------------------------------------------------------- */
/* Begin/End functions implementation */
/* -------------------------------------------------------------------------- */
namespace detail {
  template <class Tuple, size_t... Is>
  constexpr auto take_front_impl(Tuple && t,
                                 std::index_sequence<Is...> /*idxs*/) {
    return std::make_tuple(std::get<Is>(std::forward<Tuple>(t))...);
  }

  template <size_t N, class Tuple> constexpr auto take_front(Tuple && t) {
    return take_front_impl(std::forward<Tuple>(t),
                           std::make_index_sequence<N>{});
  }

  template <typename... V> constexpr auto product_all(V &&... v) {
    std::common_type_t<int, V...> result = 1;
    (void)std::initializer_list<int>{(result *= v, 0)...};
    return result;
  }

  template <typename... T> std::string to_string_all(T &&... t) {
    if (sizeof...(T) == 0) {
      return "";
    }

    std::stringstream ss;
    bool noComma = true;
    ss << "(";
    (void)std::initializer_list<bool>{
        (ss << (noComma ? "" : ", ") << t, noComma = false)...};
    ss << ")";
    return ss.str();
  }

  template <std::size_t N> struct InstantiationHelper {
    template <typename type, typename T, typename... Ns>
    static auto instantiate(T && data, Ns... ns) {
      return std::make_unique<type>(data, ns...);
    }
  };

  template <> struct InstantiationHelper<0> {
    template <typename type, typename T> static auto instantiate(T && data) {
      return data;
    }
  };

  template <typename Arr, typename T, typename... Ns>
  decltype(auto) get_iterator(Arr && array, T * data, Ns &&... ns) {
    using type = IteratorHelper_t<sizeof...(Ns) - 1, T>;
    using array_type = std::decay_t<Arr>;
    using iterator =
        std::conditional_t<std::is_const<std::remove_reference_t<Arr>>::value,
                           typename array_type::template const_iterator<type>,
                           typename array_type::template iterator<type>>;
    static_assert(sizeof...(Ns), "You should provide a least one size");

    if (array.getNbComponent() * array.size() !=
        product_all(std::forward<Ns>(ns)...)) {
      AKANTU_CUSTOM_EXCEPTION_INFO(
          debug::ArrayException(),
          "The iterator on "
              << debug::demangle(typeid(Arr).name())
              << to_string_all(array.size(), array.getNbComponent())
              << "is not compatible with the type "
              << debug::demangle(typeid(type).name()) << to_string_all(ns...));
    }

    auto && wrapped = aka::apply(
        [&](auto... n) {
          return InstantiationHelper<sizeof...(n)>::template instantiate<type>(
              data, n...);
        },
        take_front<sizeof...(Ns) - 1>(std::make_tuple(ns...)));

    return iterator(std::move(wrapped));
  }
} // namespace detail

/* -------------------------------------------------------------------------- */
template <class T, bool is_scal>
template <typename... Ns>
inline decltype(auto) Array<T, is_scal>::begin(Ns &&... ns) {
  return detail::get_iterator(*this, this->values, std::forward<Ns>(ns)...,
                              this->size_);
}

template <class T, bool is_scal>
template <typename... Ns>
inline decltype(auto) Array<T, is_scal>::end(Ns &&... ns) {
  return detail::get_iterator(*this,
                              this->values + this->nb_component * this->size_,
                              std::forward<Ns>(ns)..., this->size_);
}

template <class T, bool is_scal>
template <typename... Ns>
inline decltype(auto) Array<T, is_scal>::begin(Ns &&... ns) const {
  return detail::get_iterator(*this, this->values, std::forward<Ns>(ns)...,
                              this->size_);
}

template <class T, bool is_scal>
template <typename... Ns>
inline decltype(auto) Array<T, is_scal>::end(Ns &&... ns) const {
  return detail::get_iterator(*this,
                              this->values + this->nb_component * this->size_,
                              std::forward<Ns>(ns)..., this->size_);
}

template <class T, bool is_scal>
template <typename... Ns>
inline decltype(auto) Array<T, is_scal>::begin_reinterpret(Ns &&... ns) {
  return detail::get_iterator(*this, this->values, std::forward<Ns>(ns)...);
}

template <class T, bool is_scal>
template <typename... Ns>
inline decltype(auto) Array<T, is_scal>::end_reinterpret(Ns &&... ns) {
  return detail::get_iterator(
      *this, this->values + detail::product_all(std::forward<Ns>(ns)...),
      std::forward<Ns>(ns)...);
}

template <class T, bool is_scal>
template <typename... Ns>
inline decltype(auto) Array<T, is_scal>::begin_reinterpret(Ns &&... ns) const {
  return detail::get_iterator(*this, this->values, std::forward<Ns>(ns)...);
}

template <class T, bool is_scal>
template <typename... Ns>
inline decltype(auto) Array<T, is_scal>::end_reinterpret(Ns &&... ns) const {
  return detail::get_iterator(
      *this, this->values + detail::product_all(std::forward<Ns>(ns)...),
      std::forward<Ns>(ns)...);
}

/* -------------------------------------------------------------------------- */
/* Views */
/* -------------------------------------------------------------------------- */
namespace detail {
  template <typename Array, typename... Ns> class ArrayView {
    using tuple = std::tuple<Ns...>;

  public:
    ~ArrayView() = default;
    ArrayView(Array && array, Ns... ns) noexcept
        : array(array), sizes(std::move(ns)...) {}

    ArrayView(const ArrayView & array_view) = default;
    ArrayView & operator=(const ArrayView & array_view) = default;

    ArrayView(ArrayView && array_view) noexcept = default;
    ArrayView & operator=(ArrayView && array_view) noexcept = default;

    decltype(auto) begin() {
      return aka::apply(
          [&](auto &&... ns) { return array.get().begin_reinterpret(ns...); },
          sizes);
    }

    decltype(auto) begin() const {
      return aka::apply(
          [&](auto &&... ns) { return array.get().begin_reinterpret(ns...); },
          sizes);
    }

    decltype(auto) end() {
      return aka::apply(
          [&](auto &&... ns) { return array.get().end_reinterpret(ns...); },
          sizes);
    }

    decltype(auto) end() const {
      return aka::apply(
          [&](auto &&... ns) { return array.get().end_reinterpret(ns...); },
          sizes);
    }

    decltype(auto) size() const {
      return std::get<std::tuple_size<tuple>::value - 1>(sizes);
    }

    decltype(auto) dims() const { return std::tuple_size<tuple>::value - 1; }

  private:
    std::reference_wrapper<std::remove_reference_t<Array>> array;
    tuple sizes;
  };
} // namespace detail

/* -------------------------------------------------------------------------- */
template <typename Array, typename... Ns>
decltype(auto) make_view(Array && array, const Ns... ns) {
  static_assert(aka::conjunction<std::is_integral<std::decay_t<Ns>>...>::value,
                "Ns should be integral types");
  AKANTU_DEBUG_ASSERT((detail::product_all(ns...) != 0),
                      "You must specify non zero dimensions");
  auto size = std::forward<decltype(array)>(array).size() *
              std::forward<decltype(array)>(array).getNbComponent() /
              detail::product_all(ns...);

  return detail::ArrayView<Array, std::common_type_t<size_t, Ns>...,
                           std::common_type_t<size_t, decltype(size)>>(
      std::forward<Array>(array), std::move(ns)..., size);
}

/* --------------------------------------------------------------------------
 */
template <class T, bool is_scal>
template <typename R>
inline typename Array<T, is_scal>::template iterator<R>
Array<T, is_scal>::erase(const iterator<R> & it) {
  T * curr = it.data();
  auto offset = curr - this->values;
  UInt pos = (curr - this->values) / this->nb_component;
  erase(pos);
  iterator<R> rit(this->values + offset);
  return rit;
}

} // namespace akantu

#endif /* AKANTU_AKA_ARRAY_TMPL_HH_ */<|MERGE_RESOLUTION|>--- conflicted
+++ resolved
@@ -32,7 +32,6 @@
 /* -------------------------------------------------------------------------- */
 #include "aka_array.hh" // NOLINT
 /* -------------------------------------------------------------------------- */
-#include "aka_static_memory.hh"
 #include <memory>
 /* -------------------------------------------------------------------------- */
 
@@ -340,11 +339,6 @@
                   size_to_allocate * this->nb_component * sizeof(T)));
 
       if (tmp_ptr == nullptr) {
-<<<<<<< HEAD
-        StaticMemory::getStaticMemory().printself(std::cerr);
-        AKANTU_ERROR("Couldn't allocate " << size << " for array " << this->id);
-=======
->>>>>>> a1cc6000
         throw std::bad_alloc();
       }
 
