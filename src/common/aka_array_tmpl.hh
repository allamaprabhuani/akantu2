/**
 * @file   aka_array_tmpl.hh
 *
 * @author Guillaume Anciaux <guillaume.anciaux@epfl.ch>
 * @author Nicolas Richart <nicolas.richart@epfl.ch>
 *
 * @date creation: Thu Jul 15 2010
 * @date last modification: Fri Feb 26 2021
 *
 * @brief  Inline functions of the classes Array<T> and ArrayBase
 *
 *
 * @section LICENSE
 *
 * Copyright (©) 2010-2021 EPFL (Ecole Polytechnique Fédérale de Lausanne)
 * Laboratory (LSMS - Laboratoire de Simulation en Mécanique des Solides)
 *
 * Akantu is free software: you can redistribute it and/or modify it under the
 * terms of the GNU Lesser General Public License as published by the Free
 * Software Foundation, either version 3 of the License, or (at your option) any
 * later version.
 *
 * Akantu is distributed in the hope that it will be useful, but WITHOUT ANY
 * WARRANTY; without even the implied warranty of MERCHANTABILITY or FITNESS FOR
 * A PARTICULAR PURPOSE. See the GNU Lesser General Public License for more
 * details.
 *
 * You should have received a copy of the GNU Lesser General Public License
 * along with Akantu. If not, see <http://www.gnu.org/licenses/>.
 *
 */

/* -------------------------------------------------------------------------- */
/* Inline Functions Array<T>                                                  */
/* -------------------------------------------------------------------------- */
#include "aka_array.hh" // NOLINT
/* -------------------------------------------------------------------------- */
#include <memory>
/* -------------------------------------------------------------------------- */
//#ifndef __AKANTU_AKA_ARRAY_TMPL_HH__
//#define __AKANTU_AKA_ARRAY_TMPL_HH__
/* -------------------------------------------------------------------------- */

namespace akantu {

namespace debug {
  struct ArrayException : public Exception {};
} // namespace debug

/* -------------------------------------------------------------------------- */
/* -------------------------------------------------------------------------- */
template <typename T, ArrayAllocationType allocation_trait>
ArrayDataLayer<T, allocation_trait>::ArrayDataLayer(Int size, Int nb_component,
                                                    const ID & id)
    : ArrayBase(id) {
  allocate(size, nb_component);
}

/* -------------------------------------------------------------------------- */
template <typename T, ArrayAllocationType allocation_trait>
ArrayDataLayer<T, allocation_trait>::ArrayDataLayer(Int size, Int nb_component,
                                                    const_reference value,
                                                    const ID & id)
    : ArrayBase(id) {
  allocate(size, nb_component, value);
}

/* -------------------------------------------------------------------------- */
template <typename T, ArrayAllocationType allocation_trait>
ArrayDataLayer<T, allocation_trait>::ArrayDataLayer(const ArrayDataLayer & vect,
                                                    const ID & id)
    : ArrayBase(vect, id) {
  this->data_storage = vect.data_storage;
  this->size_ = vect.size_;
  this->nb_component = vect.nb_component;
  this->values = this->data_storage.data();
}

/* -------------------------------------------------------------------------- */
template <typename T, ArrayAllocationType allocation_trait>
ArrayDataLayer<T, allocation_trait>::ArrayDataLayer(
    const std::vector<value_type> & vect) {
  this->data_storage = vect;
  this->size_ = vect.size();
  this->nb_component = 1;
  this->values = this->data_storage.data();
}

/* -------------------------------------------------------------------------- */
template <typename T, ArrayAllocationType allocation_trait>
ArrayDataLayer<T, allocation_trait> &
ArrayDataLayer<T, allocation_trait>::operator=(const ArrayDataLayer & other) {
  if (this != &other) {
    this->data_storage = other.data_storage;
    this->nb_component = other.nb_component;
    this->size_ = other.size_;
    this->values = this->data_storage.data();
  }
  return *this;
}

/* -------------------------------------------------------------------------- */
template <typename T, ArrayAllocationType allocation_trait>
void ArrayDataLayer<T, allocation_trait>::allocate(Int new_size,
                                                   Int nb_component) {
  this->nb_component = nb_component;
  this->resize(new_size);
}

/* -------------------------------------------------------------------------- */
template <typename T, ArrayAllocationType allocation_trait>
void ArrayDataLayer<T, allocation_trait>::allocate(Int new_size,
                                                   Int nb_component,
                                                   const T & val) {
  this->nb_component = nb_component;
  this->resize(new_size, val);
}

/* -------------------------------------------------------------------------- */
template <typename T, ArrayAllocationType allocation_trait>
void ArrayDataLayer<T, allocation_trait>::resize(Int new_size) {
  this->data_storage.resize(new_size * this->nb_component);
  this->values = this->data_storage.data();
  this->size_ = new_size;
}

/* -------------------------------------------------------------------------- */
template <typename T, ArrayAllocationType allocation_trait>
void ArrayDataLayer<T, allocation_trait>::resize(Int new_size,
                                                 const T & value) {
  this->data_storage.resize(new_size * this->nb_component, value);
  this->values = this->data_storage.data();
  this->size_ = new_size;
}

/* -------------------------------------------------------------------------- */
template <typename T, ArrayAllocationType allocation_trait>
void ArrayDataLayer<T, allocation_trait>::reserve(Int size, Int new_size) {
  if (new_size != -1) {
    this->data_storage.resize(new_size * this->nb_component);
  }

  this->data_storage.reserve(size * this->nb_component);
  this->values = this->data_storage.data();
}

/* -------------------------------------------------------------------------- */
/**
 * append a tuple to the array with the value value for all components
 * @param value the new last tuple or the array will contain nb_component copies
 * of value
 */
template <typename T, ArrayAllocationType allocation_trait>
inline void ArrayDataLayer<T, allocation_trait>::push_back(const T & value) {
  this->data_storage.push_back(value);
  this->values = this->data_storage.data();
  this->size_ += 1;
}

/* -------------------------------------------------------------------------- */
/**
 * append a matrix or a vector to the array
 * @param new_elem a reference to a Matrix<T> or Vector<T> */
template <typename T, ArrayAllocationType allocation_trait>
template <typename Derived>
inline void ArrayDataLayer<T, allocation_trait>::push_back(
    const Eigen::MatrixBase<Derived> & new_elem) {
  AKANTU_DEBUG_ASSERT(
      nb_component == new_elem.size(),
      "The vector("
          << new_elem.size()
          << ") as not a size compatible with the Array (nb_component="
          << nb_component << ").");
  for (Idx i = 0; i < new_elem.size(); ++i) {
    this->data_storage.push_back(new_elem.array()[i]);
  }
  this->values = this->data_storage.data();
  this->size_ += 1;
}

/* -------------------------------------------------------------------------- */
template <typename T, ArrayAllocationType allocation_trait>
inline Int ArrayDataLayer<T, allocation_trait>::getAllocatedSize() const {
  return this->data_storage.capacity() / this->nb_component;
}

/* -------------------------------------------------------------------------- */
template <typename T, ArrayAllocationType allocation_trait>
inline Int ArrayDataLayer<T, allocation_trait>::getMemorySize() const {
  return this->data_storage.capacity() * sizeof(T);
}

/* -------------------------------------------------------------------------- */

/* -------------------------------------------------------------------------- */
template <typename T>
class ArrayDataLayer<T, ArrayAllocationType::_pod> : public ArrayBase {
public:
  using value_type = T;
  using reference = value_type &;
  using pointer_type = value_type *;
  using size_type = typename ArrayBase::size_type;
  using const_reference = const value_type &;

public:
  ~ArrayDataLayer() override { deallocate(); }

  /// Allocation of a new vector
  ArrayDataLayer(Int size = 0, Int nb_component = 1, const ID & id = "")
      : ArrayBase(id) {
    allocate(size, nb_component);
  }

  /// Allocation of a new vector with a default value
  ArrayDataLayer(Int size, Int nb_component, const_reference value,
                 const ID & id = "")
      : ArrayBase(id) {
    allocate(size, nb_component, value);
  }

  /// Copy constructor (deep copy)
  ArrayDataLayer(const ArrayDataLayer & vect, const ID & id = "")
      : ArrayBase(vect, id) {
    allocate(vect.size(), vect.getNbComponent());
    std::copy_n(vect.data(), this->size_ * this->nb_component, values);
  }

  /// Copy constructor (deep copy)
  explicit ArrayDataLayer(const std::vector<value_type> & vect) {
    allocate(vect.size(), 1);
    std::copy_n(vect.data(), this->size_ * this->nb_component, values);
  }

  // copy operator
  inline ArrayDataLayer & operator=(const ArrayDataLayer & other) {
    if (this != &other) {
      allocate(other.size(), other.getNbComponent());
      std::copy_n(other.data(), this->size_ * this->nb_component, values);
    }
    return *this;
  }

  // move constructor
  inline ArrayDataLayer(ArrayDataLayer && other) noexcept = default;

  // move assign
  inline ArrayDataLayer & operator=(ArrayDataLayer && other) noexcept = default;

protected:
  // deallocate the memory
  virtual void deallocate() {
    // NOLINTNEXTLINE(cppcoreguidelines-owning-memory,
    // cppcoreguidelines-no-malloc)
    free(this->values);
  }

  // allocate the memory
  virtual inline void allocate(Int size, Int nb_component) {
    if (size != 0) { // malloc can return a non NULL pointer in case size is 0
      this->values = static_cast<T *>(                   // NOLINT
          std::malloc(nb_component * size * sizeof(T))); // NOLINT
    }

    if (this->values == nullptr and size != 0) {
      throw std::bad_alloc();
    }
    this->nb_component = nb_component;
    this->allocated_size = this->size_ = size;
  }

  // allocate and initialize the memory
  virtual inline void allocate(Int size, Int nb_component, const T & value) {
    allocate(size, nb_component);
    std::fill_n(values, size * nb_component, value);
  }

public:
  /// append a tuple of size nb_component containing value
  inline void push_back(const_reference value) {
    resize(this->size_ + 1, value);
  }

  /// append a Vector or a Matrix
  template <typename Derived>
  inline void push_back(const Eigen::MatrixBase<Derived> & new_elem) {
    AKANTU_DEBUG_ASSERT(
        nb_component == new_elem.size(),
        "The vector("
            << new_elem.size()
            << ") as not a size compatible with the Array (nb_component="
            << nb_component << ").");
    this->resize(this->size_ + 1);
    make_view(*this, new_elem.rows(), new_elem.cols())
        .begin()[this->size_ - 1] = new_elem;
  }

  /// changes the allocated size but not the size
  virtual void reserve(Int size, Int new_size = Int(-1)) {
    auto tmp_size = this->size_;
    if (new_size != Int(-1)) {
      tmp_size = new_size;
    }

    this->resize(size);
    this->size_ = std::min(this->size_, tmp_size);
  }

  /// change the size of the Array
  virtual void resize(Int size) {
    if (size * this->nb_component == 0) {
      free(values); // NOLINT: cppcoreguidelines-no-malloc
      values = nullptr;
      this->allocated_size = 0;
    } else {
      if (this->values == nullptr) {
        this->allocate(size, this->nb_component);
        return;
      }

      Int diff = size - allocated_size;
      Int size_to_allocate = (std::abs(diff) > AKANTU_MIN_ALLOCATION) ? size
                             : (diff > 0)
                                 ? allocated_size + AKANTU_MIN_ALLOCATION
                                 : allocated_size;

      if (size_to_allocate ==
          allocated_size) { // otherwhy the reserve + push_back might fail...
        this->size_ = size;
        return;
      }

      auto * tmp_ptr = reinterpret_cast<T *>( // NOLINT
          realloc(this->values,
                  size_to_allocate * this->nb_component * sizeof(T)));

      if (tmp_ptr == nullptr) {
        throw std::bad_alloc();
      }

      this->values = tmp_ptr;
      this->allocated_size = size_to_allocate;
    }

    this->size_ = size;
  }

  /// change the size of the Array and initialize the values
  virtual void resize(Int size, const T & val) {
    Int tmp_size = this->size_;
    this->resize(size);
    if (size > tmp_size) {
      // NOLINTNEXTLINE(cppcoreguidelines-pro-bounds-pointer-arithmetic)
      std::fill_n(values + this->nb_component * tmp_size,
                  (size - tmp_size) * this->nb_component, val);
    }
  }

  /// get the amount of space allocated in bytes
  inline size_type getMemorySize() const final {
    return this->allocated_size * this->nb_component * sizeof(T);
  }

  /// Get the real size allocated in memory
  inline Int getAllocatedSize() const { return this->allocated_size; }

  /// give the address of the memory allocated for this vector
  [[deprecated("use data instead to be stl compatible")]] T * storage() const {
    return values;
  };

  T * data() const { return values; };

protected:
  /// allocation type agnostic  data access
  T * values{nullptr};

  Int allocated_size{0};
};

/* -------------------------------------------------------------------------- */
template <class T, bool is_scal>
inline auto Array<T, is_scal>::operator()(Int i, Int j) -> reference {
  AKANTU_DEBUG_ASSERT(this->size_ > 0,
                      "The array \"" << this->id << "\" is empty");
  AKANTU_DEBUG_ASSERT((i < this->size_) && (j < this->nb_component),
                      "The value at position ["
                          << i << "," << j << "] is out of range in array \""
                          << this->id << "\"");
  return this->values[i * this->nb_component + j];
}

/* -------------------------------------------------------------------------- */
template <class T, bool is_scal>
inline auto Array<T, is_scal>::operator()(Int i, Int j) const
    -> const_reference {
  AKANTU_DEBUG_ASSERT(this->size_ > 0,
                      "The array \"" << this->id << "\" is empty");
  AKANTU_DEBUG_ASSERT((i < this->size_) && (j < this->nb_component),
                      "The value at position ["
                          << i << "," << j << "] is out of range in array \""
                          << this->id << "\"");
  // NOLINTNEXTLINE(cppcoreguidelines-pro-bounds-pointer-arithmetic)
  return this->values[i * this->nb_component + j];
}

template <class T, bool is_scal>
inline auto Array<T, is_scal>::operator[](Int i) -> reference {
  AKANTU_DEBUG_ASSERT(this->size_ > 0,
                      "The array \"" << this->id << "\" is empty");
  AKANTU_DEBUG_ASSERT((i < this->size_ * this->nb_component),
                      "The value at position ["
                          << i << "] is out of range in array \"" << this->id
                          << "\"");
  return this->values[i];
}

/* -------------------------------------------------------------------------- */
template <class T, bool is_scal>
inline auto Array<T, is_scal>::operator[](Int i) const -> const_reference {
  AKANTU_DEBUG_ASSERT(this->size_ > 0,
                      "The array \"" << this->id << "\" is empty");
  AKANTU_DEBUG_ASSERT((i < this->size_ * this->nb_component),
                      "The value at position ["
                          << i << "] is out of range in array \"" << this->id
                          << "\"");
  return this->values[i];
}

/* -------------------------------------------------------------------------- */
/**
 * erase an element. If the erased element is not the last of the array, the
 * last element is moved into the hole in order to maintain contiguity. This
 * may invalidate existing iterators (For instance an iterator obtained by
 * Array::end() is no longer correct) and will change the order of the
 * elements.
 * @param i index of element to erase
 */
template <class T, bool is_scal> inline void Array<T, is_scal>::erase(Idx i) {
  AKANTU_DEBUG_IN();
  AKANTU_DEBUG_ASSERT((this->size_ > 0), "The array is empty");
  AKANTU_DEBUG_ASSERT((i < this->size_), "The element at position ["
                                             << i << "] is out of range (" << i
                                             << ">=" << this->size_ << ")");

  if (i != (this->size_ - 1)) {
    for (Idx j = 0; j < this->nb_component; ++j) {
      this->values[i * this->nb_component + j] =
          this->values[(this->size_ - 1) * this->nb_component + j];
    }
  }

  this->resize(this->size_ - 1);
  AKANTU_DEBUG_OUT();
}

/* ------------------------------------------------------------------------ */
template <class T, bool is_scal>
template <typename R>
inline auto Array<T, is_scal>::erase(const view_iterator<R> & it) {
  auto && curr = it.data();
  Idx pos = (curr - this->values) / this->nb_component;
  erase(pos);
  view_iterator<R> rit = it;
  return --rit;
}

/* -------------------------------------------------------------------------- */
/**
 * Subtract another array entry by entry from this array in place. Both arrays
 * must
 * have the same size and nb_component. If the arrays have different shapes,
 * code compiled in debug mode will throw an expeption and optimised code
 * will behave in an unpredicted manner
 * @param other array to subtract from this
 * @return reference to modified this
 */
template <class T, bool is_scal>
Array<T, is_scal> &
Array<T, is_scal>::operator-=(const Array<T, is_scal> & vect) {
  AKANTU_DEBUG_ASSERT((this->size_ == vect.size_) &&
                          (this->nb_component == vect.nb_component),
                      "The too array don't have the same sizes");

  T * a = this->values;
  T * b = vect.data();
  for (Idx i = 0; i < this->size_ * this->nb_component; ++i) {
    *a -= *b;
    ++a;
    ++b;
  }

  return *this;
}

/* --------------------------------------------------------------------------
 */
/**
 * Add another array entry by entry to this array in
 * place. Both arrays must have the same size and
 * nb_component. If the arrays have different shapes, code
 * compiled in debug mode will throw an expeption and
 * optimised code will behave in an unpredicted manner
 * @param other array to add to this
 * @return reference to modified this
 */
template <class T, bool is_scal>
Array<T, is_scal> &
Array<T, is_scal>::operator+=(const Array<T, is_scal> & vect) {
  AKANTU_DEBUG_ASSERT((this->size_ == vect.size()) &&
                          (this->nb_component == vect.nb_component),
                      "The too array don't have the same sizes");

  T * a = this->values;
  T * b = vect.data();
  for (Idx i = 0; i < this->size_ * this->nb_component; ++i) {
    *a++ += *b++;
  }

  return *this;
}

/* --------------------------------------------------------------------------
 */
/**
 * Multiply all entries of this array by a scalar in place
 * @param alpha scalar multiplicant
 * @return reference to modified this
 */

template <class T, bool is_scal>
auto Array<T, is_scal>::operator*=(const T & alpha) -> Array & {
  T * a = this->values;
  for (Idx i = 0; i < this->size_ * this->nb_component; ++i) {
    *a++ *= alpha;
  }

  return *this;
}

/* ------------------------------------------------------------------------- */
/**
 * Compare this array element by element to another.
 * @param other array to compare to
 * @return true it all element are equal and arrays have
 * the same shape, else false
 */
template <class T, bool is_scal>
bool Array<T, is_scal>::operator==(const Array & other) const {
  bool equal = this->nb_component == other.nb_component &&
               this->size_ == other.size_ && this->id == other.id;
  if (not equal) {
    return false;
  }

  if (this->values == other.data()) {
    return true;
  }

  return std::equal(this->values,
                    this->values + this->size_ * this->nb_component,
                    other.data());
}

/* ------------------------------------------------------------------------ */
template <class T, bool is_scal>
bool Array<T, is_scal>::operator!=(const Array<T, is_scal> & other) const {
  return !operator==(other);
}

/* ------------------------------------------------------------------------ */
/**
 * set all tuples of the array to a given vector or matrix
 * @param vm Matrix or Vector to fill the array with
 */
template <class T, bool is_scal>
template <typename C, std::enable_if_t<aka::is_tensor<C>::value> *>
inline void Array<T, is_scal>::set(const C & elem) {
  AKANTU_DEBUG_ASSERT(
      this->nb_component == elem.array().size(),
      "The size of the object does not match the number of components");

  for (auto && v : make_view(*this, this->nb_component)) {
    v = elem.reshaped(this->nb_component, 1);
  }
}

/* ------------------------------------------------------------------------ */
template <class T, bool is_scal>
void Array<T, is_scal>::append(const Array & other) {
  AKANTU_DEBUG_ASSERT(
      this->nb_component == other.nb_component,
      "Cannot append an array with a different number of component");
  Idx old_size = this->size_;
  this->resize(this->size_ + other.size());

  T * tmp = this->values + this->nb_component * old_size;
  std::copy_n(other.data(), other.size() * this->nb_component, tmp);
}

/* ------------------------------------------------------------------------ */
/* Functions Array<T, is_scal> */
/* ------------------------------------------------------------------------ */
template <class T, bool is_scal>
Array<T, is_scal>::Array(Int size, Int nb_component, const ID & id)
    : parent(size, nb_component, id) {}

template <>
inline Array<std::string, false>::Array(Int size, Int nb_component,
                                        const ID & id)
    : parent(size, nb_component, "", id) {}

/* ------------------------------------------------------------------------ */
template <class T, bool is_scal>
Array<T, is_scal>::Array(Int size, Int nb_component, const_reference value,
                         const ID & id)
    : parent(size, nb_component, value, id) {}

/* ------------------------------------------------------------------------ */
template <class T, bool is_scal>
Array<T, is_scal>::Array(const Array & vect, const ID & id)
    : parent(vect, id) {}

/* ------------------------------------------------------------------------ */
template <class T, bool is_scal>
auto Array<T, is_scal>::operator=(const Array & other) -> Array & {
  AKANTU_DEBUG_WARNING("You are copying the array "
                       << this->id << " are you sure it is on purpose");
  if (&other == this) {
    return *this;
  }

  parent::operator=(other);
  return *this;
}

/* ------------------------------------------------------------------------ */
template <class T, bool is_scal>
Array<T, is_scal>::Array(const std::vector<T> & vect) : parent(vect) {}

/* ------------------------------------------------------------------------ */
template <class T, bool is_scal> Array<T, is_scal>::~Array() = default;

/* ------------------------------------------------------------------------ */
/**
 * search elem in the array, return  the position of the
 * first occurrence or -1 if not found
 *  @param elem the element to look for
 *  @return index of the first occurrence of elem or -1 if
 * elem is not present
 */
template <class T, bool is_scal>
Idx Array<T, is_scal>::find(const_reference elem) const {
  AKANTU_DEBUG_IN();

  auto begin = this->begin();
  auto end = this->end();
  auto it = std::find(begin, end, elem);

  AKANTU_DEBUG_OUT();
  return (it != end) ? it - begin : Idx(-1);
}

/* ------------------------------------------------------------------------ */
template <class T, bool is_scal>
template <typename V, std::enable_if_t<aka::is_tensor<V>::value> *>
inline Idx Array<T, is_scal>::find(const V & elem) {
  AKANTU_DEBUG_ASSERT(elem.size() == this->nb_component,
                      "Cannot find an element with a wrong size ("
                          << elem.size() << ") != " << this->nb_component);
  auto && view = make_view(*this, elem.size());

  auto begin = view.begin();
  auto end = view.end();
  auto it = std::find(begin, end, elem);

  return (it != end) ? it - begin : Idx(-1);
}

/* ------------------------------------------------------------------------ */
/**
 * copy the content of another array. This overwrites the
 * current content.
 * @param other Array to copy into this array. It has to
 * have the same nb_component as this. If compiled in
 * debug mode, an incorrect other will result in an
 * exception being thrown. Optimised code may result in
 * unpredicted behaviour.
 * @param no_sanity_check turns off all checkes
 */
template <class T, bool is_scal>
void Array<T, is_scal>::copy(const Array<T, is_scal> & other,
                             bool no_sanity_check) {
  AKANTU_DEBUG_IN();

  if (not no_sanity_check and (other.nb_component != this->nb_component)) {
    AKANTU_ERROR("The two arrays do not have the same "
                 "number of components");
  }

  this->resize((other.size_ * other.nb_component) / this->nb_component);

  std::copy_n(other.data(), this->size_ * this->nb_component, this->values);

  AKANTU_DEBUG_OUT();
}

/* ------------------------------------------------------------------------ */
template <bool is_scal> class ArrayPrintHelper {
public:
  template <typename T>
  static void print_content(const Array<T> & vect, std::ostream & stream,
                            int indent) {
    std::string space(indent, AKANTU_INDENT);

    stream << space << " + values         : {";
    for (Idx i = 0; i < vect.size(); ++i) {
      stream << "{";
      for (Idx j = 0; j < vect.getNbComponent(); ++j) {
        stream << vect(i, j);
        if (j != vect.getNbComponent() - 1) {
          stream << ", ";
        }
      }
      stream << "}";
      if (i != vect.size() - 1) {
        stream << ", ";
      }
    }
    stream << "}" << std::endl;
  }
};

template <> class ArrayPrintHelper<false> {
public:
  template <typename T>
  static void print_content(__attribute__((unused)) const Array<T> & vect,
                            __attribute__((unused)) std::ostream & stream,
                            __attribute__((unused)) int indent) {}
};

/* ------------------------------------------------------------------------ */
template <class T, bool is_scal>
void Array<T, is_scal>::printself(std::ostream & stream, int indent) const {
  std::string space(indent, AKANTU_INDENT);

  std::streamsize prec = stream.precision();
  std::ios_base::fmtflags ff = stream.flags();

  stream.setf(std::ios_base::showbase);
  stream.precision(2);

  stream << space << "Array<" << debug::demangle(typeid(T).name()) << "> ["
         << std::endl;
  stream << space << " + id             : " << this->id << std::endl;
  stream << space << " + size           : " << this->size_ << std::endl;
  stream << space << " + nb_component   : " << this->nb_component << std::endl;
  stream << space << " + allocated size : " << this->getAllocatedSize()
         << std::endl;
  stream << space
         << " + memory size    : " << printMemorySize<T>(this->getMemorySize())
         << std::endl;
  if (not AKANTU_DEBUG_LEVEL_IS_TEST()) {
    stream << space << " + address        : " << std::hex << this->values
           << std::dec << std::endl;
  }

  stream.precision(prec);
  stream.flags(ff);

  if (AKANTU_DEBUG_TEST(dblDump) || AKANTU_DEBUG_LEVEL_IS_TEST()) {
    ArrayPrintHelper<is_scal or std::is_enum<T>::value>::print_content(
        *this, stream, indent);
  }

  stream << space << "]" << std::endl;
}

<<<<<<< HEAD
/* ------------------------------------------------------------------------ */
/* ArrayFilter                                                              */
/* ------------------------------------------------------------------------ */
template <typename T> class ArrayFilter {
public:
  /// const iterator
  template <class original_iterator, typename filter_iterator>
  class const_iterator {
  public:
    Idx getCurrentIndex() {
      return (*this->filter_it * this->nb_item_per_elem +
              this->sub_element_counter);
=======
/* -------------------------------------------------------------------------- */
template <typename T, bool is_scal>
template <typename OT, std::enable_if_t<std::is_arithmetic<OT>::value> *>
bool Array<T, is_scal>::isFinite() const noexcept {
  return std::all_of(this->values,
                     this->values + this->size_ * this->nb_component,
                     [](auto && a) { return std::isfinite(a); });
}

/* -------------------------------------------------------------------------- */
/* Inline Functions ArrayBase */
/* -------------------------------------------------------------------------- */

// inline bool ArrayBase::empty() { return (this->size_ ==
// 0); }

/* -------------------------------------------------------------------------- */
/* Iterators */
/* -------------------------------------------------------------------------- */
template <class T, bool is_scal>
template <class R, class daughter, class IR, bool is_tensor>
class Array<T, is_scal>::iterator_internal {
public:
  using value_type = R;
  using pointer = R *;
  using reference = R &;
  using const_reference = const R &;
  using internal_value_type = IR;
  using internal_pointer = IR *;
  using difference_type = std::ptrdiff_t;
  using iterator_category = std::random_access_iterator_tag;
  static_assert(not is_tensor, "Cannot handle tensors");

public:
  iterator_internal(pointer data = nullptr) : ret(data), initial(data){};
  iterator_internal(const iterator_internal & it) = default;
  iterator_internal(iterator_internal && it) noexcept = default;

  virtual ~iterator_internal() = default;

  inline iterator_internal & operator=(const iterator_internal & it) = default;
  inline iterator_internal &
  operator=(iterator_internal && it) noexcept = default;

  UInt getCurrentIndex() { return (this->ret - this->initial); };

  inline reference operator*() { return *ret; };
  inline const_reference operator*() const { return *ret; };
  inline pointer operator->() { return ret; };
  inline daughter & operator++() {
    ++ret;
    return static_cast<daughter &>(*this);
  };
  inline daughter & operator--() {
    --ret;
    return static_cast<daughter &>(*this);
  };

  inline daughter & operator+=(const UInt n) {
    ret += n;
    return static_cast<daughter &>(*this);
  }
  inline daughter & operator-=(const UInt n) {
    ret -= n;
    return static_cast<daughter &>(*this);
  }

  inline reference operator[](const UInt n) { return ret[n]; }

  inline bool operator==(const iterator_internal & other) const {
    return ret == other.ret;
  }
  inline bool operator!=(const iterator_internal & other) const {
    return ret != other.ret;
  }
  inline bool operator<(const iterator_internal & other) const {
    return ret < other.ret;
  }
  inline bool operator<=(const iterator_internal & other) const {
    return ret <= other.ret;
  }
  inline bool operator>(const iterator_internal & other) const {
    return ret > other.ret;
  }
  inline bool operator>=(const iterator_internal & other) const {
    return ret >= other.ret;
  }

  inline daughter operator-(difference_type n) const {
    return daughter(ret - n);
  }
  inline daughter operator+(difference_type n) const {
    return daughter(ret + n);
  }

  inline difference_type operator-(const iterator_internal & b) const {
    return ret - b.ret;
  }

  inline pointer data() const { return ret; }

protected:
  pointer ret{nullptr};
  pointer initial{nullptr};
};

/* --------------------------------------------------------------------------
 */
/**
 * Specialization for scalar types
 */
template <class T, bool is_scal>
template <class R, class daughter, class IR>
class Array<T, is_scal>::iterator_internal<R, daughter, IR, true> {
public:
  using value_type = R;
  using pointer = R *;
  using pointer_type = typename Array<T, is_scal>::pointer_type;
  using reference = R &;
  using proxy = typename R::proxy;
  using const_proxy = const typename R::proxy;
  using const_reference = const R &;
  using internal_value_type = IR;
  using internal_pointer = IR *;
  using difference_type = std::ptrdiff_t;
  using iterator_category = std::random_access_iterator_tag;

public:
  iterator_internal() = default;

  iterator_internal(pointer_type data, UInt _offset)
      : _offset(_offset), initial(data), ret(nullptr), ret_ptr(data) {
    AKANTU_ERROR("The constructor should never be called "
                 "it is just an ugly trick...");
  }

  iterator_internal(std::unique_ptr<internal_value_type> && wrapped)
      : _offset(wrapped->size()), initial(wrapped->storage()),
        ret(std::move(wrapped)), ret_ptr(ret->storage()) {}

  iterator_internal(const iterator_internal & it) {
    if (this != &it) {
      this->_offset = it._offset;
      this->initial = it.initial;
      this->ret_ptr = it.ret_ptr;
      this->ret = std::make_unique<internal_value_type>(*it.ret, false);
>>>>>>> 65a56250
    }

    inline const_iterator() = default;
    inline const_iterator(original_iterator origin_it,
                          filter_iterator filter_it, Int nb_item_per_elem)
        : origin_it(std::move(origin_it)), filter_it(std::move(filter_it)),
          nb_item_per_elem(nb_item_per_elem), sub_element_counter(0){};

    inline bool operator!=(const_iterator & other) const {
      return !((*this) == other);
    }
    inline bool operator==(const_iterator & other) const {
      return (this->origin_it == other.origin_it &&
              this->filter_it == other.filter_it &&
              this->sub_element_counter == other.sub_element_counter);
    }

    inline bool operator!=(const const_iterator & other) const {
      return !((*this) == other);
    }
    inline bool operator==(const const_iterator & other) const {
      return (this->origin_it == other.origin_it &&
              this->filter_it == other.filter_it &&
              this->sub_element_counter == other.sub_element_counter);
    }

    inline const_iterator & operator++() {
      ++sub_element_counter;
      if (sub_element_counter == nb_item_per_elem) {
        sub_element_counter = 0;
        ++filter_it;
      }
      return *this;
    };

    inline decltype(auto) operator*() {
      return origin_it[nb_item_per_elem * (*filter_it) + sub_element_counter];
    };

  private:
    original_iterator origin_it;
    filter_iterator filter_it;
    /// the number of item per element
    Int nb_item_per_elem;
    /// counter for every sub element group
    Int sub_element_counter;
  };

<<<<<<< HEAD
  using vector_iterator = void; // iterator<Vector<T>>;
  using array_type = Array<T>;
  using const_vector_iterator =
      const_iterator<typename array_type::const_vector_iterator,
                     Array<Idx>::const_scalar_iterator>;
  using value_type = typename array_type::value_type;

private:
  /* ---------------------------------------------------------------------- */
  /* Constructors/Destructors                                               */
  /* ---------------------------------------------------------------------- */
=======
  inline daughter & operator+=(const UInt n) {
    ret_ptr += _offset * n;
    return static_cast<daughter &>(*this);
  }
  inline daughter & operator-=(const UInt n) {
    ret_ptr -= _offset * n;
    return static_cast<daughter &>(*this);
  }

  inline proxy operator[](const UInt n) {
    ret->values = ret_ptr + n * _offset;
    return proxy(*ret);
  }
  inline const_proxy operator[](const UInt n) const { // NOLINT
    ret->values = ret_ptr + n * _offset;
    return const_proxy(*ret);
  }

  inline bool operator==(const iterator_internal & other) const {
    return this->ret_ptr == other.ret_ptr;
  }
  inline bool operator!=(const iterator_internal & other) const {
    return this->ret_ptr != other.ret_ptr;
  }
  inline bool operator<(const iterator_internal & other) const {
    return this->ret_ptr < other.ret_ptr;
  }
  inline bool operator<=(const iterator_internal & other) const {
    return this->ret_ptr <= other.ret_ptr;
  }
  inline bool operator>(const iterator_internal & other) const {
    return this->ret_ptr > other.ret_ptr;
  }
  inline bool operator>=(const iterator_internal & other) const {
    return this->ret_ptr >= other.ret_ptr;
  }

  inline daughter operator+(difference_type n) const {
    daughter tmp(static_cast<const daughter &>(*this));
    tmp += n;
    return tmp;
  }
  inline daughter operator-(difference_type n) const {
    daughter tmp(static_cast<const daughter &>(*this));
    tmp -= n;
    return tmp;
  }

  inline difference_type operator-(const iterator_internal & b) const {
    return (this->ret_ptr - b.ret_ptr) / _offset;
  }

  inline pointer_type data() const { return ret_ptr; }
  inline difference_type offset() const { return _offset; }

protected:
  UInt _offset{0};
  pointer_type initial{nullptr};
  std::unique_ptr<internal_value_type> ret{nullptr};
  pointer_type ret_ptr{nullptr};
};

/* -------------------------------------------------------------------------- */
/* Iterators */
/* -------------------------------------------------------------------------- */
template <class T, bool is_scal>
template <typename R>
class Array<T, is_scal>::const_iterator
    : public iterator_internal<const R, Array<T, is_scal>::const_iterator<R>,
                               R> {
>>>>>>> 65a56250
public:
  ArrayFilter(const Array<T> & array, const Array<Idx> & filter,
              Int nb_item_per_elem)
      : array(array), filter(filter), nb_item_per_elem(nb_item_per_elem){};

  decltype(auto) begin_reinterpret(Int n, Int new_size) const {
    Int new_nb_item_per_elem = this->nb_item_per_elem;
    if (new_size != 0 && n != 0)
      new_nb_item_per_elem = this->array.getNbComponent() *
                             this->filter.size() * this->nb_item_per_elem /
                             (n * new_size);

    return const_vector_iterator(make_view(this->array, n).begin(),
                                 this->filter.begin(), new_nb_item_per_elem);
  };

  decltype(auto) end_reinterpret(Int n, Int new_size) const {
    Int new_nb_item_per_elem = this->nb_item_per_elem;
    if (new_size != 0 && n != 0)
      new_nb_item_per_elem = this->array.getNbComponent() *
                             this->filter.size() * this->nb_item_per_elem /
                             (n * new_size);

    return const_vector_iterator(make_view(this->array, n).begin(),
                                 this->filter.end(), new_nb_item_per_elem);
  };

  // vector_iterator begin_reinterpret(Int, Int) { throw; };
  // vector_iterator end_reinterpret(Int, Int) { throw; };

  /// return the size of the filtered array which is the filter size
  Int size() const { return this->filter.size() * this->nb_item_per_elem; };
  /// the number of components of the filtered array
  Int getNbComponent() const { return this->array.getNbComponent(); };

  /// tells if the container is empty
  [[nodiscard]] bool empty() const { return (size() == 0); }
  /* ---------------------------------------------------------------------- */
  /* Class Members                                                          */
  /* ---------------------------------------------------------------------- */
private:
  /// reference to array of data
  const Array<T> & array;
  /// reference to the filter used to select elements
  const Array<Idx> & filter;
  /// the number of item per element
  Int nb_item_per_elem;
};

/* ------------------------------------------------------------------------ */
/* Begin/End functions implementation                                       */
/* ------------------------------------------------------------------------ */
namespace detail {
  template <class Tuple, size_t... Is>
  constexpr auto take_front_impl(Tuple && t,
                                 std::index_sequence<Is...> /*idxs*/) {
    return std::make_tuple(std::get<Is>(std::forward<Tuple>(t))...);
  }

  template <size_t N, class Tuple> constexpr auto take_front(Tuple && t) {
    return take_front_impl(std::forward<Tuple>(t),
                           std::make_index_sequence<N>{});
  }

  template <typename... T> std::string to_string_all(T &&... t) {
    if (sizeof...(T) == 0) {
      return "";
    }

    std::stringstream ss;
    bool noComma = true;
    ss << "(";
    (void)std::initializer_list<bool>{
        (ss << (noComma ? "" : ", ") << t, noComma = false)...};
    ss << ")";
    return ss.str();
  }

  template <std::size_t N> struct InstantiationHelper {
    template <typename type, typename T, typename... Ns>
    static auto instantiate(T && data, Ns... ns) {
      return std::make_unique<type>(data, ns...);
    }
  };

  template <> struct InstantiationHelper<0> {
    template <typename type, typename T> static auto instantiate(T && data) {
      return data;
    }
  };

  template <typename Arr, typename T, typename... Ns>
  decltype(auto) get_iterator(Arr && array, T * data, Ns &&... ns) {
    const bool is_const_arr =
        std::is_const<std::remove_reference_t<Arr>>::value;
    using type = ViewIteratorHelper_t<sizeof...(Ns) - 1, T>;
    using iterator = std::conditional_t<is_const_arr, const_view_iterator<type>,
                                        view_iterator<type>>;
    static_assert(sizeof...(Ns), "You should provide a least one size");

    if (array.getNbComponent() * array.size() !=
        Int(product_all(std::forward<Ns>(ns)...))) {
      AKANTU_CUSTOM_EXCEPTION_INFO(
          debug::ArrayException(),
          "The iterator on "
              << debug::demangle(typeid(Arr).name())
              << to_string_all(array.size(), array.getNbComponent())
              << "is not compatible with the type "
              << debug::demangle(typeid(type).name()) << to_string_all(ns...));
    }

    return aka::apply([&](auto... n) { return iterator(data, n...); },
                      take_front<sizeof...(Ns) - 1>(std::make_tuple(ns...)));
  }
} // namespace detail

/* ------------------------------------------------------------------------ */
/* ------------------------------------------------------------------------ */
template <class T, bool is_scal>
template <typename... Ns>
inline auto Array<T, is_scal>::begin(Ns &&... ns) {
  return detail::get_iterator(*this, this->values, std::forward<Ns>(ns)...,
                              this->size_);
}

template <class T, bool is_scal>
template <typename... Ns>
inline auto Array<T, is_scal>::end(Ns &&... ns) {
  return detail::get_iterator(*this,
                              this->values + this->nb_component * this->size_,
                              std::forward<Ns>(ns)..., this->size_);
}

template <class T, bool is_scal>
template <typename... Ns>
inline auto Array<T, is_scal>::begin(Ns &&... ns) const {
  return detail::get_iterator(*this, this->values, std::forward<Ns>(ns)...,
                              this->size_);
}

template <class T, bool is_scal>
template <typename... Ns>
inline auto Array<T, is_scal>::end(Ns &&... ns) const {
  return detail::get_iterator(*this,
                              this->values + this->nb_component * this->size_,
                              std::forward<Ns>(ns)..., this->size_);
}

template <class T, bool is_scal>
template <typename... Ns>
inline auto Array<T, is_scal>::cbegin(Ns &&... ns) const {
  return detail::get_iterator(*this, this->values, std::forward<Ns>(ns)...,
                              this->size_);
}

template <class T, bool is_scal>
template <typename... Ns>
inline auto Array<T, is_scal>::cend(Ns &&... ns) const {
  return detail::get_iterator(*this,
                              this->values + this->nb_component * this->size_,
                              std::forward<Ns>(ns)..., this->size_);
}

template <class T, bool is_scal>
template <typename... Ns>
inline auto Array<T, is_scal>::begin_reinterpret(Ns &&... ns) {
  return detail::get_iterator(*this, this->values, std::forward<Ns>(ns)...);
}

template <class T, bool is_scal>
template <typename... Ns>
inline auto Array<T, is_scal>::end_reinterpret(Ns &&... ns) {
  return detail::get_iterator(
      *this, this->values + detail::product_all(std::forward<Ns>(ns)...),
      std::forward<Ns>(ns)...);
}

template <class T, bool is_scal>
template <typename... Ns>
inline auto Array<T, is_scal>::begin_reinterpret(Ns &&... ns) const {
  return detail::get_iterator(*this, this->values, std::forward<Ns>(ns)...);
}

template <class T, bool is_scal>
template <typename... Ns>
inline auto Array<T, is_scal>::end_reinterpret(Ns &&... ns) const {
  return detail::get_iterator(
      *this, this->values + detail::product_all(std::forward<Ns>(ns)...),
      std::forward<Ns>(ns)...);
}

/* ------------------------------------------------------------------------ */
/* Views                                                                    */
/* ------------------------------------------------------------------------ */
namespace detail {
  template <typename Array, typename... Ns> class ArrayView {
    using tuple = std::tuple<Ns...>;

  public:
    using size_type = Idx;

    ~ArrayView() = default;
    constexpr ArrayView(Array && array, Ns... ns) noexcept
        : array(array), sizes(std::move(ns)...) {}

    constexpr ArrayView(const ArrayView & array_view) = default;
    constexpr ArrayView(ArrayView && array_view) noexcept = default;

    constexpr ArrayView & operator=(const ArrayView & array_view) = default;
    constexpr ArrayView & operator=(ArrayView && array_view) noexcept = default;

    auto begin() {
      return aka::apply(
          [&](auto &&... ns) {
            return detail::get_iterator(array.get(), array.get().data(),
                                        std::forward<decltype(ns)>(ns)...);
          },
          sizes);
    }

    auto begin() const {
      return aka::apply(
          [&](auto &&... ns) {
            return detail::get_iterator(array.get(), array.get().data(),
                                        std::forward<decltype(ns)>(ns)...);
          },
          sizes);
    }

    auto end() {
      return aka::apply(
          [&](auto &&... ns) {
            return detail::get_iterator(
                array.get(),
                array.get().data() +
                    detail::product_all(std::forward<decltype(ns)>(ns)...),
                std::forward<decltype(ns)>(ns)...);
          },
          sizes);
    }

    auto end() const {
      return aka::apply(
          [&](auto &&... ns) {
            return detail::get_iterator(
                array.get(),
                array.get().data() +
                    detail::product_all(std::forward<decltype(ns)>(ns)...),
                std::forward<decltype(ns)>(ns)...);
          },
          sizes);
    }

    auto cbegin() const { return this->begin(); }
    auto cend() const { return this->end(); }

    constexpr auto size() const {
      return std::get<std::tuple_size<tuple>::value - 1>(sizes);
    }

    constexpr auto dims() const { return std::tuple_size<tuple>::value - 1; }

  private:
    std::reference_wrapper<std::remove_reference_t<Array>> array;
    tuple sizes;
  };

  /* ---------------------------------------------------------------------- */
  template <typename T, typename... Ns>
  class ArrayView<const ArrayFilter<T> &, Ns...> {
    using tuple = std::tuple<Ns...>;

  public:
    constexpr ArrayView(const ArrayFilter<T> & array, Ns... ns)
        : array(array), sizes(std::move(ns)...) {}

    constexpr ArrayView(const ArrayView & array_view) = default;
    constexpr ArrayView(ArrayView && array_view) = default;

    constexpr ArrayView & operator=(const ArrayView & array_view) = default;
    constexpr ArrayView & operator=(ArrayView && array_view) = default;

    auto begin() const {
      return aka::apply(
          [&](auto &&... ns) {
            return array.get().begin_reinterpret(
                std::forward<decltype(ns)>(ns)...);
          },
          sizes);
    }

    auto end() const {
      return aka::apply(
          [&](auto &&... ns) {
            return array.get().end_reinterpret(
                std::forward<decltype(ns)>(ns)...);
          },
          sizes);
    }

    auto cbegin() const { return this->begin(); }
    auto cend() const { return this->end(); }

    constexpr auto size() const {
      return std::get<std::tuple_size<tuple>::value - 1>(sizes);
    }

    constexpr auto dims() const { return std::tuple_size<tuple>::value - 1; }

  private:
    std::reference_wrapper<const ArrayFilter<T>> array;
    tuple sizes;
  };
} // namespace detail

/* ------------------------------------------------------------------------ */
template <typename Array, typename... Ns,
          std::enable_if_t<aka::conjunction<
              std::is_integral<std::decay_t<Ns>>...>::value> * = nullptr>
decltype(auto) make_view(Array && array, const Ns... ns) {
  AKANTU_DEBUG_ASSERT((detail::product_all(ns...) != 0),
                      "You must specify non zero dimensions");
  auto size = std::forward<decltype(array)>(array).size() *
              std::forward<decltype(array)>(array).getNbComponent() /
              detail::product_all(ns...);

  return detail::ArrayView<Array, std::common_type_t<size_t, Ns>...,
                           std::common_type_t<size_t, decltype(size)>>(
      std::forward<Array>(array), std::move(ns)..., size);
}

template <typename Array, typename... Ns>
decltype(auto) make_const_view(const Array & array, const Ns... ns) {
  return make_view(array, std::move(ns)...);
}

} // namespace akantu

//#endif /* __AKANTU_AKA_ARRAY_TMPL_HH__ */<|MERGE_RESOLUTION|>--- conflicted
+++ resolved
@@ -775,7 +775,15 @@
   stream << space << "]" << std::endl;
 }
 
-<<<<<<< HEAD
+/* -------------------------------------------------------------------------- */
+template <typename T, bool is_scal>
+template <typename OT, std::enable_if_t<std::is_arithmetic<OT>::value> *>
+bool Array<T, is_scal>::isFinite() const noexcept {
+  return std::all_of(this->values,
+                     this->values + this->size_ * this->nb_component,
+                     [](auto && a) { return std::isfinite(a); });
+}
+
 /* ------------------------------------------------------------------------ */
 /* ArrayFilter                                                              */
 /* ------------------------------------------------------------------------ */
@@ -788,154 +796,6 @@
     Idx getCurrentIndex() {
       return (*this->filter_it * this->nb_item_per_elem +
               this->sub_element_counter);
-=======
-/* -------------------------------------------------------------------------- */
-template <typename T, bool is_scal>
-template <typename OT, std::enable_if_t<std::is_arithmetic<OT>::value> *>
-bool Array<T, is_scal>::isFinite() const noexcept {
-  return std::all_of(this->values,
-                     this->values + this->size_ * this->nb_component,
-                     [](auto && a) { return std::isfinite(a); });
-}
-
-/* -------------------------------------------------------------------------- */
-/* Inline Functions ArrayBase */
-/* -------------------------------------------------------------------------- */
-
-// inline bool ArrayBase::empty() { return (this->size_ ==
-// 0); }
-
-/* -------------------------------------------------------------------------- */
-/* Iterators */
-/* -------------------------------------------------------------------------- */
-template <class T, bool is_scal>
-template <class R, class daughter, class IR, bool is_tensor>
-class Array<T, is_scal>::iterator_internal {
-public:
-  using value_type = R;
-  using pointer = R *;
-  using reference = R &;
-  using const_reference = const R &;
-  using internal_value_type = IR;
-  using internal_pointer = IR *;
-  using difference_type = std::ptrdiff_t;
-  using iterator_category = std::random_access_iterator_tag;
-  static_assert(not is_tensor, "Cannot handle tensors");
-
-public:
-  iterator_internal(pointer data = nullptr) : ret(data), initial(data){};
-  iterator_internal(const iterator_internal & it) = default;
-  iterator_internal(iterator_internal && it) noexcept = default;
-
-  virtual ~iterator_internal() = default;
-
-  inline iterator_internal & operator=(const iterator_internal & it) = default;
-  inline iterator_internal &
-  operator=(iterator_internal && it) noexcept = default;
-
-  UInt getCurrentIndex() { return (this->ret - this->initial); };
-
-  inline reference operator*() { return *ret; };
-  inline const_reference operator*() const { return *ret; };
-  inline pointer operator->() { return ret; };
-  inline daughter & operator++() {
-    ++ret;
-    return static_cast<daughter &>(*this);
-  };
-  inline daughter & operator--() {
-    --ret;
-    return static_cast<daughter &>(*this);
-  };
-
-  inline daughter & operator+=(const UInt n) {
-    ret += n;
-    return static_cast<daughter &>(*this);
-  }
-  inline daughter & operator-=(const UInt n) {
-    ret -= n;
-    return static_cast<daughter &>(*this);
-  }
-
-  inline reference operator[](const UInt n) { return ret[n]; }
-
-  inline bool operator==(const iterator_internal & other) const {
-    return ret == other.ret;
-  }
-  inline bool operator!=(const iterator_internal & other) const {
-    return ret != other.ret;
-  }
-  inline bool operator<(const iterator_internal & other) const {
-    return ret < other.ret;
-  }
-  inline bool operator<=(const iterator_internal & other) const {
-    return ret <= other.ret;
-  }
-  inline bool operator>(const iterator_internal & other) const {
-    return ret > other.ret;
-  }
-  inline bool operator>=(const iterator_internal & other) const {
-    return ret >= other.ret;
-  }
-
-  inline daughter operator-(difference_type n) const {
-    return daughter(ret - n);
-  }
-  inline daughter operator+(difference_type n) const {
-    return daughter(ret + n);
-  }
-
-  inline difference_type operator-(const iterator_internal & b) const {
-    return ret - b.ret;
-  }
-
-  inline pointer data() const { return ret; }
-
-protected:
-  pointer ret{nullptr};
-  pointer initial{nullptr};
-};
-
-/* --------------------------------------------------------------------------
- */
-/**
- * Specialization for scalar types
- */
-template <class T, bool is_scal>
-template <class R, class daughter, class IR>
-class Array<T, is_scal>::iterator_internal<R, daughter, IR, true> {
-public:
-  using value_type = R;
-  using pointer = R *;
-  using pointer_type = typename Array<T, is_scal>::pointer_type;
-  using reference = R &;
-  using proxy = typename R::proxy;
-  using const_proxy = const typename R::proxy;
-  using const_reference = const R &;
-  using internal_value_type = IR;
-  using internal_pointer = IR *;
-  using difference_type = std::ptrdiff_t;
-  using iterator_category = std::random_access_iterator_tag;
-
-public:
-  iterator_internal() = default;
-
-  iterator_internal(pointer_type data, UInt _offset)
-      : _offset(_offset), initial(data), ret(nullptr), ret_ptr(data) {
-    AKANTU_ERROR("The constructor should never be called "
-                 "it is just an ugly trick...");
-  }
-
-  iterator_internal(std::unique_ptr<internal_value_type> && wrapped)
-      : _offset(wrapped->size()), initial(wrapped->storage()),
-        ret(std::move(wrapped)), ret_ptr(ret->storage()) {}
-
-  iterator_internal(const iterator_internal & it) {
-    if (this != &it) {
-      this->_offset = it._offset;
-      this->initial = it.initial;
-      this->ret_ptr = it.ret_ptr;
-      this->ret = std::make_unique<internal_value_type>(*it.ret, false);
->>>>>>> 65a56250
     }
 
     inline const_iterator() = default;
@@ -984,7 +844,6 @@
     Int sub_element_counter;
   };
 
-<<<<<<< HEAD
   using vector_iterator = void; // iterator<Vector<T>>;
   using array_type = Array<T>;
   using const_vector_iterator =
@@ -996,78 +855,6 @@
   /* ---------------------------------------------------------------------- */
   /* Constructors/Destructors                                               */
   /* ---------------------------------------------------------------------- */
-=======
-  inline daughter & operator+=(const UInt n) {
-    ret_ptr += _offset * n;
-    return static_cast<daughter &>(*this);
-  }
-  inline daughter & operator-=(const UInt n) {
-    ret_ptr -= _offset * n;
-    return static_cast<daughter &>(*this);
-  }
-
-  inline proxy operator[](const UInt n) {
-    ret->values = ret_ptr + n * _offset;
-    return proxy(*ret);
-  }
-  inline const_proxy operator[](const UInt n) const { // NOLINT
-    ret->values = ret_ptr + n * _offset;
-    return const_proxy(*ret);
-  }
-
-  inline bool operator==(const iterator_internal & other) const {
-    return this->ret_ptr == other.ret_ptr;
-  }
-  inline bool operator!=(const iterator_internal & other) const {
-    return this->ret_ptr != other.ret_ptr;
-  }
-  inline bool operator<(const iterator_internal & other) const {
-    return this->ret_ptr < other.ret_ptr;
-  }
-  inline bool operator<=(const iterator_internal & other) const {
-    return this->ret_ptr <= other.ret_ptr;
-  }
-  inline bool operator>(const iterator_internal & other) const {
-    return this->ret_ptr > other.ret_ptr;
-  }
-  inline bool operator>=(const iterator_internal & other) const {
-    return this->ret_ptr >= other.ret_ptr;
-  }
-
-  inline daughter operator+(difference_type n) const {
-    daughter tmp(static_cast<const daughter &>(*this));
-    tmp += n;
-    return tmp;
-  }
-  inline daughter operator-(difference_type n) const {
-    daughter tmp(static_cast<const daughter &>(*this));
-    tmp -= n;
-    return tmp;
-  }
-
-  inline difference_type operator-(const iterator_internal & b) const {
-    return (this->ret_ptr - b.ret_ptr) / _offset;
-  }
-
-  inline pointer_type data() const { return ret_ptr; }
-  inline difference_type offset() const { return _offset; }
-
-protected:
-  UInt _offset{0};
-  pointer_type initial{nullptr};
-  std::unique_ptr<internal_value_type> ret{nullptr};
-  pointer_type ret_ptr{nullptr};
-};
-
-/* -------------------------------------------------------------------------- */
-/* Iterators */
-/* -------------------------------------------------------------------------- */
-template <class T, bool is_scal>
-template <typename R>
-class Array<T, is_scal>::const_iterator
-    : public iterator_internal<const R, Array<T, is_scal>::const_iterator<R>,
-                               R> {
->>>>>>> 65a56250
 public:
   ArrayFilter(const Array<T> & array, const Array<Idx> & filter,
               Int nb_item_per_elem)
