/**
 * @file   aka_array_tmpl.hh
 *
 * @author Guillaume Anciaux <guillaume.anciaux@epfl.ch>
 * @author Nicolas Richart <nicolas.richart@epfl.ch>
 *
 * @date creation: Thu Jul 15 2010
 * @date last modification: Tue Feb 20 2018
 *
 * @brief  Inline functions of the classes Array<T> and ArrayBase
 *
 *
 * Copyright (©)  2010-2018 EPFL (Ecole Polytechnique Fédérale de Lausanne)
 * Laboratory (LSMS - Laboratoire de Simulation en Mécanique des Solides)
 *
 * Akantu is free  software: you can redistribute it and/or  modify it under the
 * terms  of the  GNU Lesser  General Public  License as published by  the Free
 * Software Foundation, either version 3 of the License, or (at your option) any
 * later version.
 *
 * Akantu is  distributed in the  hope that it  will be useful, but  WITHOUT ANY
 * WARRANTY; without even the implied warranty of MERCHANTABILITY or FITNESS FOR
 * A PARTICULAR PURPOSE. See  the GNU  Lesser General  Public License  for more
 * details.
 *
 * You should  have received  a copy  of the GNU  Lesser General  Public License
 * along with Akantu. If not, see <http://www.gnu.org/licenses/>.
 *
 */
/* -------------------------------------------------------------------------- */
/* Inline Functions Array<T>                                                  */
/* -------------------------------------------------------------------------- */
#include "aka_array.hh" // NOLINT
#include "aka_static_memory.hh"
/* -------------------------------------------------------------------------- */
#include "aka_static_memory.hh"
#include <memory>
/* -------------------------------------------------------------------------- */

#ifndef AKANTU_AKA_ARRAY_TMPL_HH_
#define AKANTU_AKA_ARRAY_TMPL_HH_

namespace akantu {

namespace debug {
  struct ArrayException : public Exception {};
} // namespace debug

/* -------------------------------------------------------------------------- */
/* -------------------------------------------------------------------------- */
template <typename T, ArrayAllocationType allocation_trait>
ArrayDataLayer<T, allocation_trait>::ArrayDataLayer(UInt size,
                                                    UInt nb_component,
                                                    const ID & id)
    : ArrayBase(id) {
  allocate(size, nb_component);
}

/* -------------------------------------------------------------------------- */
template <typename T, ArrayAllocationType allocation_trait>
ArrayDataLayer<T, allocation_trait>::ArrayDataLayer(UInt size,
                                                    UInt nb_component,
                                                    const_reference value,
                                                    const ID & id)
    : ArrayBase(id) {
  allocate(size, nb_component, value);
}

/* -------------------------------------------------------------------------- */
template <typename T, ArrayAllocationType allocation_trait>
ArrayDataLayer<T, allocation_trait>::ArrayDataLayer(const ArrayDataLayer & vect,
                                                    const ID & id)
    : ArrayBase(vect, id) {
  this->data_storage = vect.data_storage;
  this->size_ = vect.size_;
  this->nb_component = vect.nb_component;
  this->values = this->data_storage.data();
}

/* -------------------------------------------------------------------------- */
template <typename T, ArrayAllocationType allocation_trait>
ArrayDataLayer<T, allocation_trait>::ArrayDataLayer(
    const std::vector<value_type> & vect) {
  this->data_storage = vect;
  this->size_ = vect.size();
  this->nb_component = 1;
  this->values = this->data_storage.data();
}

/* -------------------------------------------------------------------------- */
template <typename T, ArrayAllocationType allocation_trait>
ArrayDataLayer<T, allocation_trait> &
ArrayDataLayer<T, allocation_trait>::operator=(const ArrayDataLayer & other) {
  if (this != &other) {
    this->data_storage = other.data_storage;
    this->nb_component = other.nb_component;
    this->size_ = other.size_;
    this->values = this->data_storage.data();
  }
  return *this;
}

/* -------------------------------------------------------------------------- */
template <typename T, ArrayAllocationType allocation_trait>
<<<<<<< HEAD
ArrayDataLayer<T, allocation_trait>::ArrayDataLayer(ArrayDataLayer && other) =
    default;

/* -------------------------------------------------------------------------- */
template <typename T, ArrayAllocationType allocation_trait>
ArrayDataLayer<T, allocation_trait> &
ArrayDataLayer<T, allocation_trait>::operator=(ArrayDataLayer && other) =
    default;

/* -------------------------------------------------------------------------- */
template <typename T, ArrayAllocationType allocation_trait>
=======
>>>>>>> 1a7b1e21
void ArrayDataLayer<T, allocation_trait>::allocate(UInt new_size,
                                                   UInt nb_component) {
  this->nb_component = nb_component;
  this->resize(new_size);
}

/* -------------------------------------------------------------------------- */
template <typename T, ArrayAllocationType allocation_trait>
void ArrayDataLayer<T, allocation_trait>::allocate(UInt new_size,
                                                   UInt nb_component,
                                                   const T & val) {
  this->nb_component = nb_component;
  this->resize(new_size, val);
}

/* -------------------------------------------------------------------------- */
template <typename T, ArrayAllocationType allocation_trait>
void ArrayDataLayer<T, allocation_trait>::resize(UInt new_size) {
  this->data_storage.resize(new_size * this->nb_component);
  this->values = this->data_storage.data();
  this->size_ = new_size;
}

/* -------------------------------------------------------------------------- */
template <typename T, ArrayAllocationType allocation_trait>
void ArrayDataLayer<T, allocation_trait>::resize(UInt new_size,
                                                 const T & value) {
  this->data_storage.resize(new_size * this->nb_component, value);
  this->values = this->data_storage.data();
  this->size_ = new_size;
}

/* -------------------------------------------------------------------------- */
template <typename T, ArrayAllocationType allocation_trait>
void ArrayDataLayer<T, allocation_trait>::reserve(UInt size, UInt new_size) {
  if (new_size != UInt(-1)) {
    this->data_storage.resize(new_size * this->nb_component);
  }

  this->data_storage.reserve(size * this->nb_component);
  this->values = this->data_storage.data();
}

/* -------------------------------------------------------------------------- */
/**
 * append a tuple to the array with the value value for all components
 * @param value the new last tuple or the array will contain nb_component copies
 * of value
 */
template <typename T, ArrayAllocationType allocation_trait>
inline void ArrayDataLayer<T, allocation_trait>::push_back(const T & value) {
  this->data_storage.push_back(value);
  this->values = this->data_storage.data();
  this->size_ += 1;
}

/* -------------------------------------------------------------------------- */
/**
 * append a matrix or a vector to the array
 * @param new_elem a reference to a Matrix<T> or Vector<T> */
template <typename T, ArrayAllocationType allocation_trait>
template <template <typename> class C, typename>
inline void
ArrayDataLayer<T, allocation_trait>::push_back(const C<T> & new_elem) {
  AKANTU_DEBUG_ASSERT(
      nb_component == new_elem.size(),
      "The vector("
          << new_elem.size()
          << ") as not a size compatible with the Array (nb_component="
          << nb_component << ").");
  for (UInt i = 0; i < new_elem.size(); ++i) {
    this->data_storage.push_back(new_elem[i]);
  }
  this->values = this->data_storage.data();
  this->size_ += 1;
}

/* -------------------------------------------------------------------------- */
template <typename T, ArrayAllocationType allocation_trait>
inline UInt ArrayDataLayer<T, allocation_trait>::getAllocatedSize() const {
  return this->data_storage.capacity() / this->nb_component;
}

/* -------------------------------------------------------------------------- */
template <typename T, ArrayAllocationType allocation_trait>
inline UInt ArrayDataLayer<T, allocation_trait>::getMemorySize() const {
  return this->data_storage.capacity() * sizeof(T);
}

/* -------------------------------------------------------------------------- */

/* -------------------------------------------------------------------------- */
template <typename T>
class ArrayDataLayer<T, ArrayAllocationType::_pod> : public ArrayBase {
public:
  using value_type = T;
  using reference = value_type &;
  using pointer_type = value_type *;
  using const_reference = const value_type &;

public:
  ~ArrayDataLayer() override { deallocate(); }

  /// Allocation of a new vector
  ArrayDataLayer(UInt size = 0, UInt nb_component = 1, const ID & id = "")
      : ArrayBase(id) {
    allocate(size, nb_component);
  }

  /// Allocation of a new vector with a default value
  ArrayDataLayer(UInt size, UInt nb_component, const_reference value,
                 const ID & id = "")
      : ArrayBase(id) {
    allocate(size, nb_component, value);
  }

  /// Copy constructor (deep copy)
  ArrayDataLayer(const ArrayDataLayer & vect, const ID & id = "")
      : ArrayBase(vect, id) {
    allocate(vect.size(), vect.getNbComponent());
    std::copy_n(vect.storage(), this->size_ * this->nb_component, values);
  }

  /// Copy constructor (deep copy)
  explicit ArrayDataLayer(const std::vector<value_type> & vect) {
    allocate(vect.size(), 1);
    std::copy_n(vect.data(), this->size_ * this->nb_component, values);
  }

  // copy operator
  inline ArrayDataLayer & operator=(const ArrayDataLayer & other) {
    if (this != &other) {
      allocate(other.size(), other.getNbComponent());
      std::copy_n(other.storage(), this->size_ * this->nb_component, values);
    }
    return *this;
  }

  // move constructor
  inline ArrayDataLayer(ArrayDataLayer && other) noexcept = default;

  // move assign
  inline ArrayDataLayer & operator=(ArrayDataLayer && other) noexcept = default;

protected:
  // deallocate the memory
  virtual void deallocate() {
    // NOLINTNEXTLINE(cppcoreguidelines-owning-memory,
    // cppcoreguidelines-no-malloc)
    free(this->values);
  }

  // allocate the memory
  virtual inline void allocate(UInt size, UInt nb_component) {
    if (size != 0) { // malloc can return a non NULL pointer in case size is 0
      this->values = static_cast<T *>(                   // NOLINT
          std::malloc(nb_component * size * sizeof(T))); // NOLINT
    }

    if (this->values == nullptr and size != 0) {
      throw std::bad_alloc();
    }
    this->nb_component = nb_component;
    this->allocated_size = this->size_ = size;
  }

  // allocate and initialize the memory
  virtual inline void allocate(UInt size, UInt nb_component, const T & value) {
    allocate(size, nb_component);
    std::fill_n(values, size * nb_component, value);
  }

public:
  /// append a tuple of size nb_component containing value
  inline void push_back(const_reference value) {
    resize(this->size_ + 1, value);
  }

  /// append a Vector or a Matrix
  template <template <typename> class C,
            typename = std::enable_if_t<aka::is_tensor<C<T>>::value or
                                        aka::is_tensor_proxy<C<T>>::value>>
  inline void push_back(const C<T> & new_elem) {
    AKANTU_DEBUG_ASSERT(
        nb_component == new_elem.size(),
        "The vector("
            << new_elem.size()
            << ") as not a size compatible with the Array (nb_component="
            << nb_component << ").");
    this->resize(this->size_ + 1);
    std::copy_n(new_elem.storage(), new_elem.size(),
                values + this->nb_component * (this->size_ - 1));
  }

  /// changes the allocated size but not the size
  virtual void reserve(UInt size, UInt new_size = UInt(-1)) {
    UInt tmp_size = this->size_;
    if (new_size != UInt(-1)) {
      tmp_size = new_size;
    }
    this->resize(size);
    this->size_ = std::min(this->size_, tmp_size);
  }

  /// change the size of the Array
  virtual void resize(UInt size) {
    if (size * this->nb_component == 0) {
      free(values); // NOLINT: cppcoreguidelines-no-malloc
      values = nullptr;
      this->allocated_size = 0;
    } else {
      if (this->values == nullptr) {
        this->allocate(size, this->nb_component);
        return;
      }

      Int diff = size - allocated_size;
      if (diff == 0) {
        this->size_ = size;
        return;
      }

      UInt size_to_allocate = (std::abs(diff) > AKANTU_MIN_ALLOCATION)
                                  ? size
                                  : (diff > 0)
                                        ? allocated_size + AKANTU_MIN_ALLOCATION
                                        : allocated_size;

      if (size_to_allocate ==
          allocated_size) { // otherwhy the reserve + push_back might fail...
        this->size_ = size;
        return;
      }

<<<<<<< HEAD
      auto * tmp_ptr = reinterpret_cast<T *>(realloc(
          this->values, size_to_allocate * this->nb_component * sizeof(T)));
      if (tmp_ptr == nullptr) {
        StaticMemory::getStaticMemory().printself(std::cerr);
        std::cerr << "Couldn't allocate " << size << " for array " << this->id
                  << std::endl;
=======
      auto * tmp_ptr = reinterpret_cast<T *>( // NOLINT
          realloc(this->values,
                  size_to_allocate * this->nb_component * sizeof(T)));

      if (tmp_ptr == nullptr) {
        StaticMemory::getStaticMemory().printself(std::cerr);
        
>>>>>>> 1a7b1e21
        throw std::bad_alloc();
      }

      this->values = tmp_ptr;
      this->allocated_size = size_to_allocate;
    }

    this->size_ = size;
  }

  /// change the size of the Array and initialize the values
  virtual void resize(UInt size, const T & val) {
    UInt tmp_size = this->size_;
    this->resize(size);
    if (size > tmp_size) {
      // NOLINTNEXTLINE(cppcoreguidelines-pro-bounds-pointer-arithmetic)
      std::fill_n(values + this->nb_component * tmp_size,
                  (size - tmp_size) * this->nb_component, val);
    }
  }

  /// get the amount of space allocated in bytes
  inline UInt getMemorySize() const final {
    return this->allocated_size * this->nb_component * sizeof(T);
  }

  /// Get the real size allocated in memory
  inline UInt getAllocatedSize() const { return this->allocated_size; }

  /// give the address of the memory allocated for this vector
  T * storage() const { return values; };

protected:
  /// allocation type agnostic  data access
  T * values{nullptr};

  UInt allocated_size{0};
};

/* -------------------------------------------------------------------------- */
template <class T, bool is_scal>
inline auto Array<T, is_scal>::operator()(UInt i, UInt j) -> reference {
  AKANTU_DEBUG_ASSERT(this->size_ > 0,
                      "The array \"" << this->id << "\" is empty");
  AKANTU_DEBUG_ASSERT((i < this->size_) && (j < this->nb_component),
                      "The value at position ["
                          << i << "," << j << "] is out of range in array \""
                          << this->id << "\"");
  return this->values[i * this->nb_component + j];
}

/* -------------------------------------------------------------------------- */
template <class T, bool is_scal>
inline auto Array<T, is_scal>::operator()(UInt i, UInt j) const
    -> const_reference {
  AKANTU_DEBUG_ASSERT(this->size_ > 0,
                      "The array \"" << this->id << "\" is empty");
  AKANTU_DEBUG_ASSERT((i < this->size_) && (j < this->nb_component),
                      "The value at position ["
                          << i << "," << j << "] is out of range in array \""
                          << this->id << "\"");
  // NOLINTNEXTLINE(cppcoreguidelines-pro-bounds-pointer-arithmetic)
  return this->values[i * this->nb_component + j];
}

template <class T, bool is_scal>
inline auto Array<T, is_scal>::operator[](UInt i) -> reference {
  AKANTU_DEBUG_ASSERT(this->size_ > 0,
                      "The array \"" << this->id << "\" is empty");
  AKANTU_DEBUG_ASSERT((i < this->size_ * this->nb_component),
                      "The value at position ["
                          << i << "] is out of range in array \"" << this->id
                          << "\"");
  return this->values[i];
}

/* -------------------------------------------------------------------------- */
template <class T, bool is_scal>
inline auto Array<T, is_scal>::operator[](UInt i) const -> const_reference {
  AKANTU_DEBUG_ASSERT(this->size_ > 0,
                      "The array \"" << this->id << "\" is empty");
  AKANTU_DEBUG_ASSERT((i < this->size_ * this->nb_component),
                      "The value at position ["
                          << i << "] is out of range in array \"" << this->id
                          << "\"");
  return this->values[i];
}

/* -------------------------------------------------------------------------- */
/**
 * erase an element. If the erased element is not the last of the array, the
 * last element is moved into the hole in order to maintain contiguity. This
 * may invalidate existing iterators (For instance an iterator obtained by
 * Array::end() is no longer correct) and will change the order of the
 * elements.
 * @param i index of element to erase
 */
template <class T, bool is_scal> inline void Array<T, is_scal>::erase(UInt i) {
  AKANTU_DEBUG_IN();
  AKANTU_DEBUG_ASSERT((this->size_ > 0), "The array is empty");
  AKANTU_DEBUG_ASSERT((i < this->size_), "The element at position ["
                                             << i << "] is out of range (" << i
                                             << ">=" << this->size_ << ")");

  if (i != (this->size_ - 1)) {
    for (UInt j = 0; j < this->nb_component; ++j) {
      // NOLINTNEXTLINE(cppcoreguidelines-pro-bounds-pointer-arithmetic)
      this->values[i * this->nb_component + j] =
          this->values[(this->size_ - 1) * this->nb_component + j];
    }
  }

  this->resize(this->size_ - 1);
  AKANTU_DEBUG_OUT();
}

/* -------------------------------------------------------------------------- */
/**
 * Subtract another array entry by entry from this array in place. Both arrays
 * must
 * have the same size and nb_component. If the arrays have different shapes,
 * code compiled in debug mode will throw an expeption and optimised code
 * will behave in an unpredicted manner
 * @param other array to subtract from this
 * @return reference to modified this
 */
template <class T, bool is_scal>
Array<T, is_scal> &
<<<<<<< HEAD
Array<T, is_scal>::operator-=(const Array<T, is_scal> & vect) {
  AKANTU_DEBUG_ASSERT((this->size_ == vect.size_) &&
                          (this->nb_component == vect.nb_component),
=======
Array<T, is_scal>::operator-=(const Array<T, is_scal> & other) {
  AKANTU_DEBUG_ASSERT((this->size_ == other.size_) &&
                          (this->nb_component == other.nb_component),
>>>>>>> 1a7b1e21
                      "The too array don't have the same sizes");

  T * a = this->values;
  T * b = other.storage();
  for (UInt i = 0; i < this->size_ * this->nb_component; ++i) {
    *a -= *b;
    ++a;
    ++b;
  }

  return *this;
}

/* --------------------------------------------------------------------------
 */
/**
 * Add another array entry by entry to this array in
 * place. Both arrays must have the same size and
 * nb_component. If the arrays have different shapes, code
 * compiled in debug mode will throw an expeption and
 * optimised code will behave in an unpredicted manner
 * @param other array to add to this
 * @return reference to modified this
 */
template <class T, bool is_scal>
Array<T, is_scal> &
<<<<<<< HEAD
Array<T, is_scal>::operator+=(const Array<T, is_scal> & vect) {
  AKANTU_DEBUG_ASSERT((this->size_ == vect.size()) &&
                          (this->nb_component == vect.nb_component),
=======
Array<T, is_scal>::operator+=(const Array<T, is_scal> & other) {
  AKANTU_DEBUG_ASSERT((this->size_ == other.size()) &&
                          (this->nb_component == other.nb_component),
>>>>>>> 1a7b1e21
                      "The too array don't have the same sizes");

  T * a = this->values;
  T * b = other.storage();
  for (UInt i = 0; i < this->size_ * this->nb_component; ++i) {
    *a++ += *b++;
  }

  return *this;
}

/* --------------------------------------------------------------------------
 */
/**
 * Multiply all entries of this array by a scalar in place
 * @param alpha scalar multiplicant
 * @return reference to modified this
 */

template <class T, bool is_scal>
Array<T, is_scal> & Array<T, is_scal>::operator*=(const T & alpha) {
  T * a = this->values;
  for (UInt i = 0; i < this->size_ * this->nb_component; ++i) {
    *a++ *= alpha;
  }

  return *this;
}

/* --------------------------------------------------------------------------
 */
/**
 * Compare this array element by element to another.
 * @param other array to compare to
 * @return true it all element are equal and arrays have
 * the same shape, else false
 */
template <class T, bool is_scal>
bool Array<T, is_scal>::operator==(const Array<T, is_scal> & other) const {
  bool equal = this->nb_component == other.nb_component &&
               this->size_ == other.size_ && this->id == other.id;
  if (not equal) {
    return false;
  }
  if (this->values == other.storage()) {
    return true;
  }

  // NOLINTNEXTLINE(cppcoreguidelines-pro-bounds-pointer-arithmetic)
  return std::equal(this->values,
                    this->values + this->size_ * this->nb_component,
                    other.storage());
}

/* --------------------------------------------------------------------------
 */
template <class T, bool is_scal>
bool Array<T, is_scal>::operator!=(const Array<T, is_scal> & other) const {
  return !operator==(other);
}

/* --------------------------------------------------------------------------
 */
/**
 * set all tuples of the array to a given vector or matrix
 * @param vm Matrix or Vector to fill the array with
 */
template <class T, bool is_scal>
template <template <typename> class C, typename>
inline void Array<T, is_scal>::set(const C<T> & vm) {
  AKANTU_DEBUG_ASSERT(this->nb_component == vm.size(),
                      "The size of the object does not "
                      "match the number of components");
  for (T * it = this->values;
       it < this->values + this->nb_component * this->size_;
       it += this->nb_component) {
    std::copy_n(vm.storage(), this->nb_component, it);
  }
}
/* --------------------------------------------------------------------------
 */
template <class T, bool is_scal>
void Array<T, is_scal>::append(const Array<T> & other) {
  AKANTU_DEBUG_ASSERT(this->nb_component == other.nb_component,
                      "Cannot append an array with a "
                      "different number of component");
  UInt old_size = this->size_;
  this->resize(this->size_ + other.size());

  T * tmp = this->values + this->nb_component * old_size;
  std::copy_n(other.storage(), other.size() * this->nb_component, tmp);
}

/* --------------------------------------------------------------------------
 */
/* Functions Array<T, is_scal> */
/* --------------------------------------------------------------------------
 */
template <class T, bool is_scal>
Array<T, is_scal>::Array(UInt size, UInt nb_component, const ID & id)
    : parent(size, nb_component, id) {}

template <>
inline Array<std::string, false>::Array(UInt size, UInt nb_component,
                                        const ID & id)
    : parent(size, nb_component, "", id) {}

/* --------------------------------------------------------------------------
 */
template <class T, bool is_scal>
Array<T, is_scal>::Array(UInt size, UInt nb_component, const_reference value,
                         const ID & id)
    : parent(size, nb_component, value, id) {}

/* --------------------------------------------------------------------------
 */
template <class T, bool is_scal>
Array<T, is_scal>::Array(const Array & vect, const ID & id)
    : parent(vect, id) {}

/* --------------------------------------------------------------------------
 */
template <class T, bool is_scal>
Array<T, is_scal> &
Array<T, is_scal>::operator=(const Array<T, is_scal> & other) {
  AKANTU_DEBUG_WARNING("You are copying the array "
                       << this->id << " are you sure it is on purpose");

  if (&other == this) {
    return *this;
  }

  parent::operator=(other);
  return *this;
}

/* --------------------------------------------------------------------------
 */
template <class T, bool is_scal>
Array<T, is_scal>::Array(const std::vector<T> & vect) : parent(vect) {}

/* --------------------------------------------------------------------------
 */
template <class T, bool is_scal> Array<T, is_scal>::~Array() = default;

/* --------------------------------------------------------------------------
 */
/**
 * search elem in the array, return  the position of the
 * first occurrence or -1 if not found
 *  @param elem the element to look for
 *  @return index of the first occurrence of elem or -1 if
 * elem is not present
 */
template <class T, bool is_scal>
UInt Array<T, is_scal>::find(const_reference elem) const {
  AKANTU_DEBUG_IN();

  auto begin = this->begin();
  auto end = this->end();
  auto it = std::find(begin, end, elem);

  AKANTU_DEBUG_OUT();
  return (it != end) ? it - begin : UInt(-1);
}

/* --------------------------------------------------------------------------
 */
// template <class T, bool is_scal> UInt Array<T,
// is_scal>::find(T elem[]) const
// {
//   AKANTU_DEBUG_IN();
//   T * it = this->values;
//   UInt i = 0;
//   for (; i < this->size_; ++i) {
//     if (*it == elem[0]) {
//       T * cit = it;
//       UInt c = 0;
//       for (; (c < this->nb_component) && (*cit ==
//       elem[c]); ++c, ++cit)
//         ;
//       if (c == this->nb_component) {
//         AKANTU_DEBUG_OUT();
//         return i;
//       }
//     }
//     it += this->nb_component;
//   }
//   return UInt(-1);
// }

/* --------------------------------------------------------------------------
 */
template <class T, bool is_scal>
template <template <typename> class C, typename>
inline UInt Array<T, is_scal>::find(const C<T> & elem) {
  AKANTU_DEBUG_ASSERT(elem.size() == this->nb_component,
                      "Cannot find an element with a wrong size ("
                          << elem.size() << ") != " << this->nb_component);
  return this->find(*elem.storage());
}

/* --------------------------------------------------------------------------
 */
/**
 * copy the content of another array. This overwrites the
 * current content.
 * @param other Array to copy into this array. It has to
 * have the same nb_component as this. If compiled in
 * debug mode, an incorrect other will result in an
 * exception being thrown. Optimised code may result in
 * unpredicted behaviour.
 * @param no_sanity_check turns off all checkes
 */
template <class T, bool is_scal>
void Array<T, is_scal>::copy(const Array<T, is_scal> & other,
                             bool no_sanity_check) {
  AKANTU_DEBUG_IN();

  if (not no_sanity_check and (other.nb_component != this->nb_component)) {
    AKANTU_ERROR("The two arrays do not have the same "
                 "number of components");
  }

  this->resize((other.size_ * other.nb_component) / this->nb_component);

  std::copy_n(other.storage(), this->size_ * this->nb_component, this->values);

  AKANTU_DEBUG_OUT();
}

/* --------------------------------------------------------------------------
 */
template <bool is_scal> class ArrayPrintHelper {
public:
  template <typename T>
  static void print_content(const Array<T> & vect, std::ostream & stream,
                            int indent) {
    std::string space(indent, AKANTU_INDENT);

    stream << space << " + values         : {";
    for (UInt i = 0; i < vect.size(); ++i) {
      stream << "{";
      for (UInt j = 0; j < vect.getNbComponent(); ++j) {
        stream << vect(i, j);
        if (j != vect.getNbComponent() - 1) {
          stream << ", ";
        }
      }
      stream << "}";
      if (i != vect.size() - 1) {
        stream << ", ";
      }
    }
    stream << "}" << std::endl;
  }
};

template <> class ArrayPrintHelper<false> {
public:
  template <typename T>
  static void print_content(__attribute__((unused)) const Array<T> & vect,
                            __attribute__((unused)) std::ostream & stream,
                            __attribute__((unused)) int indent) {}
};

/* --------------------------------------------------------------------------
 */
template <class T, bool is_scal>
void Array<T, is_scal>::printself(std::ostream & stream, int indent) const {
  std::string space(indent, AKANTU_INDENT);

  std::streamsize prec = stream.precision();
  std::ios_base::fmtflags ff = stream.flags();

  stream.setf(std::ios_base::showbase);
  stream.precision(2);

  stream << space << "Array<" << debug::demangle(typeid(T).name()) << "> ["
         << std::endl;
  stream << space << " + id             : " << this->id << std::endl;
  stream << space << " + size           : " << this->size_ << std::endl;
  stream << space << " + nb_component   : " << this->nb_component << std::endl;
  stream << space << " + allocated size : " << this->getAllocatedSize()
         << std::endl;
  stream << space
         << " + memory size    : " << printMemorySize<T>(this->getMemorySize())
         << std::endl;
  if (not AKANTU_DEBUG_LEVEL_IS_TEST()) {
    stream << space << " + address        : " << std::hex << this->values
           << std::dec << std::endl;
  }

  stream.precision(prec);
  stream.flags(ff);

  if (AKANTU_DEBUG_TEST(dblDump) || AKANTU_DEBUG_LEVEL_IS_TEST()) {
    ArrayPrintHelper<is_scal or std::is_enum<T>::value>::print_content(
        *this, stream, indent);
  }

  stream << space << "]" << std::endl;
}

/* --------------------------------------------------------------------------
 */
/* Inline Functions ArrayBase */
/* --------------------------------------------------------------------------
 */

// inline bool ArrayBase::empty() { return (this->size_ ==
// 0); }

/* --------------------------------------------------------------------------
 */
/* Iterators */
/* --------------------------------------------------------------------------
 */
template <class T, bool is_scal>
template <class R, class daughter, class IR, bool is_tensor>
class Array<T, is_scal>::iterator_internal {
public:
  using value_type = R;
  using pointer = R *;
  using reference = R &;
  using const_reference = const R &;
  using internal_value_type = IR;
  using internal_pointer = IR *;
  using difference_type = std::ptrdiff_t;
  using iterator_category = std::random_access_iterator_tag;
  static_assert(not is_tensor, "Cannot handle tensors");

public:
  iterator_internal(pointer data = nullptr) : ret(data), initial(data){};
  iterator_internal(const iterator_internal & it) = default;
  iterator_internal(iterator_internal && it) noexcept = default;

  virtual ~iterator_internal() = default;

  inline iterator_internal & operator=(const iterator_internal & it) = default;
  inline iterator_internal &
  operator=(iterator_internal && it) noexcept = default;

  UInt getCurrentIndex() { return (this->ret - this->initial); };

  inline reference operator*() { return *ret; };
  inline const_reference operator*() const { return *ret; };
  inline pointer operator->() { return ret; };
  inline daughter & operator++() {
    ++ret;
    return static_cast<daughter &>(*this);
  };
  inline daughter & operator--() {
    --ret;
    return static_cast<daughter &>(*this);
  };

  inline daughter & operator+=(const UInt n) {
    ret += n;
    return static_cast<daughter &>(*this);
  }
  inline daughter & operator-=(const UInt n) {
    ret -= n;
    return static_cast<daughter &>(*this);
  }

  inline reference operator[](const UInt n) { return ret[n]; }

  inline bool operator==(const iterator_internal & other) const {
    return ret == other.ret;
  }
  inline bool operator!=(const iterator_internal & other) const {
    return ret != other.ret;
  }
  inline bool operator<(const iterator_internal & other) const {
    return ret < other.ret;
  }
  inline bool operator<=(const iterator_internal & other) const {
    return ret <= other.ret;
  }
  inline bool operator>(const iterator_internal & other) const {
    return ret > other.ret;
  }
  inline bool operator>=(const iterator_internal & other) const {
    return ret >= other.ret;
  }

  inline daughter operator-(difference_type n) { return daughter(ret - n); }
  inline daughter operator+(difference_type n) { return daughter(ret + n); }

  inline difference_type operator-(const iterator_internal & b) {
    return ret - b.ret;
  }

  inline pointer data() const { return ret; }

protected:
  pointer ret{nullptr};
  pointer initial{nullptr};
};

/* --------------------------------------------------------------------------
 */
/**
 * Specialization for scalar types
 */
template <class T, bool is_scal>
template <class R, class daughter, class IR>
class Array<T, is_scal>::iterator_internal<R, daughter, IR, true> {
public:
  using value_type = R;
  using pointer = R *;
  using reference = R &;
  using proxy = typename R::proxy;
  using const_proxy = const typename R::proxy;
  using const_reference = const R &;
  using internal_value_type = IR;
  using internal_pointer = IR *;
  using difference_type = std::ptrdiff_t;
  using iterator_category = std::random_access_iterator_tag;
  using pointer_type = typename Array<T, is_scal>::pointer_type;

public:
  iterator_internal() = default;

  iterator_internal(pointer_type data, UInt _offset)
      : _offset(_offset), initial(data), ret(nullptr), ret_ptr(data) {
    AKANTU_ERROR("The constructor should never be called "
                 "it is just an ugly trick...");
  }

  iterator_internal(std::unique_ptr<internal_value_type> && wrapped)
      : _offset(wrapped->size()), initial(wrapped->storage()),
        ret(std::move(wrapped)), ret_ptr(ret->storage()) {}

  iterator_internal(const iterator_internal & it) {
    if (this != &it) {
      this->_offset = it._offset;
      this->initial = it.initial;
      this->ret_ptr = it.ret_ptr;
      this->ret = std::make_unique<internal_value_type>(*it.ret, false);
    }
  }

  iterator_internal(iterator_internal && it) noexcept = default;

  virtual ~iterator_internal() = default;

  inline iterator_internal & operator=(const iterator_internal & it) {
    if (this != &it) {
      this->_offset = it._offset;
      this->initial = it.initial;
      this->ret_ptr = it.ret_ptr;
      if (this->ret) {
        this->ret->shallowCopy(*it.ret);
      } else {
        this->ret = std::make_unique<internal_value_type>(*it.ret, false);
      }
    }
    return *this;
  }

  inline iterator_internal &
  operator=(iterator_internal && it) noexcept = default;

  UInt getCurrentIndex() {
    return (this->ret_ptr - this->initial) / this->_offset;
  };

  inline reference operator*() {
    ret->values = ret_ptr;
    return *ret;
  };
  inline const_reference operator*() const {
    ret->values = ret_ptr;
    return *ret;
  };
  inline pointer operator->() {
    ret->values = ret_ptr;
    return ret.get();
  };
  inline daughter & operator++() {
    ret_ptr += _offset;
    return static_cast<daughter &>(*this);
  };
  inline daughter & operator--() {
    ret_ptr -= _offset;
    return static_cast<daughter &>(*this);
  };

  inline daughter & operator+=(const UInt n) {
    ret_ptr += _offset * n;
    return static_cast<daughter &>(*this);
  }
  inline daughter & operator-=(const UInt n) {
    ret_ptr -= _offset * n;
    return static_cast<daughter &>(*this);
  }

  inline proxy operator[](const UInt n) {
    ret->values = ret_ptr + n * _offset;
    return proxy(*ret);
  }
  inline const_proxy operator[](const UInt n) const { // NOLINT
    ret->values = ret_ptr + n * _offset;
    return const_proxy(*ret);
  }

  inline bool operator==(const iterator_internal & other) const {
    return this->ret_ptr == other.ret_ptr;
  }
  inline bool operator!=(const iterator_internal & other) const {
    return this->ret_ptr != other.ret_ptr;
  }
  inline bool operator<(const iterator_internal & other) const {
    return this->ret_ptr < other.ret_ptr;
  }
  inline bool operator<=(const iterator_internal & other) const {
    return this->ret_ptr <= other.ret_ptr;
  }
  inline bool operator>(const iterator_internal & other) const {
    return this->ret_ptr > other.ret_ptr;
  }
  inline bool operator>=(const iterator_internal & other) const {
    return this->ret_ptr >= other.ret_ptr;
  }

  inline daughter operator+(difference_type n) {
    daughter tmp(static_cast<daughter &>(*this));
    tmp += n;
    return tmp;
  }
  inline daughter operator-(difference_type n) {
    daughter tmp(static_cast<daughter &>(*this));
    tmp -= n;
    return tmp;
  }

  inline difference_type operator-(const iterator_internal & b) {
    return (this->ret_ptr - b.ret_ptr) / _offset;
  }

  inline pointer_type data() const { return ret_ptr; }
  inline difference_type offset() const { return _offset; }

protected:
  UInt _offset{0};
  pointer_type initial{nullptr};
  std::unique_ptr<internal_value_type> ret{nullptr};
  pointer_type ret_ptr{nullptr};
};

/* -------------------------------------------------------------------------- */
/* Iterators */
/* -------------------------------------------------------------------------- */
template <class T, bool is_scal>
template <typename R>
class Array<T, is_scal>::const_iterator
    : public iterator_internal<const R, Array<T, is_scal>::const_iterator<R>,
                               R> {
public:
  using parent = iterator_internal<const R, const_iterator, R>;
  using value_type = typename parent::value_type;
  using pointer = typename parent::pointer;
  using reference = typename parent::reference;
  using difference_type = typename parent::difference_type;
  using iterator_category = typename parent::iterator_category;

public:
  ~const_iterator() override = default;

  const_iterator() = default;
  const_iterator(const const_iterator & it) = default;
  const_iterator(const_iterator && it) noexcept = default;

  const_iterator & operator=(const const_iterator & it) = default;
  const_iterator & operator=(const_iterator && it) noexcept = default;

  template <typename P,
            typename = std::enable_if_t<not aka::is_tensor<P>::value>>
  const_iterator(P * data) : parent(data) {}

  template <typename UP_P, typename = std::enable_if_t<aka::is_tensor<
                               typename UP_P::element_type>::value>>
  const_iterator(UP_P && tensor) : parent(std::forward<UP_P>(tensor)) {}
};

/* -------------------------------------------------------------------------- */
template <class T, class R, bool is_tensor_ = aka::is_tensor<R>::value>
struct ConstConverterIteratorHelper {
  using const_iterator = typename Array<T>::template const_iterator<R>;
  using iterator = typename Array<T>::template iterator<R>;

  static inline const_iterator convert(const iterator & it) {
    return const_iterator(std::unique_ptr<R>(new R(*it, false)));
  }
};

template <class T, class R> struct ConstConverterIteratorHelper<T, R, false> {
  using const_iterator = typename Array<T>::template const_iterator<R>;
  using iterator = typename Array<T>::template iterator<R>;
  static inline const_iterator convert(const iterator & it) {
    return const_iterator(it.data());
  }
};

/* -------------------------------------------------------------------------- */
template <class T, bool is_scal>
template <typename R>
class Array<T, is_scal>::iterator
    : public iterator_internal<R, Array<T, is_scal>::iterator<R>> {
public:
  using parent = iterator_internal<R, iterator>;
  using value_type = typename parent::value_type;
  using pointer = typename parent::pointer;
  using reference = typename parent::reference;
  using difference_type = typename parent::difference_type;
  using iterator_category = typename parent::iterator_category;

public:
  ~iterator() override = default;
  iterator() = default;
  iterator(const iterator & it) = default;
  iterator(iterator && it) noexcept = default;
  iterator & operator=(const iterator & it) = default;
  iterator & operator=(iterator && it) noexcept = default;

  template <typename P,
            typename = std::enable_if_t<not aka::is_tensor<P>::value>>
  iterator(P * data) : parent(data) {}

  template <typename UP_P, typename = std::enable_if_t<aka::is_tensor<
                               typename UP_P::element_type>::value>>
  iterator(UP_P && tensor) : parent(std::forward<UP_P>(tensor)) {}

  operator const_iterator<R>() {
    return ConstConverterIteratorHelper<T, R>::convert(*this);
  }
};

/* -------------------------------------------------------------------------- */
/* Begin/End functions implementation */
/* -------------------------------------------------------------------------- */
namespace detail {
  template <class Tuple, size_t... Is>
  constexpr auto take_front_impl(Tuple && t,
                                 std::index_sequence<Is...> /*idxs*/) {
    return std::make_tuple(std::get<Is>(std::forward<Tuple>(t))...);
  }

  template <size_t N, class Tuple> constexpr auto take_front(Tuple && t) {
    return take_front_impl(std::forward<Tuple>(t),
                           std::make_index_sequence<N>{});
  }

  template <typename... V> constexpr auto product_all(V &&... v) {
    std::common_type_t<int, V...> result = 1;
    (void)std::initializer_list<int>{(result *= v, 0)...};
    return result;
  }

  template <typename... T> std::string to_string_all(T &&... t) {
    if (sizeof...(T) == 0) {
      return "";
    }

    std::stringstream ss;
    bool noComma = true;
    ss << "(";
    (void)std::initializer_list<bool>{
        (ss << (noComma ? "" : ", ") << t, noComma = false)...};
    ss << ")";
    return ss.str();
  }

  template <std::size_t N> struct InstantiationHelper {
    template <typename type, typename T, typename... Ns>
    static auto instantiate(T && data, Ns... ns) {
      return std::make_unique<type>(data, ns...);
    }
  };

  template <> struct InstantiationHelper<0> {
    template <typename type, typename T> static auto instantiate(T && data) {
      return data;
    }
  };

  template <typename Arr, typename T, typename... Ns>
  decltype(auto) get_iterator(Arr && array, T * data, Ns &&... ns) {
    using type = IteratorHelper_t<sizeof...(Ns) - 1, T>;
    using array_type = std::decay_t<Arr>;
    using iterator =
        std::conditional_t<std::is_const<std::remove_reference_t<Arr>>::value,
                           typename array_type::template const_iterator<type>,
                           typename array_type::template iterator<type>>;
    static_assert(sizeof...(Ns), "You should provide a least one size");

    if (array.getNbComponent() * array.size() !=
        product_all(std::forward<Ns>(ns)...)) {
      AKANTU_CUSTOM_EXCEPTION_INFO(
          debug::ArrayException(),
          "The iterator on "
              << debug::demangle(typeid(Arr).name())
              << to_string_all(array.size(), array.getNbComponent())
              << "is not compatible with the type "
              << debug::demangle(typeid(type).name()) << to_string_all(ns...));
    }

    auto && wrapped = aka::apply(
        [&](auto... n) {
          return InstantiationHelper<sizeof...(n)>::template instantiate<type>(
              data, n...);
        },
        take_front<sizeof...(Ns) - 1>(std::make_tuple(ns...)));

    return iterator(std::move(wrapped));
  }
} // namespace detail

/* -------------------------------------------------------------------------- */
template <class T, bool is_scal>
template <typename... Ns>
inline decltype(auto) Array<T, is_scal>::begin(Ns &&... ns) {
  return detail::get_iterator(*this, this->values, std::forward<Ns>(ns)...,
                              this->size_);
}

template <class T, bool is_scal>
template <typename... Ns>
inline decltype(auto) Array<T, is_scal>::end(Ns &&... ns) {
  return detail::get_iterator(*this,
                              this->values + this->nb_component * this->size_,
                              std::forward<Ns>(ns)..., this->size_);
}

template <class T, bool is_scal>
template <typename... Ns>
inline decltype(auto) Array<T, is_scal>::begin(Ns &&... ns) const {
  return detail::get_iterator(*this, this->values, std::forward<Ns>(ns)...,
                              this->size_);
}

template <class T, bool is_scal>
template <typename... Ns>
inline decltype(auto) Array<T, is_scal>::end(Ns &&... ns) const {
  return detail::get_iterator(*this,
                              this->values + this->nb_component * this->size_,
                              std::forward<Ns>(ns)..., this->size_);
}

template <class T, bool is_scal>
template <typename... Ns>
inline decltype(auto) Array<T, is_scal>::begin_reinterpret(Ns &&... ns) {
  return detail::get_iterator(*this, this->values, std::forward<Ns>(ns)...);
}

template <class T, bool is_scal>
template <typename... Ns>
inline decltype(auto) Array<T, is_scal>::end_reinterpret(Ns &&... ns) {
  return detail::get_iterator(
      *this, this->values + detail::product_all(std::forward<Ns>(ns)...),
      std::forward<Ns>(ns)...);
}

template <class T, bool is_scal>
template <typename... Ns>
inline decltype(auto) Array<T, is_scal>::begin_reinterpret(Ns &&... ns) const {
  return detail::get_iterator(*this, this->values, std::forward<Ns>(ns)...);
}

template <class T, bool is_scal>
template <typename... Ns>
inline decltype(auto) Array<T, is_scal>::end_reinterpret(Ns &&... ns) const {
  return detail::get_iterator(
      *this, this->values + detail::product_all(std::forward<Ns>(ns)...),
      std::forward<Ns>(ns)...);
}

/* -------------------------------------------------------------------------- */
/* Views */
/* -------------------------------------------------------------------------- */
namespace detail {
  template <typename Array, typename... Ns> class ArrayView {
    using tuple = std::tuple<Ns...>;

  public:
    ~ArrayView() = default;
    ArrayView(Array && array, Ns... ns) noexcept
        : array(array), sizes(std::move(ns)...) {}

    ArrayView(const ArrayView & array_view) = default;
    ArrayView & operator=(const ArrayView & array_view) = default;

    ArrayView(ArrayView && array_view) noexcept = default;
    ArrayView & operator=(ArrayView && array_view) noexcept = default;

    decltype(auto) begin() {
      return aka::apply(
          [&](auto &&... ns) { return array.get().begin_reinterpret(ns...); },
          sizes);
    }

    decltype(auto) begin() const {
      return aka::apply(
          [&](auto &&... ns) { return array.get().begin_reinterpret(ns...); },
          sizes);
    }

    decltype(auto) end() {
      return aka::apply(
          [&](auto &&... ns) { return array.get().end_reinterpret(ns...); },
          sizes);
    }

    decltype(auto) end() const {
      return aka::apply(
          [&](auto &&... ns) { return array.get().end_reinterpret(ns...); },
          sizes);
    }

    decltype(auto) size() const {
      return std::get<std::tuple_size<tuple>::value - 1>(sizes);
    }

    decltype(auto) dims() const { return std::tuple_size<tuple>::value - 1; }

  private:
    std::reference_wrapper<std::remove_reference_t<Array>> array;
    tuple sizes;
  };
} // namespace detail

/* -------------------------------------------------------------------------- */
template <typename Array, typename... Ns>
decltype(auto) make_view(Array && array, const Ns... ns) {
  static_assert(aka::conjunction<std::is_integral<std::decay_t<Ns>>...>::value,
                "Ns should be integral types");
  AKANTU_DEBUG_ASSERT((detail::product_all(ns...) != 0),
                      "You must specify non zero dimensions");
  auto size = std::forward<decltype(array)>(array).size() *
              std::forward<decltype(array)>(array).getNbComponent() /
              detail::product_all(ns...);

  return detail::ArrayView<Array, std::common_type_t<size_t, Ns>...,
                           std::common_type_t<size_t, decltype(size)>>(
      std::forward<Array>(array), std::move(ns)..., size);
}

/* --------------------------------------------------------------------------
 */
template <class T, bool is_scal>
template <typename R>
inline typename Array<T, is_scal>::template iterator<R>
Array<T, is_scal>::erase(const iterator<R> & it) {
  T * curr = it.data();
  auto offset = curr - this->values;
  UInt pos = (curr - this->values) / this->nb_component;
  erase(pos);
  iterator<R> rit(this->values + offset);
  return rit;
}

} // namespace akantu

#endif /* AKANTU_AKA_ARRAY_TMPL_HH_ */<|MERGE_RESOLUTION|>--- conflicted
+++ resolved
@@ -102,20 +102,6 @@
 
 /* -------------------------------------------------------------------------- */
 template <typename T, ArrayAllocationType allocation_trait>
-<<<<<<< HEAD
-ArrayDataLayer<T, allocation_trait>::ArrayDataLayer(ArrayDataLayer && other) =
-    default;
-
-/* -------------------------------------------------------------------------- */
-template <typename T, ArrayAllocationType allocation_trait>
-ArrayDataLayer<T, allocation_trait> &
-ArrayDataLayer<T, allocation_trait>::operator=(ArrayDataLayer && other) =
-    default;
-
-/* -------------------------------------------------------------------------- */
-template <typename T, ArrayAllocationType allocation_trait>
-=======
->>>>>>> 1a7b1e21
 void ArrayDataLayer<T, allocation_trait>::allocate(UInt new_size,
                                                    UInt nb_component) {
   this->nb_component = nb_component;
@@ -350,22 +336,13 @@
         return;
       }
 
-<<<<<<< HEAD
-      auto * tmp_ptr = reinterpret_cast<T *>(realloc(
-          this->values, size_to_allocate * this->nb_component * sizeof(T)));
-      if (tmp_ptr == nullptr) {
-        StaticMemory::getStaticMemory().printself(std::cerr);
-        std::cerr << "Couldn't allocate " << size << " for array " << this->id
-                  << std::endl;
-=======
       auto * tmp_ptr = reinterpret_cast<T *>( // NOLINT
           realloc(this->values,
                   size_to_allocate * this->nb_component * sizeof(T)));
 
       if (tmp_ptr == nullptr) {
         StaticMemory::getStaticMemory().printself(std::cerr);
-        
->>>>>>> 1a7b1e21
+        AKANTU_ERROR("Couldn't allocate " << size << " for array " << this->id);
         throw std::bad_alloc();
       }
 
@@ -494,15 +471,9 @@
  */
 template <class T, bool is_scal>
 Array<T, is_scal> &
-<<<<<<< HEAD
-Array<T, is_scal>::operator-=(const Array<T, is_scal> & vect) {
-  AKANTU_DEBUG_ASSERT((this->size_ == vect.size_) &&
-                          (this->nb_component == vect.nb_component),
-=======
 Array<T, is_scal>::operator-=(const Array<T, is_scal> & other) {
   AKANTU_DEBUG_ASSERT((this->size_ == other.size_) &&
                           (this->nb_component == other.nb_component),
->>>>>>> 1a7b1e21
                       "The too array don't have the same sizes");
 
   T * a = this->values;
@@ -529,15 +500,9 @@
  */
 template <class T, bool is_scal>
 Array<T, is_scal> &
-<<<<<<< HEAD
-Array<T, is_scal>::operator+=(const Array<T, is_scal> & vect) {
-  AKANTU_DEBUG_ASSERT((this->size_ == vect.size()) &&
-                          (this->nb_component == vect.nb_component),
-=======
 Array<T, is_scal>::operator+=(const Array<T, is_scal> & other) {
   AKANTU_DEBUG_ASSERT((this->size_ == other.size()) &&
                           (this->nb_component == other.nb_component),
->>>>>>> 1a7b1e21
                       "The too array don't have the same sizes");
 
   T * a = this->values;
