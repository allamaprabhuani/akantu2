--- conflicted
+++ resolved
@@ -34,17 +34,13 @@
 #ifdef AKANTU_IGFEM
 #include "dumper_igfem_element_partition.hh"
 #endif
-  /* --------------------------------------------------------------------------
-   */
+  /* ------------------------------------------------------------------------ */
   template <class types>
   class element_partition_field_iterator
       : public element_iterator<types, element_partition_field_iterator> {
-
-    /* ------------------------------------------------------------------------
-     */
-    /* Typedefs */
-    /* ------------------------------------------------------------------------
-     */
+    /* ---------------------------------------------------------------------- */
+    /* Typedefs                                                               */
+    /* ---------------------------------------------------------------------- */
   public:
     using parent =
         element_iterator<types, dumpers::element_partition_field_iterator>;
@@ -53,67 +49,42 @@
     using array_iterator = typename types::array_iterator;
     using field_type = typename types::field_type;
 
-<<<<<<< HEAD
-  /* ------------------------------------------------------------------------ */
-  /* Constructors/Destructors                                                 */
-  /* ------------------------------------------------------------------------ */
-public:
-  element_partition_field_iterator(
-      const field_type & field, const typename field_type::type_iterator & t_it,
-      const typename field_type::type_iterator & t_it_end,
-      const array_iterator & array_it, const array_iterator & array_it_end,
-      const GhostType ghost_type = _not_ghost)
-      : parent(field, t_it, t_it_end, array_it, array_it_end, ghost_type) {
-    prank = Communicator::getWorldCommunicator().whoAmI();
-  }
-=======
-    /* ------------------------------------------------------------------------
-     */
-    /* Constructors/Destructors */
-    /* ------------------------------------------------------------------------
-     */
+    /* ---------------------------------------------------------------------- */
+    /* Constructors/Destructors                                               */
+    /* ---------------------------------------------------------------------- */
   public:
     element_partition_field_iterator(
         const field_type & field,
         const typename field_type::type_iterator & t_it,
         const typename field_type::type_iterator & t_it_end,
         const array_iterator & array_it, const array_iterator & array_it_end,
-        const GhostType ghost_type = _not_ghost)
-        : parent(field, t_it, t_it_end, array_it, array_it_end, ghost_type) {
-      prank = Communicator::getStaticCommunicator().whoAmI();
+        GhostType ghost_type = _not_ghost)
+            : parent(field, t_it, t_it_end, array_it, array_it_end, ghost_type) {
+      prank = Communicator::getWorldCommunicator().whoAmI();
     }
->>>>>>> 1a7b1e21
 
-    /* ------------------------------------------------------------------------
-     */
-    /* Methods */
-    /* ------------------------------------------------------------------------
-     */
+    /* ---------------------------------------------------------------------- */
+    /* Methods                                                                */
+    /* ---------------------------------------------------------------------- */
   public:
     return_type operator*() { return return_type(1, prank); }
 
-    /* ------------------------------------------------------------------------
-     */
-    /* Class Members */
-    /* ------------------------------------------------------------------------
-     */
+    /* ---------------------------------------------------------------------- */
+    /* Class Members                                                          */
+    /* ---------------------------------------------------------------------- */
   protected:
     UInt prank;
   };
 
-  /* --------------------------------------------------------------------------
-   */
+  /* ------------------------------------------------------------------------ */
   template <bool filtered = false>
   class ElementPartitionField
       : public GenericElementalField<SingleType<UInt, Vector, filtered>,
                                      element_partition_field_iterator> {
   public:
-    /* ------------------------------------------------------------------------
-     */
-    /* Typedefs */
-    /* ------------------------------------------------------------------------
-     */
-
+    /* ---------------------------------------------------------------------- */
+    /* Typedefs                                                               */
+    /* ---------------------------------------------------------------------- */
     using types = SingleType<UInt, Vector, filtered>;
     using iterator = element_partition_field_iterator<types>;
     using parent =
@@ -121,12 +92,9 @@
     using field_type = typename types::field_type;
 
   public:
-    /* ------------------------------------------------------------------------
-     */
-    /* Constructors/Destructors */
-    /* ------------------------------------------------------------------------
-     */
-
+    /* ---------------------------------------------------------------------- */
+    /* Constructors/Destructors                                               */
+    /* ---------------------------------------------------------------------- */
     ElementPartitionField(const field_type & field,
                           UInt spatial_dimension = _all_dimensions,
                           GhostType ghost_type = _not_ghost,
@@ -135,17 +103,13 @@
       this->homogeneous = true;
     }
 
-    /* ------------------------------------------------------------------------
-     */
-    /* Methods */
-    /* ------------------------------------------------------------------------
-     */
-
+    /* ---------------------------------------------------------------------- */
+    /* Methods                                                                */
+    /* ---------------------------------------------------------------------- */
     UInt getDim() override { return 1; }
   };
 
-  /* --------------------------------------------------------------------------
-   */
+  /* ------------------------------------------------------------------------ */
 
 } // namespace dumper
 } // namespace akantu