--- conflicted
+++ resolved
@@ -42,67 +42,34 @@
 /* -------------------------------------------------------------------------- */
 namespace akantu {
 namespace dumpers {
-  /* --------------------------------------------------------------------------
-   */
+  /* ------------------------------------------------------------------------ */
 
-<<<<<<< HEAD
-template <typename T, class ret = Vector<T>,
-          bool filtered = false>
-class ElementalField
-    : public GenericElementalField<SingleType<T, ret, filtered>,
-                                   elemental_field_iterator> {
-  /* ------------------------------------------------------------------------ */
-  /* Typedefs                                                                 */
-  /* ------------------------------------------------------------------------ */
-public:
-  using types = SingleType<T, ret, filtered>;
-  using field_type = typename types::field_type;
-  using iterator = elemental_field_iterator<types>;
-  using support_type = Element;
-  /* ------------------------------------------------------------------------ */
-  /* Constructors/Destructors                                                 */
-  /* ------------------------------------------------------------------------ */
-public:
-  ElementalField(const field_type & field,
-                 Int spatial_dimension = _all_dimensions,
-                 GhostType ghost_type = _not_ghost,
-                 ElementKind element_kind = _ek_not_defined)
-      : GenericElementalField<types, elemental_field_iterator>(
-            field, spatial_dimension, ghost_type, element_kind) {}
-};
-=======
   template <typename T, template <class> class ret = Vector,
             bool filtered = false>
   class ElementalField
       : public GenericElementalField<SingleType<T, ret, filtered>,
                                      elemental_field_iterator> {
-    /* ------------------------------------------------------------------------
-     */
+    /* ---------------------------------------------------------------------- */
     /* Typedefs */
-    /* ------------------------------------------------------------------------
-     */
+    /* ---------------------------------------------------------------------- */
   public:
     using types = SingleType<T, ret, filtered>;
     using field_type = typename types::field_type;
     using iterator = elemental_field_iterator<types>;
     using support_type = Element;
-    /* ------------------------------------------------------------------------
-     */
+    /* ---------------------------------------------------------------------- */
     /* Constructors/Destructors */
-    /* ------------------------------------------------------------------------
-     */
+    /* ---------------------------------------------------------------------- */
   public:
     ElementalField(const field_type & field,
-                   UInt spatial_dimension = _all_dimensions,
+                   Int spatial_dimension = _all_dimensions,
                    GhostType ghost_type = _not_ghost,
                    ElementKind element_kind = _ek_not_defined)
         : GenericElementalField<types, elemental_field_iterator>(
               field, spatial_dimension, ghost_type, element_kind) {}
   };
->>>>>>> adf76025
 
-  /* --------------------------------------------------------------------------
-   */
+  /* ------------------------------------------------------------------------ */
 
 } // namespace dumpers
 } // namespace akantu
