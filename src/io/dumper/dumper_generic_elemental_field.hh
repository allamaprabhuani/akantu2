/**
 * @file   dumper_generic_elemental_field.hh
 *
 * @author Guillaume Anciaux <guillaume.anciaux@epfl.ch>
 * @author Nicolas Richart <nicolas.richart@epfl.ch>
 *
 * @date creation: Tue Sep 02 2014
 * @date last modification: Fri Jul 24 2020
 *
 * @brief  Generic interface for elemental fields
 *
 *
 * @section LICENSE
 *
 * Copyright (©) 2014-2021 EPFL (Ecole Polytechnique Fédérale de Lausanne)
 * Laboratory (LSMS - Laboratoire de Simulation en Mécanique des Solides)
 *
 * Akantu is free software: you can redistribute it and/or modify it under the
 * terms of the GNU Lesser General Public License as published by the Free
 * Software Foundation, either version 3 of the License, or (at your option) any
 * later version.
 *
 * Akantu is distributed in the hope that it will be useful, but WITHOUT ANY
 * WARRANTY; without even the implied warranty of MERCHANTABILITY or FITNESS FOR
 * A PARTICULAR PURPOSE. See the GNU Lesser General Public License for more
 * details.
 *
 * You should have received a copy of the GNU Lesser General Public License
 * along with Akantu. If not, see <http://www.gnu.org/licenses/>.
 *
 */

#ifndef AKANTU_DUMPER_GENERIC_ELEMENTAL_FIELD_HH_
#define AKANTU_DUMPER_GENERIC_ELEMENTAL_FIELD_HH_
/* -------------------------------------------------------------------------- */
#include "dumper_element_iterator.hh"
#include "dumper_field.hh"
#include "dumper_homogenizing_field.hh"
#include "element_type_map_filter.hh"
/* -------------------------------------------------------------------------- */
namespace akantu {
namespace dumpers {
<<<<<<< HEAD
/* -------------------------------------------------------------------------- */

template <class _types, template <class> class iterator_type>
class GenericElementalField : public Field {
  /* ------------------------------------------------------------------------ */
  /* Typedefs                                                                 */
  /* ------------------------------------------------------------------------ */
public:
  // check dumper_type_traits.hh for additional information over these types
  using types = _types;
  using data_type = typename types::data_type;
  using it_type = typename types::it_type;
  using field_type = typename types::field_type;
  using array_type = typename types::array_type;
  using array_iterator = typename types::array_iterator;
  using field_type_iterator = typename field_type::type_iterator;
  using iterator = iterator_type<types>;
  using support_type = Element;

  /* ------------------------------------------------------------------------ */
  /* Constructors/Destructors                                                 */
  /* ------------------------------------------------------------------------ */
public:
  GenericElementalField(const field_type & field,
                        Int spatial_dimension = _all_dimensions,
                        GhostType ghost_type = _not_ghost,
                        ElementKind element_kind = _ek_not_defined)
      : field(field), spatial_dimension(spatial_dimension),
        ghost_type(ghost_type), element_kind(element_kind) {
    this->checkHomogeneity();
  }

  /* ------------------------------------------------------------------------ */
  /* Methods                                                                  */
  /* ------------------------------------------------------------------------ */
public:
  /// get the number of components of the hosted field
  ElementTypeMap<Int>
  getNbComponents(Int dim = _all_dimensions, GhostType ghost_type = _not_ghost,
                  ElementKind kind = _ek_not_defined) override {
    return this->field.getNbComponents(dim, ghost_type, kind);
  };

  /// return the size of the contained data: i.e. the number of elements ?
  virtual Int size() {
    checkHomogeneity();
    return this->nb_total_element;
  }
=======
  /* --------------------------------------------------------------------------
   */

  template <class _types, template <class> class iterator_type>
  class GenericElementalField : public Field {
    /* ------------------------------------------------------------------------
     */
    /* Typedefs */
    /* ------------------------------------------------------------------------
     */
  public:
    // check dumper_type_traits.hh for additional information over these types
    using types = _types;
    using data_type = typename types::data_type;
    using it_type = typename types::it_type;
    using field_type = typename types::field_type;
    using array_type = typename types::array_type;
    using array_iterator = typename types::array_iterator;
    using field_type_iterator = typename field_type::type_iterator;
    using iterator = iterator_type<types>;
    using support_type = Element;

    /* ------------------------------------------------------------------------
     */
    /* Constructors/Destructors */
    /* ------------------------------------------------------------------------
     */
  public:
    GenericElementalField(const field_type & field,
                          UInt spatial_dimension = _all_dimensions,
                          GhostType ghost_type = _not_ghost,
                          ElementKind element_kind = _ek_not_defined)
        : field(field), spatial_dimension(spatial_dimension),
          ghost_type(ghost_type), element_kind(element_kind) {
      this->checkHomogeneity();
    }

    /* ------------------------------------------------------------------------
     */
    /* Methods */
    /* ------------------------------------------------------------------------
     */
  public:
    /// get the number of components of the hosted field
    ElementTypeMap<UInt>
    getNbComponents(UInt dim = _all_dimensions,
                    GhostType ghost_type = _not_ghost,
                    ElementKind kind = _ek_not_defined) override {
      return this->field.getNbComponents(dim, ghost_type, kind);
    };

    /// return the size of the contained data: i.e. the number of elements ?
    virtual UInt size() {
      checkHomogeneity();
      return this->nb_total_element;
    }
>>>>>>> adf76025

    /// return the iohelper datatype to be dumped
    template <class T1 = data_type,
              std::enable_if_t<std::is_enum<T1>::value> * = nullptr>
    iohelper::DataType getDataType() {
      return iohelper::getDataType<UInt>();
    }

    template <class T1 = data_type,
              std::enable_if_t<not std::is_enum<T1>::value> * = nullptr>
    iohelper::DataType getDataType() {
      return iohelper::getDataType<data_type>();
    }

<<<<<<< HEAD
protected:
  /// return the number of entries per element
  Int getNbDataPerElem(ElementType type,
                        GhostType ghost_type = _not_ghost) const {
    if (!nb_data_per_elem.exists(type, ghost_type))
      return field(type, ghost_type).getNbComponent();
=======
  protected:
    /// return the number of entries per element
    UInt getNbDataPerElem(ElementType type,
                          GhostType ghost_type = _not_ghost) const {
      if (!nb_data_per_elem.exists(type, ghost_type)) {
        return field(type, ghost_type).getNbComponent();
      }

      return nb_data_per_elem(type, this->ghost_type);
    }

    /// check if the same quantity of data for all element types
    void checkHomogeneity() override;

  public:
    void registerToDumper(const std::string & id,
                          iohelper::Dumper & dumper) override {
      dumper.addElemDataField(id, *this);
>>>>>>> adf76025
    }

    /// for connection to a FieldCompute
    inline std::shared_ptr<Field> connect(FieldComputeProxy & proxy) override {
      return proxy.connectToField(this);
    }

    /// for connection to a Homogenizer
    inline std::unique_ptr<ComputeFunctorInterface>
    connect(HomogenizerProxy & proxy) override {
      return proxy.connectToField(this);
    }

    virtual iterator begin() {
      /// type iterators on the elemental field
      auto types = this->field.elementTypes(
          this->spatial_dimension, this->ghost_type, this->element_kind);
      auto tit = types.begin();
      auto end = types.end();

      /// skip all types without data
      for (; tit != end and this->field(*tit, this->ghost_type).empty();
           ++tit) {
      }

      auto type = *tit;

      if (tit == end) {
        return this->end();
      }

      /// getting information for the field of the given type
      const auto & vect = this->field(type, this->ghost_type);
      UInt nb_data_per_elem = this->getNbDataPerElem(type);

      /// define element-wise iterator
      auto view = make_view(vect, nb_data_per_elem);
      auto it = view.begin();
      auto it_end = view.end();
      /// define data iterator
      iterator rit =
          iterator(this->field, tit, end, it, it_end, this->ghost_type);
      rit.setNbDataPerElem(this->nb_data_per_elem);
      return rit;
    }

<<<<<<< HEAD
    /// getting information for the field of the given type
    const auto & vect = this->field(type, this->ghost_type);
    auto nb_data_per_elem = this->getNbDataPerElem(type);

    /// define element-wise iterator
    auto view = make_view(vect, nb_data_per_elem);
    auto it = view.begin();
    auto it_end = view.end();
    /// define data iterator
    iterator rit =
        iterator(this->field, tit, end, it, it_end, this->ghost_type);
    rit.setNbDataPerElem(this->nb_data_per_elem);
    return rit;
  }

  virtual iterator end() {
    auto types = this->field.elementTypes(this->spatial_dimension,
                                          this->ghost_type, this->element_kind);
    auto tit = types.begin();
    auto end = types.end();

    auto type = *tit;
    for (; tit != end; ++tit) {
      type = *tit;
    }

    const array_type & vect = this->field(type, this->ghost_type);
    auto nb_data = this->getNbDataPerElem(type);
    auto it = make_view(vect, nb_data).end();
    auto rit = iterator(this->field, end, end, it, it, this->ghost_type);
    rit.setNbDataPerElem(this->nb_data_per_elem);

    return rit;
  }

  virtual Int getDim() {
    if (this->homogeneous) {
      auto tit = this->field
                     .elementTypes(this->spatial_dimension, this->ghost_type,
                                   this->element_kind)
                     .begin();
      return this->getNbDataPerElem(*tit);
    }

    throw;
    return 0;
  }

  void setNbDataPerElem(const ElementTypeMap<Int> & nb_data) override {
    nb_data_per_elem = nb_data;
  }

  /* ------------------------------------------------------------------------ */
  /* Class Members                                                            */
  /* ------------------------------------------------------------------------ */
protected:
  /// the ElementTypeMapArray embedded in the field
  const field_type & field;
  /// total number of elements
  Int nb_total_element;
  /// the spatial dimension of the problem
  Int spatial_dimension;
  /// whether this is a ghost field or not (for type selection)
  GhostType ghost_type;
  /// The element kind to operate on
  ElementKind element_kind;
  /// The number of data per element type
  ElementTypeMap<Int> nb_data_per_elem;
};
=======
    virtual iterator end() {
      auto types = this->field.elementTypes(
          this->spatial_dimension, this->ghost_type, this->element_kind);
      auto tit = types.begin();
      auto end = types.end();

      auto type = *tit;
      for (; tit != end; ++tit) {
        type = *tit;
      }

      const array_type & vect = this->field(type, this->ghost_type);
      UInt nb_data = this->getNbDataPerElem(type);
      auto it = make_view(vect, nb_data).end();
      auto rit = iterator(this->field, end, end, it, it, this->ghost_type);
      rit.setNbDataPerElem(this->nb_data_per_elem);

      return rit;
    }

    virtual UInt getDim() {
      if (this->homogeneous) {
        auto tit = this->field
                       .elementTypes(this->spatial_dimension, this->ghost_type,
                                     this->element_kind)
                       .begin();
        return this->getNbDataPerElem(*tit);
      }

      throw;
      return 0;
    }

    void setNbDataPerElem(const ElementTypeMap<UInt> & nb_data) override {
      nb_data_per_elem = nb_data;
    }

    /* ------------------------------------------------------------------------
     */
    /* Class Members */
    /* ------------------------------------------------------------------------
     */
  protected:
    /// the ElementTypeMapArray embedded in the field
    const field_type & field;
    /// total number of elements
    UInt nb_total_element;
    /// the spatial dimension of the problem
    UInt spatial_dimension;
    /// whether this is a ghost field or not (for type selection)
    GhostType ghost_type;
    /// The element kind to operate on
    ElementKind element_kind;
    /// The number of data per element type
    ElementTypeMap<UInt> nb_data_per_elem;
  };
>>>>>>> adf76025

} // namespace dumpers
} // namespace akantu

/* -------------------------------------------------------------------------- */
#include "dumper_generic_elemental_field_tmpl.hh"
/* -------------------------------------------------------------------------- */

#endif /* AKANTU_DUMPER_GENERIC_ELEMENTAL_FIELD_HH_ */<|MERGE_RESOLUTION|>--- conflicted
+++ resolved
@@ -40,66 +40,13 @@
 /* -------------------------------------------------------------------------- */
 namespace akantu {
 namespace dumpers {
-<<<<<<< HEAD
-/* -------------------------------------------------------------------------- */
-
-template <class _types, template <class> class iterator_type>
-class GenericElementalField : public Field {
   /* ------------------------------------------------------------------------ */
-  /* Typedefs                                                                 */
-  /* ------------------------------------------------------------------------ */
-public:
-  // check dumper_type_traits.hh for additional information over these types
-  using types = _types;
-  using data_type = typename types::data_type;
-  using it_type = typename types::it_type;
-  using field_type = typename types::field_type;
-  using array_type = typename types::array_type;
-  using array_iterator = typename types::array_iterator;
-  using field_type_iterator = typename field_type::type_iterator;
-  using iterator = iterator_type<types>;
-  using support_type = Element;
-
-  /* ------------------------------------------------------------------------ */
-  /* Constructors/Destructors                                                 */
-  /* ------------------------------------------------------------------------ */
-public:
-  GenericElementalField(const field_type & field,
-                        Int spatial_dimension = _all_dimensions,
-                        GhostType ghost_type = _not_ghost,
-                        ElementKind element_kind = _ek_not_defined)
-      : field(field), spatial_dimension(spatial_dimension),
-        ghost_type(ghost_type), element_kind(element_kind) {
-    this->checkHomogeneity();
-  }
-
-  /* ------------------------------------------------------------------------ */
-  /* Methods                                                                  */
-  /* ------------------------------------------------------------------------ */
-public:
-  /// get the number of components of the hosted field
-  ElementTypeMap<Int>
-  getNbComponents(Int dim = _all_dimensions, GhostType ghost_type = _not_ghost,
-                  ElementKind kind = _ek_not_defined) override {
-    return this->field.getNbComponents(dim, ghost_type, kind);
-  };
-
-  /// return the size of the contained data: i.e. the number of elements ?
-  virtual Int size() {
-    checkHomogeneity();
-    return this->nb_total_element;
-  }
-=======
-  /* --------------------------------------------------------------------------
-   */
 
   template <class _types, template <class> class iterator_type>
   class GenericElementalField : public Field {
-    /* ------------------------------------------------------------------------
-     */
+    /* ---------------------------------------------------------------------- */
     /* Typedefs */
-    /* ------------------------------------------------------------------------
-     */
+    /* ---------------------------------------------------------------------- */
   public:
     // check dumper_type_traits.hh for additional information over these types
     using types = _types;
@@ -112,14 +59,12 @@
     using iterator = iterator_type<types>;
     using support_type = Element;
 
-    /* ------------------------------------------------------------------------
-     */
+    /* ---------------------------------------------------------------------- */
     /* Constructors/Destructors */
-    /* ------------------------------------------------------------------------
-     */
+    /* ---------------------------------------------------------------------- */
   public:
     GenericElementalField(const field_type & field,
-                          UInt spatial_dimension = _all_dimensions,
+                          Int spatial_dimension = _all_dimensions,
                           GhostType ghost_type = _not_ghost,
                           ElementKind element_kind = _ek_not_defined)
         : field(field), spatial_dimension(spatial_dimension),
@@ -127,26 +72,23 @@
       this->checkHomogeneity();
     }
 
-    /* ------------------------------------------------------------------------
-     */
+    /* ---------------------------------------------------------------------- */
     /* Methods */
-    /* ------------------------------------------------------------------------
-     */
+    /* ---------------------------------------------------------------------- */
   public:
     /// get the number of components of the hosted field
-    ElementTypeMap<UInt>
-    getNbComponents(UInt dim = _all_dimensions,
+    ElementTypeMap<Int>
+    getNbComponents(Int dim = _all_dimensions,
                     GhostType ghost_type = _not_ghost,
                     ElementKind kind = _ek_not_defined) override {
       return this->field.getNbComponents(dim, ghost_type, kind);
     };
 
     /// return the size of the contained data: i.e. the number of elements ?
-    virtual UInt size() {
+    virtual Int size() {
       checkHomogeneity();
       return this->nb_total_element;
     }
->>>>>>> adf76025
 
     /// return the iohelper datatype to be dumped
     template <class T1 = data_type,
@@ -161,14 +103,6 @@
       return iohelper::getDataType<data_type>();
     }
 
-<<<<<<< HEAD
-protected:
-  /// return the number of entries per element
-  Int getNbDataPerElem(ElementType type,
-                        GhostType ghost_type = _not_ghost) const {
-    if (!nb_data_per_elem.exists(type, ghost_type))
-      return field(type, ghost_type).getNbComponent();
-=======
   protected:
     /// return the number of entries per element
     UInt getNbDataPerElem(ElementType type,
@@ -187,7 +121,6 @@
     void registerToDumper(const std::string & id,
                           iohelper::Dumper & dumper) override {
       dumper.addElemDataField(id, *this);
->>>>>>> adf76025
     }
 
     /// for connection to a FieldCompute
@@ -234,77 +167,6 @@
       return rit;
     }
 
-<<<<<<< HEAD
-    /// getting information for the field of the given type
-    const auto & vect = this->field(type, this->ghost_type);
-    auto nb_data_per_elem = this->getNbDataPerElem(type);
-
-    /// define element-wise iterator
-    auto view = make_view(vect, nb_data_per_elem);
-    auto it = view.begin();
-    auto it_end = view.end();
-    /// define data iterator
-    iterator rit =
-        iterator(this->field, tit, end, it, it_end, this->ghost_type);
-    rit.setNbDataPerElem(this->nb_data_per_elem);
-    return rit;
-  }
-
-  virtual iterator end() {
-    auto types = this->field.elementTypes(this->spatial_dimension,
-                                          this->ghost_type, this->element_kind);
-    auto tit = types.begin();
-    auto end = types.end();
-
-    auto type = *tit;
-    for (; tit != end; ++tit) {
-      type = *tit;
-    }
-
-    const array_type & vect = this->field(type, this->ghost_type);
-    auto nb_data = this->getNbDataPerElem(type);
-    auto it = make_view(vect, nb_data).end();
-    auto rit = iterator(this->field, end, end, it, it, this->ghost_type);
-    rit.setNbDataPerElem(this->nb_data_per_elem);
-
-    return rit;
-  }
-
-  virtual Int getDim() {
-    if (this->homogeneous) {
-      auto tit = this->field
-                     .elementTypes(this->spatial_dimension, this->ghost_type,
-                                   this->element_kind)
-                     .begin();
-      return this->getNbDataPerElem(*tit);
-    }
-
-    throw;
-    return 0;
-  }
-
-  void setNbDataPerElem(const ElementTypeMap<Int> & nb_data) override {
-    nb_data_per_elem = nb_data;
-  }
-
-  /* ------------------------------------------------------------------------ */
-  /* Class Members                                                            */
-  /* ------------------------------------------------------------------------ */
-protected:
-  /// the ElementTypeMapArray embedded in the field
-  const field_type & field;
-  /// total number of elements
-  Int nb_total_element;
-  /// the spatial dimension of the problem
-  Int spatial_dimension;
-  /// whether this is a ghost field or not (for type selection)
-  GhostType ghost_type;
-  /// The element kind to operate on
-  ElementKind element_kind;
-  /// The number of data per element type
-  ElementTypeMap<Int> nb_data_per_elem;
-};
-=======
     virtual iterator end() {
       auto types = this->field.elementTypes(
           this->spatial_dimension, this->ghost_type, this->element_kind);
@@ -325,7 +187,7 @@
       return rit;
     }
 
-    virtual UInt getDim() {
+    virtual Int getDim() {
       if (this->homogeneous) {
         auto tit = this->field
                        .elementTypes(this->spatial_dimension, this->ghost_type,
@@ -338,30 +200,27 @@
       return 0;
     }
 
-    void setNbDataPerElem(const ElementTypeMap<UInt> & nb_data) override {
+    void setNbDataPerElem(const ElementTypeMap<Int> & nb_data) override {
       nb_data_per_elem = nb_data;
     }
 
-    /* ------------------------------------------------------------------------
-     */
+    /* ---------------------------------------------------------------------- */
     /* Class Members */
-    /* ------------------------------------------------------------------------
-     */
+    /* ---------------------------------------------------------------------- */
   protected:
     /// the ElementTypeMapArray embedded in the field
     const field_type & field;
     /// total number of elements
-    UInt nb_total_element;
+    Int nb_total_element;
     /// the spatial dimension of the problem
-    UInt spatial_dimension;
+    Int spatial_dimension;
     /// whether this is a ghost field or not (for type selection)
     GhostType ghost_type;
     /// The element kind to operate on
     ElementKind element_kind;
     /// The number of data per element type
-    ElementTypeMap<UInt> nb_data_per_elem;
+    ElementTypeMap<Int> nb_data_per_elem;
   };
->>>>>>> adf76025
 
 } // namespace dumpers
 } // namespace akantu
