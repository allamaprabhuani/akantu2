/**
 * @file   dumper_field.hh
 *
 * @author Guillaume Anciaux <guillaume.anciaux@epfl.ch>
 * @author Nicolas Richart <nicolas.richart@epfl.ch>
 *
 * @date creation: Tue Sep 02 2014
 * @date last modification: Fri Jul 24 2020
 *
 * @brief  Common interface for fields
 *
 *
 * @section LICENSE
 *
 * Copyright (©) 2014-2021 EPFL (Ecole Polytechnique Fédérale de Lausanne)
 * Laboratory (LSMS - Laboratoire de Simulation en Mécanique des Solides)
 *
 * Akantu is free software: you can redistribute it and/or modify it under the
 * terms of the GNU Lesser General Public License as published by the Free
 * Software Foundation, either version 3 of the License, or (at your option) any
 * later version.
 *
 * Akantu is distributed in the hope that it will be useful, but WITHOUT ANY
 * WARRANTY; without even the implied warranty of MERCHANTABILITY or FITNESS FOR
 * A PARTICULAR PURPOSE. See the GNU Lesser General Public License for more
 * details.
 *
 * You should have received a copy of the GNU Lesser General Public License
 * along with Akantu. If not, see <http://www.gnu.org/licenses/>.
 *
 */

#ifndef AKANTU_DUMPER_FIELD_HH_
#define AKANTU_DUMPER_FIELD_HH_
/* -------------------------------------------------------------------------- */
#include "dumper_iohelper.hh"
/* -------------------------------------------------------------------------- */

namespace akantu {
namespace dumpers {
  /* --------------------------------------------------------------------------
   */
  class FieldComputeProxy;
  class FieldComputeBaseInterface;
  class ComputeFunctorInterface;
  class HomogenizerProxy;
  /* --------------------------------------------------------------------------
   */

  /// Field interface
  class Field : public std::enable_shared_from_this<Field> {
    /* ------------------------------------------------------------------------
     */
    /* Constructors/Destructors */
    /* ------------------------------------------------------------------------
     */
  public:
    Field() = default;
    virtual ~Field() = default;

    /* ------------------------------------------------------------------------
     */
    /* Methods */
    /* ------------------------------------------------------------------------
     */
  public:
#ifdef AKANTU_USE_IOHELPER
    /// register this to the provided dumper
    virtual void registerToDumper(const std::string & id,
                                  iohelper::Dumper & dumper) = 0;
#endif

<<<<<<< HEAD
  /// set the number of data per item (used for elements fields at the moment)
  virtual void setNbData(Int /*nb_data*/) { AKANTU_TO_IMPLEMENT(); };

  /// set the number of data per elem (used for elements fields at the moment)
  virtual void setNbDataPerElem(const ElementTypeMap<Int> & /*nb_data*/) {
    AKANTU_TO_IMPLEMENT();
  };

  /// set the number of data per elem (used for elements fields at the moment)
  virtual void setNbDataPerElem(Int /*nb_data*/) { AKANTU_TO_IMPLEMENT(); };

  /// get the number of components of the hosted field
  virtual ElementTypeMap<Int>
  getNbComponents(Int /*dim*/ = _all_dimensions,
                  GhostType /*ghost_type*/ = _not_ghost,
                  ElementKind /*kind*/ = _ek_not_defined) {
    AKANTU_TO_IMPLEMENT();
  };

  /// for connection to a FieldCompute
  inline virtual std::shared_ptr<Field> connect(FieldComputeProxy & /*proxy*/) {
    AKANTU_TO_IMPLEMENT();
  };

  /// for connection to a FieldCompute
  inline virtual std::unique_ptr<ComputeFunctorInterface>
  connect(HomogenizerProxy & /*proxy*/) {
    AKANTU_TO_IMPLEMENT();
  };

  /// check if the same quantity of data for all element types
  virtual void checkHomogeneity() = 0;

  /// return the dumper name
  std::string getGroupName() { return group_name; };

  /// return the id of the field
  std::string getID() { return field_id; };

  /* ------------------------------------------------------------------------ */
  /* Accessors                                                                */
  /* ------------------------------------------------------------------------ */
public:
  /// return the flag to know if the field is homogeneous/contiguous
  virtual bool isHomogeneous() { return homogeneous; }

  /* ------------------------------------------------------------------------ */
  /* Class Members                                                            */
  /* ------------------------------------------------------------------------ */
protected:
  /// the flag to know if it is homogeneous
  bool homogeneous{false};

  /// the name of the group it was associated to
  std::string group_name;

  /// the name of the dumper it was associated to
  std::string field_id;
};

/* -------------------------------------------------------------------------- */
=======
    /// set the number of data per item (used for elements fields at the moment)
    virtual void setNbData([[gnu::unused]] UInt nb_data) {
      AKANTU_TO_IMPLEMENT();
    };

    /// set the number of data per elem (used for elements fields at the moment)
    virtual void
    setNbDataPerElem([[gnu::unused]] const ElementTypeMap<UInt> & nb_data) {
      AKANTU_TO_IMPLEMENT();
    };

    /// set the number of data per elem (used for elements fields at the moment)
    virtual void setNbDataPerElem([[gnu::unused]] UInt nb_data) {
      AKANTU_TO_IMPLEMENT();
    };

    /// get the number of components of the hosted field
    virtual ElementTypeMap<UInt>
    getNbComponents([[gnu::unused]] UInt dim = _all_dimensions,
                    [[gnu::unused]] GhostType ghost_type = _not_ghost,
                    [[gnu::unused]] ElementKind kind = _ek_not_defined) {
      throw;
    };

    /// for connection to a FieldCompute
    inline virtual std::shared_ptr<Field>
    connect([[gnu::unused]] FieldComputeProxy & proxy) {
      throw;
    };

    /// for connection to a FieldCompute
    inline virtual std::unique_ptr<ComputeFunctorInterface>
    connect(HomogenizerProxy & /*proxy*/) {
      throw;
    };

    /// check if the same quantity of data for all element types
    virtual void checkHomogeneity() = 0;

    /// return the dumper name
    std::string getGroupName() { return group_name; };

    /// return the id of the field
    std::string getID() { return field_id; };

    /* ------------------------------------------------------------------------
     */
    /* Accessors */
    /* ------------------------------------------------------------------------
     */
  public:
    /// return the flag to know if the field is homogeneous/contiguous
    virtual bool isHomogeneous() { return homogeneous; }

    /* ------------------------------------------------------------------------
     */
    /* Class Members */
    /* ------------------------------------------------------------------------
     */
  protected:
    /// the flag to know if it is homogeneous
    bool homogeneous{false};

    /// the name of the group it was associated to
    std::string group_name;

    /// the name of the dumper it was associated to
    std::string field_id;
  };

  /* --------------------------------------------------------------------------
   */
>>>>>>> adf76025

} // namespace dumpers
} // namespace akantu

#endif /* AKANTU_DUMPER_FIELD_HH_ */<|MERGE_RESOLUTION|>--- conflicted
+++ resolved
@@ -38,31 +38,25 @@
 
 namespace akantu {
 namespace dumpers {
-  /* --------------------------------------------------------------------------
-   */
+  /* ------------------------------------------------------------------------ */
   class FieldComputeProxy;
   class FieldComputeBaseInterface;
   class ComputeFunctorInterface;
   class HomogenizerProxy;
-  /* --------------------------------------------------------------------------
-   */
+  /* ------------------------------------------------------------------------ */
 
   /// Field interface
   class Field : public std::enable_shared_from_this<Field> {
-    /* ------------------------------------------------------------------------
-     */
+    /* ---------------------------------------------------------------------- */
     /* Constructors/Destructors */
-    /* ------------------------------------------------------------------------
-     */
+    /* ---------------------------------------------------------------------- */
   public:
     Field() = default;
     virtual ~Field() = default;
 
-    /* ------------------------------------------------------------------------
-     */
+    /* ---------------------------------------------------------------------- */
     /* Methods */
-    /* ------------------------------------------------------------------------
-     */
+    /* ---------------------------------------------------------------------- */
   public:
 #ifdef AKANTU_USE_IOHELPER
     /// register this to the provided dumper
@@ -70,69 +64,6 @@
                                   iohelper::Dumper & dumper) = 0;
 #endif
 
-<<<<<<< HEAD
-  /// set the number of data per item (used for elements fields at the moment)
-  virtual void setNbData(Int /*nb_data*/) { AKANTU_TO_IMPLEMENT(); };
-
-  /// set the number of data per elem (used for elements fields at the moment)
-  virtual void setNbDataPerElem(const ElementTypeMap<Int> & /*nb_data*/) {
-    AKANTU_TO_IMPLEMENT();
-  };
-
-  /// set the number of data per elem (used for elements fields at the moment)
-  virtual void setNbDataPerElem(Int /*nb_data*/) { AKANTU_TO_IMPLEMENT(); };
-
-  /// get the number of components of the hosted field
-  virtual ElementTypeMap<Int>
-  getNbComponents(Int /*dim*/ = _all_dimensions,
-                  GhostType /*ghost_type*/ = _not_ghost,
-                  ElementKind /*kind*/ = _ek_not_defined) {
-    AKANTU_TO_IMPLEMENT();
-  };
-
-  /// for connection to a FieldCompute
-  inline virtual std::shared_ptr<Field> connect(FieldComputeProxy & /*proxy*/) {
-    AKANTU_TO_IMPLEMENT();
-  };
-
-  /// for connection to a FieldCompute
-  inline virtual std::unique_ptr<ComputeFunctorInterface>
-  connect(HomogenizerProxy & /*proxy*/) {
-    AKANTU_TO_IMPLEMENT();
-  };
-
-  /// check if the same quantity of data for all element types
-  virtual void checkHomogeneity() = 0;
-
-  /// return the dumper name
-  std::string getGroupName() { return group_name; };
-
-  /// return the id of the field
-  std::string getID() { return field_id; };
-
-  /* ------------------------------------------------------------------------ */
-  /* Accessors                                                                */
-  /* ------------------------------------------------------------------------ */
-public:
-  /// return the flag to know if the field is homogeneous/contiguous
-  virtual bool isHomogeneous() { return homogeneous; }
-
-  /* ------------------------------------------------------------------------ */
-  /* Class Members                                                            */
-  /* ------------------------------------------------------------------------ */
-protected:
-  /// the flag to know if it is homogeneous
-  bool homogeneous{false};
-
-  /// the name of the group it was associated to
-  std::string group_name;
-
-  /// the name of the dumper it was associated to
-  std::string field_id;
-};
-
-/* -------------------------------------------------------------------------- */
-=======
     /// set the number of data per item (used for elements fields at the moment)
     virtual void setNbData([[gnu::unused]] UInt nb_data) {
       AKANTU_TO_IMPLEMENT();
@@ -178,20 +109,16 @@
     /// return the id of the field
     std::string getID() { return field_id; };
 
-    /* ------------------------------------------------------------------------
-     */
+    /* ---------------------------------------------------------------------- */
     /* Accessors */
-    /* ------------------------------------------------------------------------
-     */
+    /* ---------------------------------------------------------------------- */
   public:
     /// return the flag to know if the field is homogeneous/contiguous
     virtual bool isHomogeneous() { return homogeneous; }
 
-    /* ------------------------------------------------------------------------
-     */
+    /* ---------------------------------------------------------------------- */
     /* Class Members */
-    /* ------------------------------------------------------------------------
-     */
+    /* ---------------------------------------------------------------------- */
   protected:
     /// the flag to know if it is homogeneous
     bool homogeneous{false};
@@ -203,9 +130,7 @@
     std::string field_id;
   };
 
-  /* --------------------------------------------------------------------------
-   */
->>>>>>> adf76025
+  /* ------------------------------------------------------------------------ */
 
 } // namespace dumpers
 } // namespace akantu
