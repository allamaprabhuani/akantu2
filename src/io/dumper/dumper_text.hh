/**
 * @file   dumper_text.hh
 *
 * @author David Simon Kammer <david.kammer@epfl.ch>
 *
 * @date creation: Fri Jun 18 2010
 * @date last modification: Fri Jul 24 2020
 *
 * @brief  to dump into a text file
 *
 *
 * @section LICENSE
 *
 * Copyright (©) 2010-2021 EPFL (Ecole Polytechnique Fédérale de Lausanne)
 * Laboratory (LSMS - Laboratoire de Simulation en Mécanique des Solides)
 *
 * Akantu is free software: you can redistribute it and/or modify it under the
 * terms of the GNU Lesser General Public License as published by the Free
 * Software Foundation, either version 3 of the License, or (at your option) any
 * later version.
 *
 * Akantu is distributed in the hope that it will be useful, but WITHOUT ANY
 * WARRANTY; without even the implied warranty of MERCHANTABILITY or FITNESS FOR
 * A PARTICULAR PURPOSE. See the GNU Lesser General Public License for more
 * details.
 *
 * You should have received a copy of the GNU Lesser General Public License
 * along with Akantu. If not, see <http://www.gnu.org/licenses/>.
 *
 */

/* -------------------------------------------------------------------------- */
#include "dumper_iohelper.hh"
/* -------------------------------------------------------------------------- */
#ifndef AKANTU_DUMPER_TEXT_HH_
#define AKANTU_DUMPER_TEXT_HH_
/* -------------------------------------------------------------------------- */
#include <io_helper.hh>
/* -------------------------------------------------------------------------- */

namespace akantu {

class DumperText : public DumperIOHelper {
  /* ------------------------------------------------------------------------ */
  /* Constructors/Destructors                                                 */
  /* ------------------------------------------------------------------------ */
public:
  DumperText(const std::string & basename = "dumper_text",
             iohelper::TextDumpMode mode = iohelper::_tdm_space,
             bool parallel = true);
  ~DumperText() override = default;

  /* ------------------------------------------------------------------------ */
  /* Methods                                                                  */
  /* ------------------------------------------------------------------------ */
public:
<<<<<<< HEAD
  void
  registerMesh(const Mesh & mesh, Int spatial_dimension = _all_dimensions,
               GhostType ghost_type = _not_ghost,
               ElementKind element_kind = _ek_not_defined) override;

  void registerFilteredMesh(
      const Mesh & mesh, const ElementTypeMapArray<Idx> & elements_filter,
      const Array<Idx> & nodes_filter,
      Int spatial_dimension = _all_dimensions,
      GhostType ghost_type = _not_ghost,
      ElementKind element_kind = _ek_not_defined) override;
=======
  void registerMesh(const Mesh & mesh, UInt spatial_dimension = _all_dimensions,
                    GhostType ghost_type = _not_ghost,
                    ElementKind element_kind = _ek_not_defined) override;

  void
  registerFilteredMesh(const Mesh & mesh,
                       const ElementTypeMapArray<UInt> & elements_filter,
                       const Array<UInt> & nodes_filter,
                       UInt spatial_dimension = _all_dimensions,
                       GhostType ghost_type = _not_ghost,
                       ElementKind element_kind = _ek_not_defined) override;
>>>>>>> adf76025

  void setBaseName(const std::string & basename) override;

  /* ------------------------------------------------------------------------ */
  /* Accessors                                                                */
  /* ------------------------------------------------------------------------ */
public:
  void setPrecision(Int prec);

  /* ------------------------------------------------------------------------ */
  /* Class Members                                                            */
  /* ------------------------------------------------------------------------ */
private:
};

} // namespace akantu

#endif /* AKANTU_DUMPER_TEXT_HH_ */<|MERGE_RESOLUTION|>--- conflicted
+++ resolved
@@ -54,7 +54,6 @@
   /* Methods                                                                  */
   /* ------------------------------------------------------------------------ */
 public:
-<<<<<<< HEAD
   void
   registerMesh(const Mesh & mesh, Int spatial_dimension = _all_dimensions,
                GhostType ghost_type = _not_ghost,
@@ -66,19 +65,6 @@
       Int spatial_dimension = _all_dimensions,
       GhostType ghost_type = _not_ghost,
       ElementKind element_kind = _ek_not_defined) override;
-=======
-  void registerMesh(const Mesh & mesh, UInt spatial_dimension = _all_dimensions,
-                    GhostType ghost_type = _not_ghost,
-                    ElementKind element_kind = _ek_not_defined) override;
-
-  void
-  registerFilteredMesh(const Mesh & mesh,
-                       const ElementTypeMapArray<UInt> & elements_filter,
-                       const Array<UInt> & nodes_filter,
-                       UInt spatial_dimension = _all_dimensions,
-                       GhostType ghost_type = _not_ghost,
-                       ElementKind element_kind = _ek_not_defined) override;
->>>>>>> adf76025
 
   void setBaseName(const std::string & basename) override;
 
