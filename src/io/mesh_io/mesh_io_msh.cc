--- conflicted
+++ resolved
@@ -857,8 +857,6 @@
       phys_name_map[phys_name_id] = phys_name;
     }
     my_getline(infile, line); /// the end of block line
-<<<<<<< HEAD
-=======
   };
 
   readers["$Periodic"] = [&](const std::string &) {
@@ -911,7 +909,7 @@
 
     // mesh_accessor.markMeshPeriodic();
     my_getline(infile, line);
->>>>>>> 19368095
+
   };
 
   readers["$NodeData"] = [&](const std::string &) {
