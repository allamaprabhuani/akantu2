--- conflicted
+++ resolved
@@ -478,11 +478,6 @@
     }
 
     // mesh_accessor.markMeshPeriodic();
-<<<<<<< HEAD
-    my_getline(infile, line);
-
-=======
->>>>>>> 05c872f4
   };
 }
 
