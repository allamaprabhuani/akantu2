--- conflicted
+++ resolved
@@ -535,11 +535,7 @@
     }
   }
 
-<<<<<<< HEAD
-  mesh.nb_global_nodes = mesh.getNodes().getSize();
-=======
   this->setNbGlobalNodes(mesh, mesh.getNodes().getSize());
->>>>>>> 109da52a
   MeshUtils::fillElementToSubElementsData(mesh);
 }
 
