--- conflicted
+++ resolved
@@ -213,232 +213,7 @@
 
   AKANTU_DEBUG_OUT();
 }
-<<<<<<< HEAD
-
-template<UInt dim, ElementType type>
-void MeshSphereIntersector<dim, type>::removeAdditionnalNodes() {
-  AKANTU_DEBUG_IN();
-
-  RemovedNodesEvent remove_nodes(this->mesh);
-  Array<UInt> & nodes_removed = remove_nodes.getList();
-  Array<UInt> & new_numbering = remove_nodes.getNewNumbering();
-
-  for(UInt i = 0 ; i < nb_nodes_fem ; ++i){
-    new_numbering(i) = i;
-  }
-
-  for(UInt i = nb_nodes_fem ; i < this->mesh.getNodes().getSize(); ++i){
-    new_numbering(i) = UInt(-1) ;
-    nodes_removed.push_back(i);
-  }
-
-  this->mesh.sendEvent(remove_nodes);
-  AKANTU_DEBUG_OUT();
-}
-
-
-#if defined(AKANTU_IGFEM)
-
-template<UInt dim, ElementType type>
-void MeshSphereIntersector<dim, type>::buildResultFromQueryList(const std::list<SK::Sphere_3> & query_list) {
-  AKANTU_DEBUG_IN();
-
-  this->computeIntersectionQueryList(query_list);
-
-  RemovedIGFEMElementsEvent elements_event(this->mesh);
-  UInt total_new_elements = 0;
-  Array<Element> & new_elements_list = elements_event.getNewElementsList();
-  Array<Element> & old_elements_list = elements_event.getList();
-  Int nb_proc = StaticCommunicator::getStaticCommunicator().getNbProc();
-
-  for (ghost_type_t::iterator gt = ghost_type_t::begin();  gt != ghost_type_t::end(); ++gt) {
-    GhostType ghost_type = *gt;
-
-    if (nb_proc == 1 && ghost_type == _ghost) continue;
-    if (!this->mesh.getConnectivities().exists(type, ghost_type)) continue;
-    UInt n_new_el = 0;
-    Array<UInt> & connec_type_tmpl = this->mesh.getConnectivity(type, ghost_type);
-
-    Array<UInt>
-      & connec_igfem_tri4 = this->mesh.getConnectivity(_igfem_triangle_4, ghost_type),
-      & connec_igfem_tri5 = this->mesh.getConnectivity(_igfem_triangle_5, ghost_type),
-      & connec_tri3 = this->mesh.getConnectivity(_triangle_3, ghost_type);
-
-    Element element_tri3(_triangle_3, 0, ghost_type, _ek_regular);
-    Element element_tri4(_igfem_triangle_4, 0, ghost_type, _ek_igfem);
-    Element element_tri5(_igfem_triangle_5, 0, ghost_type, _ek_igfem);
-
-    elements_event.getNewNumbering().alloc(connec_type_tmpl.getSize(), 1, type, ghost_type);
-    Array<UInt> & new_numbering = elements_event.getNewNumbering(type, ghost_type);
-    UInt new_nb_type_tmpl = 0; // Meter of the number of element (type) will we loop on elements
-    Array<UInt> & new_node_per_elem_array = new_node_per_elem(type, ghost_type);
-    Element old_element(type, 0, ghost_type, Mesh::getKind(type));
-
-    for (UInt nel = 0 ; nel != new_node_per_elem_array.getSize(); ++nel) {
-      if( (type != _triangle_3)
-	  && ( (new_node_per_elem_array(nel,0)==0)
-	       || ( (new_node_per_elem_array(nel,0) == 1)
-		    && ( ( (new_node_per_elem_array(nel,2)+1) % this->nb_prim_by_el )
-			 != new_node_per_elem_array(nel, new_node_per_elem_array.getNbComponent() - 2) ) ) ) ){
-	Vector<UInt> ctri3(3);
-	ctri3(0) =  connec_type_tmpl(nel,0);
-	ctri3(1) =  connec_type_tmpl(nel,1);
-	ctri3(2) =  connec_type_tmpl(nel,2);
-	/// add the new element in the mesh
-	UInt nb_tri3 = connec_tri3.getSize();
-	connec_tri3.push_back(ctri3);
-
-	element_tri3.element = nb_tri3;
-	new_elements_list.push_back(element_tri3);
-	/// the number of the old element in the mesh
-	old_element.element = nel;
-	old_elements_list.push_back(old_element);
-	new_numbering(nel) =  UInt(-1);
-	++n_new_el;
-      }
-      else if( (new_node_per_elem_array(nel,0)!=0)
-	       && !( (new_node_per_elem_array(nel,0) == 1)
-		     && ( ( (new_node_per_elem_array(nel,2)+1) % this->nb_prim_by_el )
-			  != new_node_per_elem_array(nel, new_node_per_elem_array.getNbComponent() - 2) ) ) ){
-	switch(new_node_per_elem_array(nel,0)){
-	case 1 :{
-	  Vector<UInt> ctri4(4);
-	  switch(new_node_per_elem_array(nel,2)){
-	  case 1 :
-	    ctri4(0) = connec_type_tmpl(nel,2);
-	    ctri4(1) = connec_type_tmpl(nel,0);
-	    ctri4(2) = connec_type_tmpl(nel,1);
-	    break;
-	  case 2 :
-	    ctri4(0) = connec_type_tmpl(nel,0);
-	    ctri4(1) = connec_type_tmpl(nel,1);
-	    ctri4(2) = connec_type_tmpl(nel,2);
-	    break;
-	  case 3 :
-	    ctri4(0) = connec_type_tmpl(nel,1);
-	    ctri4(1) = connec_type_tmpl(nel,2);
-	    ctri4(2) = connec_type_tmpl(nel,0);
-	    break;
-	  default :
-	    AKANTU_DEBUG_ERROR("A triangle have only 3 segments not "<< new_node_per_elem_array(nel,2));
-	    break;
-	  }
-	  ctri4(3) = new_node_per_elem_array(nel,1);
-	  UInt nb_tri4 = connec_igfem_tri4.getSize();
-	  connec_igfem_tri4.push_back(ctri4);
-	  element_tri4.element = nb_tri4;
-
-	  new_elements_list.push_back(element_tri4);
-	  if(type == _igfem_triangle_4)
-	    new_numbering.push_back(connec_igfem_tri4.getSize()-2);
-	  break;
-	}
-	case 2 :{
-	  Vector<UInt> ctri5(5);
-	  if( (new_node_per_elem_array(nel,2)==1) && (new_node_per_elem_array(nel,4)==2) ){
-	    ctri5(0) = connec_type_tmpl(nel,1);
-	    ctri5(1) = connec_type_tmpl(nel,2);
-	    ctri5(2) = connec_type_tmpl(nel,0);
-	    ctri5(3) = new_node_per_elem_array(nel,3);
-	    ctri5(4) = new_node_per_elem_array(nel,1);
-	  }
-	  else if((new_node_per_elem_array(nel,2)==1) && (new_node_per_elem_array(nel,4)==3)){
-	    ctri5(0) = connec_type_tmpl(nel,0);
-	    ctri5(1) = connec_type_tmpl(nel,1);
-	    ctri5(2) = connec_type_tmpl(nel,2);
-	    ctri5(3) = new_node_per_elem_array(nel,1);
-	    ctri5(4) = new_node_per_elem_array(nel,3);
-	  }
-	  else if((new_node_per_elem_array(nel,2)==2) && (new_node_per_elem_array(nel,4)==3)){
-	    ctri5(0) = connec_type_tmpl(nel,2);
-	    ctri5(1) = connec_type_tmpl(nel,0);
-	    ctri5(2) = connec_type_tmpl(nel,1);
-	    ctri5(3) = new_node_per_elem_array(nel,3);
-	    ctri5(4) = new_node_per_elem_array(nel,1);
-	  }
-	  else if((new_node_per_elem_array(nel,2)==2) && (new_node_per_elem_array(nel,4)==1)){
-	    ctri5(0) = connec_type_tmpl(nel,1);
-	    ctri5(1) = connec_type_tmpl(nel,2);
-	    ctri5(2) = connec_type_tmpl(nel,0);
-	    ctri5(3) = new_node_per_elem_array(nel,1);
-	    ctri5(4) = new_node_per_elem_array(nel,3);
-	  }
-	  else if((new_node_per_elem_array(nel,2)==3) && (new_node_per_elem_array(nel,4)==1)){
-	    ctri5(0) = connec_type_tmpl(nel,0);
-	    ctri5(1) = connec_type_tmpl(nel,1);
-	    ctri5(2) = connec_type_tmpl(nel,2);
-	    ctri5(3) = new_node_per_elem_array(nel,3);
-	    ctri5(4) = new_node_per_elem_array(nel,1);
-	  }
-	  else if((new_node_per_elem_array(nel,2)==3) && (new_node_per_elem_array(nel,4)==2)){
-	    ctri5(0) = connec_type_tmpl(nel,2);
-	    ctri5(1) = connec_type_tmpl(nel,0);
-	    ctri5(2) = connec_type_tmpl(nel,1);
-	    ctri5(3) = new_node_per_elem_array(nel,1);
-	    ctri5(4) = new_node_per_elem_array(nel,3);
-	  }
-	  else{
-	    AKANTU_DEBUG_ERROR("A triangle have only 3 segments not "<< new_node_per_elem_array(nel,2) << "and" << new_node_per_elem_array(nel,4));
-	  }
-	  UInt nb_tri5 = connec_igfem_tri5.getSize();
-	  connec_igfem_tri5.push_back(ctri5);
-
-	  element_tri5.element = nb_tri5;
-	  new_elements_list.push_back(element_tri5);
-	  if(type == _igfem_triangle_5){
-	    new_numbering.push_back(new_nb_type_tmpl);
-	    ++new_nb_type_tmpl;
-	  }
-	  break;
-	}
-	default:
-	  AKANTU_DEBUG_ERROR("Igfem cannot add "<< new_node_per_elem_array(nel,0) << " nodes to triangles");
-	  break;
-	}
-	old_element.element = nel;
-	old_elements_list.push_back(old_element);
-	new_numbering(nel) = UInt(-1);
-	++n_new_el;
-      }
-      else{
-	new_numbering(nel) = new_nb_type_tmpl;
-	++new_nb_type_tmpl;
-      }
-    }
-
-    UInt el_index = 0;
-    for (UInt e = 0; e < this->mesh.getNbElement(type, ghost_type); ++e) {
-      if (new_numbering(e) != UInt(-1)) {
-	new_numbering(e) = el_index;
-	++el_index;
-      }
-    }
-
-    total_new_elements += n_new_el;
-  }
-
-  if(total_new_elements > 0) {
-    NewIGFEMElementsEvent new_elements_event(elements_event);
-    this->mesh.sendEvent(new_elements_event);
-    this->mesh.getConnectivities().onElementsRemoved(elements_event.getNewNumbering());
-    this->mesh.sendEvent(elements_event);
-  }
-
-  AKANTU_DEBUG_OUT();
-}
-
-#else
-
-template<UInt dim, ElementType type>
-void MeshSphereIntersector<dim, type>::buildResultFromQueryList(const std::list<SK::Sphere_3> & query_list) {
-  AKANTU_DEBUG_TO_IMPLEMENT();
-}
-
-
-#endif
-
-=======
->>>>>>> 7ccdf3d7
+
 __END_AKANTU__
 
 #endif // __AKANTU_MESH_SPHERE_INTERSECTOR_TMPL_HH__