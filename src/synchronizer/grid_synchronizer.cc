--- conflicted
+++ resolved
@@ -247,14 +247,8 @@
                                            << " elements to send to processor "
                                            << p);
 
-<<<<<<< HEAD
       std::stringstream sstr; sstr << "element_per_proc_" << p;
       element_per_proc[p] = new ElementTypeMapArray<UInt>(sstr.str(), id, memory_id);
-=======
-      std::stringstream sstr;
-      sstr << "element_per_proc_" << p;
-      element_per_proc[p] = new ElementTypeMapArray<UInt>(sstr.str(), id);
->>>>>>> 74ee2c60
       ElementTypeMapArray<UInt> & elempproc = *(element_per_proc[p]);
 
       typename std::set<Element>::iterator elem = to_send->begin();
