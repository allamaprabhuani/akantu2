/**
 * @file   synchronizer_impl_tmpl.hh
 *
 * @author Nicolas Richart <nicolas.richart@epfl.ch>
 *
 * @date creation: Wed Sep 07 2016
 * @date last modification: Tue Feb 20 2018
 *
 * @brief  Implementation of the SynchronizerImpl
 *
 *
 * Copyright (©) 2016-2018 EPFL (Ecole Polytechnique Fédérale de Lausanne)
 * Laboratory (LSMS - Laboratoire de Simulation en Mécanique des Solides)
 *
 * Akantu is free  software: you can redistribute it and/or  modify it under the
 * terms  of the  GNU Lesser  General Public  License as published by  the Free
 * Software Foundation, either version 3 of the License, or (at your option) any
 * later version.
 *
 * Akantu is  distributed in the  hope that it  will be useful, but  WITHOUT ANY
 * WARRANTY; without even the implied warranty of MERCHANTABILITY or FITNESS FOR
 * A PARTICULAR PURPOSE. See  the GNU  Lesser General  Public License  for more
 * details.
 *
 * You should  have received  a copy  of the GNU  Lesser General  Public License
 * along with Akantu. If not, see <http://www.gnu.org/licenses/>.
 *
 */

/* -------------------------------------------------------------------------- */
#include "synchronizer_impl.hh"
/* -------------------------------------------------------------------------- */

namespace akantu {

/* -------------------------------------------------------------------------- */
template <class Entity>
SynchronizerImpl<Entity>::SynchronizerImpl(const Communicator & comm,
                                           const ID & id, MemoryID memory_id)

    : Synchronizer(comm, id, memory_id), communications(comm) {}

/* -------------------------------------------------------------------------- */
template <class Entity>
SynchronizerImpl<Entity>::SynchronizerImpl(const SynchronizerImpl & other,
                                           const ID & id)
    : Synchronizer(other), communications(other.communications) {
  this->id = id;
}

/* -------------------------------------------------------------------------- */
template <class Entity>
void SynchronizerImpl<Entity>::communicateOnce(
    const std::tuple<CommunicationSendRecv, CommunicationSendRecv> &
        send_recv_schemes,
    const Tag::CommTags & comm_tag, DataAccessor<Entity> & data_accessor,
    const SynchronizationTag & tag) const {
  // no need to synchronize
  if (this->nb_proc == 1) {
    return;
  }

  CommunicationSendRecv send_dir;
  CommunicationSendRecv recv_dir;
  std::tie(send_dir, recv_dir) = send_recv_schemes;

  using CommunicationRequests = std::vector<CommunicationRequest>;
  using CommunicationBuffers = std::map<UInt, CommunicationBuffer>;

  CommunicationRequests send_requests;
  CommunicationRequests recv_requests;
  CommunicationBuffers send_buffers;
  CommunicationBuffers recv_buffers;

  auto postComm = [&](const auto & sr, auto & buffers,
                      auto & requests) -> void {
    for (auto && pair : communications.iterateSchemes(sr)) {
      auto & proc = pair.first;
      const auto & scheme = pair.second;

      if (scheme.empty()) {
        continue;
      }

      auto & buffer = buffers[proc];

      auto buffer_size = data_accessor.getNbData(scheme, tag);
      if (buffer_size == 0) {
        continue;
      }

#ifndef AKANTU_NDEBUG
      buffer_size += this->sanityCheckDataSize(scheme, tag, false);
#endif

      buffer.resize(buffer_size);

      if (sr == recv_dir) {
        requests.push_back(communicator.asyncReceive(
            buffer, proc,
            Tag::genTag(this->rank, UInt(tag), comm_tag, this->hash_id)));
      } else {
#ifndef AKANTU_NDEBUG
        this->packSanityCheckData(buffer, scheme, tag);
#endif
        data_accessor.packData(buffer, scheme, tag);

        AKANTU_DEBUG_ASSERT(
            buffer.getPackedSize() == buffer.size(),
            "The data accessor did not pack all the data it "
            "promised  in communication with tag "
                << tag << " (Promised: " << buffer.size()
                << "bytes, packed: " << buffer.getPackedSize() << "bytes [avg: "
                << Real(buffer.size() - buffer.getPackedSize()) / scheme.size()
                << "bytes per entity missing])");

        send_requests.push_back(communicator.asyncSend(
            buffer, proc,
            Tag::genTag(proc, UInt(tag), comm_tag, this->hash_id)));
      }
    }
  };

  // post the receive requests
  postComm(recv_dir, recv_buffers, recv_requests);

  // post the send data requests
  postComm(send_dir, send_buffers, send_requests);

  // treat the receive requests
  UInt request_ready;
  while ((request_ready = Communicator::waitAny(recv_requests)) != UInt(-1)) {
    auto & req = recv_requests[request_ready];
    auto proc = req.getSource();

    auto & buffer = recv_buffers[proc];
    const auto & scheme = this->communications.getScheme(proc, recv_dir);

#ifndef AKANTU_NDEBUG
    this->unpackSanityCheckData(buffer, scheme, tag, proc, this->rank);
#endif

    data_accessor.unpackData(buffer, scheme, tag);

    AKANTU_DEBUG_ASSERT(
        buffer.getLeftToUnpack() == 0,
        "The data accessor ignored some data in communication with tag "
            << tag);

    req.free();
    recv_requests.erase(recv_requests.begin() + request_ready);
  }

  Communicator::waitAll(send_requests);
  Communicator::freeCommunicationRequest(send_requests);
}

/* -------------------------------------------------------------------------- */
template <class Entity>
void SynchronizerImpl<Entity>::slaveReductionOnceImpl(
    DataAccessor<Entity> & data_accessor,
    const SynchronizationTag & tag) const {
  communicateOnce(std::make_tuple(_recv, _send), Tag::_reduce, data_accessor,
                  tag);
}

/* -------------------------------------------------------------------------- */
template <class Entity>
void SynchronizerImpl<Entity>::synchronizeOnceImpl(
    DataAccessor<Entity> & data_accessor,
    const SynchronizationTag & tag) const {
  communicateOnce(std::make_tuple(_send, _recv), Tag::_synchronize,
                  data_accessor, tag);
}

/* -------------------------------------------------------------------------- */
template <class Entity>
void SynchronizerImpl<Entity>::asynchronousSynchronizeImpl(
    const DataAccessor<Entity> & data_accessor,
    const SynchronizationTag & tag) {
  AKANTU_DEBUG_IN();

  if (not this->communications.hasCommunicationSize(tag)) {
    this->computeBufferSize(data_accessor, tag);
  }

  this->communications.incrementCounter(tag);

  // Posting the receive -------------------------------------------------------
  if (this->communications.hasPendingRecv(tag)) {
    AKANTU_CUSTOM_EXCEPTION_INFO(
        debug::CommunicationException(),
        "There must still be some pending receive communications."
            << " Tag is " << tag << " Cannot start new ones");
  }

  for (auto && comm_desc : this->communications.iterateRecv(tag)) {
    comm_desc.postRecv(this->hash_id);
  }

  // Posting the sends -------------------------------------------------------
  if (communications.hasPendingSend(tag)) {
    AKANTU_CUSTOM_EXCEPTION_INFO(
        debug::CommunicationException(),
        "There must be some pending sending communications."
            << " Tag is " << tag);
  }

  for (auto && comm_desc : this->communications.iterateSend(tag)) {
    comm_desc.resetBuffer();

#ifndef AKANTU_NDEBUG
    this->packSanityCheckData(comm_desc);
#endif

    comm_desc.packData(data_accessor);
    comm_desc.postSend(this->hash_id);
  }

  AKANTU_DEBUG_OUT();
}

/* -------------------------------------------------------------------------- */
template <class Entity>
void SynchronizerImpl<Entity>::waitEndSynchronizeImpl(
    DataAccessor<Entity> & data_accessor, const SynchronizationTag & tag) {
  AKANTU_DEBUG_IN();

#ifndef AKANTU_NDEBUG
  if (this->communications.begin(tag, _recv) !=
          this->communications.end(tag, _recv) &&
      !this->communications.hasPendingRecv(tag)) {
    AKANTU_CUSTOM_EXCEPTION_INFO(debug::CommunicationException(),
                                 "No pending communication with the tag \""
                                     << tag);
  }
#endif

  auto recv_end = this->communications.end(tag, _recv);
  decltype(recv_end) recv_it;

  while ((recv_it = this->communications.waitAnyRecv(tag)) != recv_end) {
    auto && comm_desc = *recv_it;
#ifndef AKANTU_NDEBUG
    this->unpackSanityCheckData(comm_desc);
#endif

    comm_desc.unpackData(data_accessor);
    comm_desc.resetBuffer();
    comm_desc.freeRequest();
  }

  this->communications.waitAllSend(tag);
  this->communications.freeSendRequests(tag);

  AKANTU_DEBUG_OUT();
}

/* -------------------------------------------------------------------------- */
template <class Entity>
void SynchronizerImpl<Entity>::computeAllBufferSizes(
    const DataAccessor<Entity> & data_accessor) {
  for (auto && tag : this->communications.iterateTags()) {
    this->computeBufferSize(data_accessor, tag);
  }
}

/* -------------------------------------------------------------------------- */
template <class Entity>
void SynchronizerImpl<Entity>::computeBufferSizeImpl(
    const DataAccessor<Entity> & data_accessor,
    const SynchronizationTag & tag) {
  AKANTU_DEBUG_IN();

  if (not this->communications.hasCommunication(tag)) {
    this->communications.initializeCommunications(tag);
    AKANTU_DEBUG_ASSERT(communications.hasCommunication(tag) == true,
                        "Communications where not properly initialized");
  }

  for (auto sr : iterate_send_recv) {
    for (auto && pair : this->communications.iterateSchemes(sr)) {
      auto proc = pair.first;
      const auto & scheme = pair.second;
      UInt size = 0;
#ifndef AKANTU_NDEBUG
      size += this->sanityCheckDataSize(scheme, tag);
#endif
      size += data_accessor.getNbData(scheme, tag);
      AKANTU_DEBUG_INFO("I have "
                        << size << "(" << printMemorySize<char>(size) << " - "
                        << scheme.size() << " element(s)) data to "
                        << std::string(sr == _recv ? "receive from" : "send to")
                        << proc << " for tag " << tag);

      this->communications.setCommunicationSize(tag, proc, size, sr);
    }
  }
  AKANTU_DEBUG_OUT();
}

/* -------------------------------------------------------------------------- */
template <typename Entity> void SynchronizerImpl<Entity>::reset() {
  AKANTU_DEBUG_IN();
  communications.resetSchemes();
  AKANTU_DEBUG_OUT();
}

/* -------------------------------------------------------------------------- */
template <typename Entity>
template <typename Pred>
void SynchronizerImpl<Entity>::split(SynchronizerImpl<Entity> & in_synchronizer,
                                     Pred && pred) {
  AKANTU_DEBUG_IN();

  auto filter_list = [&](auto & list, auto & new_list) {
    auto copy = list;
    list.resize(0);
    new_list.resize(0);

    for (auto && entity : copy) {
      if (std::forward<Pred>(pred)(entity)) {
        new_list.push_back(entity);
      } else {
        list.push_back(entity);
      }
    }
  };

  for (auto sr : iterate_send_recv) {
    for (auto & scheme_pair :
         in_synchronizer.communications.iterateSchemes(sr)) {
      auto proc = scheme_pair.first;
      auto & scheme = scheme_pair.second;
      auto & new_scheme = communications.createScheme(proc, sr);
      filter_list(scheme, new_scheme);
    }
  }

  in_synchronizer.communications.invalidateSizes();
  communications.invalidateSizes();

  AKANTU_DEBUG_OUT();
}

/* -------------------------------------------------------------------------- */
template <typename Entity>
template <typename Updater>
void SynchronizerImpl<Entity>::updateSchemes(Updater && scheme_updater) {
  for (auto sr : iterate_send_recv) {
    for (auto & scheme_pair : communications.iterateSchemes(sr)) {
      auto proc = scheme_pair.first;
      auto & scheme = scheme_pair.second;
      std::forward<Updater>(scheme_updater)(scheme, proc, sr);
    }
  }

  communications.invalidateSizes();
}

/* -------------------------------------------------------------------------- */
template <typename Entity>
template <typename Pred>
void SynchronizerImpl<Entity>::filterScheme(Pred && pred) {
  std::vector<CommunicationRequest> requests;
  std::unordered_map<UInt, Array<UInt>> keep_entities;

  auto filter_list = [](const auto & keep, auto & list) {
    Array<Entity> new_list;
    for (const auto & keep_entity : keep) {
      const Entity & entity = list(keep_entity);
      new_list.push_back(entity);
    }
    list.copy(new_list);
  };

  // loop over send_schemes
  for (auto & scheme_pair : communications.iterateSchemes(_recv)) {
    auto proc = scheme_pair.first;
    auto & scheme = scheme_pair.second;

    auto & keep_entity = keep_entities[proc];
    for (auto && entity : enumerate(scheme)) {
      if (pred(std::get<1>(entity))) {
        keep_entity.push_back(std::get<0>(entity));
      }
    }

    auto tag = Tag::genTag(this->rank, 0, Tag::_modify_scheme);
    AKANTU_DEBUG_INFO("I have " << keep_entity.size()
                                << " elements to still receive from processor "
                                << proc << " (communication tag : " << tag
                                << ")");

    filter_list(keep_entity, scheme);
    requests.push_back(communicator.asyncSend(keep_entity, proc, tag));
  }

  // clean the receive scheme
  for (auto & scheme_pair : communications.iterateSchemes(_send)) {
    auto proc = scheme_pair.first;
    auto & scheme = scheme_pair.second;

    auto tag = Tag::genTag(proc, 0, Tag::_modify_scheme);
    AKANTU_DEBUG_INFO("Waiting list of elements to keep from processor "
                      << proc << " (communication tag : " << tag << ")");

    CommunicationStatus status;
    communicator.probe<UInt>(proc, tag, status);

    Array<UInt> keep_entity(status.size(), 1, "keep_element");
    AKANTU_DEBUG_INFO("I have "
                      << keep_entity.size()
                      << " elements to keep in my send list to processor "
                      << proc << " (communication tag : " << tag << ")");

    communicator.receive(keep_entity, proc, tag);

    filter_list(keep_entity, scheme);
  }

  Communicator::waitAll(requests);
  Communicator::freeCommunicationRequest(requests);
  communications.invalidateSizes();
}

/* -------------------------------------------------------------------------- */
template <class Entity> void SynchronizerImpl<Entity>::swapSendRecv() {
  communications.swapSendRecv();
}

/* -------------------------------------------------------------------------- */
template <class Entity>
void SynchronizerImpl<Entity>::copySchemes(const SynchronizerImpl & other) {
  reset();

  for (auto sr : iterate_send_recv) {
    for (auto & scheme_pair : other.communications.iterateSchemes(sr)) {
      auto proc = scheme_pair.first;
      auto & other_scheme = scheme_pair.second;
      auto & scheme = communications.createScheme(proc, sr);
      scheme.copy(other_scheme);
    }
  }
}

/* -------------------------------------------------------------------------- */
template <class Entity>
SynchronizerImpl<Entity> &
SynchronizerImpl<Entity>::operator=(const SynchronizerImpl & other) {
  copySchemes(other);
  return *this;
}

/* -------------------------------------------------------------------------- */
template <class Entity>
UInt SynchronizerImpl<Entity>::sanityCheckDataSize(
    const Array<Entity> & /*unused*/, const SynchronizationTag & /*unused*/,
    bool is_comm_desc) const {
  if (not is_comm_desc) {
    return 0;
  }

  UInt size = 0;
  size += sizeof(SynchronizationTag); // tag
  size += sizeof(UInt);               // comm_desc.getNbData();
  size += sizeof(UInt);               // comm_desc.getProc();
  size += sizeof(this->rank);         // mesh.getCommunicator().whoAmI();

  return size;
}

/* -------------------------------------------------------------------------- */
template <class Entity>
void SynchronizerImpl<Entity>::packSanityCheckData(
    CommunicationDescriptor<Entity> & comm_desc) const {
  auto & buffer = comm_desc.getBuffer();
  buffer << comm_desc.getTag();
  buffer << comm_desc.getNbData();
  buffer << comm_desc.getProc();
  buffer << this->rank;

  const auto & tag = comm_desc.getTag();
  const auto & send_element = comm_desc.getScheme();

  this->packSanityCheckData(buffer, send_element, tag);
}

/* -------------------------------------------------------------------------- */
template <class Entity>
void SynchronizerImpl<Entity>::unpackSanityCheckData(
    CommunicationDescriptor<Entity> & comm_desc) const {
  auto & buffer = comm_desc.getBuffer();
  const auto & tag = comm_desc.getTag();

  auto nb_data = comm_desc.getNbData();
  auto proc = comm_desc.getProc();
  auto rank = this->rank;

  decltype(nb_data) recv_nb_data;
  decltype(proc) recv_proc;
  decltype(rank) recv_rank;

  SynchronizationTag t;
  buffer >> t;
  buffer >> recv_nb_data;
  buffer >> recv_proc;
  buffer >> recv_rank;

  AKANTU_DEBUG_ASSERT(
      t == tag, "The tag received does not correspond to the tag expected");

  AKANTU_DEBUG_ASSERT(
      nb_data == recv_nb_data,
      "The nb_data received does not correspond to the nb_data expected");

  AKANTU_DEBUG_ASSERT(UInt(recv_rank) == proc,
                      "The rank received does not correspond to the proc");

  AKANTU_DEBUG_ASSERT(recv_proc == UInt(rank),
                      "The proc received does not correspond to the rank");

  auto & recv_element = comm_desc.getScheme();
  this->unpackSanityCheckData(buffer, recv_element, tag, proc, rank);
}

/* -------------------------------------------------------------------------- */
template <class Entity> bool SynchronizerImpl<Entity>::hasChanged() {
  communicator.allReduce(entities_changed, SynchronizerOperation::_lor);
  return entities_changed;
}

/* -------------------------------------------------------------------------- */
template <class Entity>
void SynchronizerImpl<Entity>::initScatterGatherCommunicationScheme() {
  if (this->nb_proc == 1) {
    entities_changed = false;
    AKANTU_DEBUG_OUT();
    return;
  }

  AKANTU_TO_IMPLEMENT();
}

/* -------------------------------------------------------------------------- */
template <>
inline void SynchronizerImpl<UInt>::initScatterGatherCommunicationScheme() {
  AKANTU_DEBUG_IN();

  if (this->nb_proc == 1) {
    entities_changed = false;
    AKANTU_DEBUG_OUT();
    return;
  }

  this->entities_from_root.clear();
  this->master_receive_entities.clear();

  Array<UInt> entities_to_send;
  fillEntityToSend(entities_to_send);

  std::vector<CommunicationRequest> requests;

  if (this->rank == UInt(this->root)) {
    master_receive_entities[this->root].copy(entities_to_send);

    Array<UInt> nb_entities_per_proc(this->nb_proc);
    communicator.gather(entities_to_send.size(), nb_entities_per_proc);

    for (UInt p = 0; p < nb_proc; ++p) {
<<<<<<< HEAD
      if (p == UInt(this->root))
        continue;

      auto & receive_per_proc = master_receive_entities[p];
      receive_per_proc.resize(nb_entities_per_proc(p));
      if (nb_entities_per_proc(p) == 0)
        continue;

      requests.push_back(communicator.asyncReceive(
          receive_per_proc, p,
          Tag::genTag(p, 0, Tag::_GATHER_INITIALIZATION, this->hash_id)));
=======
      if (p == UInt(this->root)) {
        continue;
      }

      auto & receive_per_proc = master_receive_entities[p];
      receive_per_proc.resize(nb_entities_per_proc(p));
      if (nb_entities_per_proc(p) == 0) {
        continue;
      }

      requests.push_back(communicator.asyncReceive(
          receive_per_proc, p,
          Tag::genTag(p, 0, Tag::_gather_initialization, this->hash_id)));
>>>>>>> 1a7b1e21
    }
  } else {
    communicator.gather(entities_to_send.size(), this->root);
    AKANTU_DEBUG(dblDebug, "I have " << entities_to_send.size()
                                     << " entities to send to master proc");

<<<<<<< HEAD
    if (entities_to_send.size() != 0) {
      requests.push_back(communicator.asyncSend(
          entities_to_send, this->root,
          Tag::genTag(this->rank, 0, Tag::_GATHER_INITIALIZATION,
=======
    if (not entities_to_send.empty()) {
      requests.push_back(communicator.asyncSend(
          entities_to_send, this->root,
          Tag::genTag(this->rank, 0, Tag::_gather_initialization,
>>>>>>> 1a7b1e21
                      this->hash_id)));
    }
  }

  entities_changed = false;
<<<<<<< HEAD
  communicator.waitAll(requests);
  communicator.freeCommunicationRequest(requests);
=======
  Communicator::waitAll(requests);
  Communicator::freeCommunicationRequest(requests);
>>>>>>> 1a7b1e21

  AKANTU_DEBUG_OUT();
}

/* -------------------------------------------------------------------------- */
template <class Entity>
template <typename T>
void SynchronizerImpl<Entity>::gather(const Array<T> & to_gather,
                                      Array<T> & gathered) {
<<<<<<< HEAD
  if (this->hasChanged())
    initScatterGatherCommunicationScheme();
=======
  if (this->hasChanged()) {
    initScatterGatherCommunicationScheme();
  }
>>>>>>> 1a7b1e21

  AKANTU_DEBUG_ASSERT(this->rank == UInt(this->root),
                      "This function cannot be called on a slave processor");
  AKANTU_DEBUG_ASSERT(to_gather.size() == this->canScatterSize(),
                      "The array to gather does not have the correct size");
  AKANTU_DEBUG_ASSERT(gathered.size() == this->gatheredSize(),
                      "The gathered array does not have the correct size");

  if (this->nb_proc == 1) {
    gathered.copy(to_gather, true);

    AKANTU_DEBUG_OUT();
    return;
  }

  std::map<UInt, CommunicationBuffer> buffers;
  std::vector<CommunicationRequest> requests;
  for (UInt p = 0; p < this->nb_proc; ++p) {
<<<<<<< HEAD
    if (p == UInt(this->root))
      continue;
=======
    if (p == UInt(this->root)) {
      continue;
    }
>>>>>>> 1a7b1e21

    auto receive_it = this->master_receive_entities.find(p);
    AKANTU_DEBUG_ASSERT(receive_it != this->master_receive_entities.end(),
                        "Could not find the receive list for dofs of proc "
                            << p);
    const auto & receive_entities = receive_it->second;
<<<<<<< HEAD
    if (receive_entities.size() == 0)
      continue;
=======
    if (receive_entities.empty()) {
      continue;
    }
>>>>>>> 1a7b1e21

    CommunicationBuffer & buffer = buffers[p];

    buffer.resize(receive_entities.size() * to_gather.getNbComponent() *
                  sizeof(T));

    AKANTU_DEBUG_INFO(
        "Preparing to receive data for "
        << receive_entities.size() << " entities from processor " << p << " "
<<<<<<< HEAD
        << Tag::genTag(p, this->root, Tag::_GATHER, this->hash_id));

    requests.push_back(communicator.asyncReceive(
        buffer, p, Tag::genTag(p, this->root, Tag::_GATHER, this->hash_id)));
=======
        << Tag::genTag(p, this->root, Tag::_gather, this->hash_id));

    requests.push_back(communicator.asyncReceive(
        buffer, p, Tag::genTag(p, this->root, Tag::_gather, this->hash_id)));
>>>>>>> 1a7b1e21
  }

  auto data_gathered_it = gathered.begin(to_gather.getNbComponent());

  { // copy master data
    auto data_to_gather_it = to_gather.begin(to_gather.getNbComponent());
    for (auto local_entity : entities_from_root) {
      UInt global_entity = localToGlobalEntity(local_entity);

      Vector<T> entity_data_gathered = data_gathered_it[global_entity];
      Vector<T> entity_data_to_gather = data_to_gather_it[local_entity];
      entity_data_gathered = entity_data_to_gather;
    }
  }

  auto rr = UInt(-1);
<<<<<<< HEAD
  while ((rr = communicator.waitAny(requests)) != UInt(-1)) {
=======
  while ((rr = Communicator::waitAny(requests)) != UInt(-1)) {
>>>>>>> 1a7b1e21
    auto & request = requests[rr];
    auto sender = request.getSource();

    AKANTU_DEBUG_ASSERT(this->master_receive_entities.find(sender) !=
                                this->master_receive_entities.end() &&
                            buffers.find(sender) != buffers.end(),
                        "Missing infos concerning proc " << sender);

    const auto & receive_entities =
        this->master_receive_entities.find(sender)->second;
    auto & buffer = buffers[sender];

    for (auto global_entity : receive_entities) {
      Vector<T> entity_data = data_gathered_it[global_entity];
      buffer >> entity_data;
    }

    requests.erase(requests.begin() + rr);
  }
}

/* -------------------------------------------------------------------------- */
template <class Entity>
template <typename T>
void SynchronizerImpl<Entity>::gather(const Array<T> & to_gather) {
  AKANTU_DEBUG_IN();

<<<<<<< HEAD
  if (this->hasChanged())
    initScatterGatherCommunicationScheme();
=======
  if (this->hasChanged()) {
    initScatterGatherCommunicationScheme();
  }
>>>>>>> 1a7b1e21

  AKANTU_DEBUG_ASSERT(this->rank != UInt(this->root),
                      "This function cannot be called on the root processor");
  AKANTU_DEBUG_ASSERT(to_gather.size() == this->canScatterSize(),
                      "The array to gather does not have the correct size");

<<<<<<< HEAD
  if (this->entities_from_root.size() == 0) {
=======
  if (this->entities_from_root.empty()) {
>>>>>>> 1a7b1e21
    AKANTU_DEBUG_OUT();
    return;
  }
  CommunicationBuffer buffer(this->entities_from_root.size() *
                             to_gather.getNbComponent() * sizeof(T));

  auto data_it = to_gather.begin(to_gather.getNbComponent());
  for (auto entity : this->entities_from_root) {
    Vector<T> data = data_it[entity];
    buffer << data;
  }

  AKANTU_DEBUG_INFO("Gathering data for "
                    << to_gather.size() << " dofs on processor " << this->root
                    << " "
<<<<<<< HEAD
                    << Tag::genTag(this->rank, 0, Tag::_GATHER, this->hash_id));

  communicator.send(buffer, this->root,
                    Tag::genTag(this->rank, 0, Tag::_GATHER, this->hash_id));
=======
                    << Tag::genTag(this->rank, 0, Tag::_gather, this->hash_id));

  communicator.send(buffer, this->root,
                    Tag::genTag(this->rank, 0, Tag::_gather, this->hash_id));
>>>>>>> 1a7b1e21

  AKANTU_DEBUG_OUT();
}

/* -------------------------------------------------------------------------- */
template <class Entity>
template <typename T>
void SynchronizerImpl<Entity>::scatter(Array<T> & scattered,
                                       const Array<T> & to_scatter) {
  AKANTU_DEBUG_IN();

<<<<<<< HEAD
  if (this->hasChanged())
    initScatterGatherCommunicationScheme();
=======
  if (this->hasChanged()) {
    initScatterGatherCommunicationScheme();
  }
>>>>>>> 1a7b1e21

  AKANTU_DEBUG_ASSERT(this->rank == UInt(this->root),
                      "This function cannot be called on a slave processor");
  AKANTU_DEBUG_ASSERT(scattered.size() == this->canScatterSize(),
                      "The scattered array does not have the correct size");
  AKANTU_DEBUG_ASSERT(to_scatter.size() == this->gatheredSize(),
                      "The array to scatter does not have the correct size");

  if (this->nb_proc == 1) {
    scattered.copy(to_scatter, true);
    AKANTU_DEBUG_OUT();
    return;
  }

  std::map<UInt, CommunicationBuffer> buffers;
  std::vector<CommunicationRequest> requests;

  for (UInt p = 0; p < nb_proc; ++p) {
    auto data_to_scatter_it = to_scatter.begin(to_scatter.getNbComponent());

    if (p == this->rank) {
      auto data_scattered_it = scattered.begin(to_scatter.getNbComponent());

      // copy the data for the local processor
      for (auto local_entity : entities_from_root) {
        auto global_entity = localToGlobalEntity(local_entity);

        Vector<T> entity_data_to_scatter = data_to_scatter_it[global_entity];
        Vector<T> entity_data_scattered = data_scattered_it[local_entity];
        entity_data_scattered = entity_data_to_scatter;
      }

      continue;
    }

    const auto & receive_entities =
        this->master_receive_entities.find(p)->second;

    // prepare the send buffer
    CommunicationBuffer & buffer = buffers[p];
    buffer.resize(receive_entities.size() * scattered.getNbComponent() *
                  sizeof(T));

    // pack the data
    for (auto global_entity : receive_entities) {
      Vector<T> entity_data_to_scatter = data_to_scatter_it[global_entity];
      buffer << entity_data_to_scatter;
    }

    // send the data
    requests.push_back(communicator.asyncSend(
<<<<<<< HEAD
        buffer, p, Tag::genTag(p, 0, Tag::_SCATTER, this->hash_id)));
  }

  // wait a clean communications
  communicator.waitAll(requests);
  communicator.freeCommunicationRequest(requests);
=======
        buffer, p, Tag::genTag(p, 0, Tag::_scatter, this->hash_id)));
  }

  // wait a clean communications
  Communicator::waitAll(requests);
  Communicator::freeCommunicationRequest(requests);
>>>>>>> 1a7b1e21

  // synchronize slave and ghost nodes
  synchronizeArray(scattered);

  AKANTU_DEBUG_OUT();
}

/* -------------------------------------------------------------------------- */
template <class Entity>
template <typename T>
void SynchronizerImpl<Entity>::scatter(Array<T> & scattered) {
  AKANTU_DEBUG_IN();
<<<<<<< HEAD

  if (this->hasChanged())
    this->initScatterGatherCommunicationScheme();

  AKANTU_DEBUG_ASSERT(this->rank != UInt(this->root),
                      "This function cannot be called on the root processor");
  AKANTU_DEBUG_ASSERT(scattered.size() == this->canScatterSize(),
                      "The scattered array does not have the correct size");

  // prepare the data
  auto data_scattered_it = scattered.begin(scattered.getNbComponent());
  CommunicationBuffer buffer(this->entities_from_root.size() *
                             scattered.getNbComponent() * sizeof(T));

  // receive the data
  communicator.receive(
      buffer, this->root,
      Tag::genTag(this->rank, 0, Tag::_SCATTER, this->hash_id));

  // unpack the data
  for (auto local_entity : entities_from_root) {
    Vector<T> data_scattered(data_scattered_it[local_entity]);
    buffer >> data_scattered;
  }

  // synchronize the ghosts
  synchronizeArray(scattered);

  AKANTU_DEBUG_OUT();
}

/* -------------------------------------------------------------------------- */
template <class Entity>
template <typename T>
void SynchronizerImpl<Entity>::synchronizeArray(Array<T> & array) const {
  static_assert(std::is_same<Entity, UInt>::value,
                "Not implemented for other type than UInt");
  SimpleUIntDataAccessor<T> data_accessor(array, SynchronizationTag::_whatever);
  this->synchronizeOnce(data_accessor, SynchronizationTag::_whatever);
}

/* -------------------------------------------------------------------------- */
template <class Entity>
template <template <class> class Op, typename T>
void SynchronizerImpl<Entity>::reduceSynchronizeArray(Array<T> & array) const {
  static_assert(std::is_same<Entity, UInt>::value,
                "Not implemented for other type than UInt");
  ReduceDataAccessor<UInt, Op, T> data_accessor(array,
                                                SynchronizationTag::_whatever);
  this->slaveReductionOnceImpl(data_accessor, SynchronizationTag::_whatever);
  this->synchronizeArray(array);
}

/* -------------------------------------------------------------------------- */
} // namespace akantu
=======
>>>>>>> 1a7b1e21

  if (this->hasChanged()) {
    this->initScatterGatherCommunicationScheme();
  }

  AKANTU_DEBUG_ASSERT(this->rank != UInt(this->root),
                      "This function cannot be called on the root processor");
  AKANTU_DEBUG_ASSERT(scattered.size() == this->canScatterSize(),
                      "The scattered array does not have the correct size");

  // prepare the data
  auto data_scattered_it = scattered.begin(scattered.getNbComponent());
  CommunicationBuffer buffer(this->entities_from_root.size() *
                             scattered.getNbComponent() * sizeof(T));

  // receive the data
  communicator.receive(
      buffer, this->root,
      Tag::genTag(this->rank, 0, Tag::_scatter, this->hash_id));

  // unpack the data
  for (auto local_entity : entities_from_root) {
    Vector<T> data_scattered(data_scattered_it[local_entity]);
    buffer >> data_scattered;
  }

  // synchronize the ghosts
  synchronizeArray(scattered);

  AKANTU_DEBUG_OUT();
}

/* -------------------------------------------------------------------------- */
template <class Entity>
template <typename T>
void SynchronizerImpl<Entity>::synchronizeArray(Array<T> & array) const {
  static_assert(std::is_same<Entity, UInt>::value,
                "Not implemented for other type than UInt");
  SimpleUIntDataAccessor<T> data_accessor(array, SynchronizationTag::_whatever);
  this->synchronizeOnce(data_accessor, SynchronizationTag::_whatever);
}

/* -------------------------------------------------------------------------- */
template <class Entity>
template <template <class> class Op, typename T>
void SynchronizerImpl<Entity>::reduceSynchronizeArray(Array<T> & array) const {
  static_assert(std::is_same<Entity, UInt>::value,
                "Not implemented for other type than UInt");
  ReduceDataAccessor<UInt, Op, T> data_accessor(array,
                                                SynchronizationTag::_whatever);
  this->slaveReductionOnceImpl(data_accessor, SynchronizationTag::_whatever);
  this->synchronizeArray(array);
}

/* -------------------------------------------------------------------------- */
} // namespace akantu<|MERGE_RESOLUTION|>--- conflicted
+++ resolved
@@ -568,19 +568,6 @@
     communicator.gather(entities_to_send.size(), nb_entities_per_proc);
 
     for (UInt p = 0; p < nb_proc; ++p) {
-<<<<<<< HEAD
-      if (p == UInt(this->root))
-        continue;
-
-      auto & receive_per_proc = master_receive_entities[p];
-      receive_per_proc.resize(nb_entities_per_proc(p));
-      if (nb_entities_per_proc(p) == 0)
-        continue;
-
-      requests.push_back(communicator.asyncReceive(
-          receive_per_proc, p,
-          Tag::genTag(p, 0, Tag::_GATHER_INITIALIZATION, this->hash_id)));
-=======
       if (p == UInt(this->root)) {
         continue;
       }
@@ -594,36 +581,23 @@
       requests.push_back(communicator.asyncReceive(
           receive_per_proc, p,
           Tag::genTag(p, 0, Tag::_gather_initialization, this->hash_id)));
->>>>>>> 1a7b1e21
     }
   } else {
     communicator.gather(entities_to_send.size(), this->root);
     AKANTU_DEBUG(dblDebug, "I have " << entities_to_send.size()
                                      << " entities to send to master proc");
 
-<<<<<<< HEAD
-    if (entities_to_send.size() != 0) {
-      requests.push_back(communicator.asyncSend(
-          entities_to_send, this->root,
-          Tag::genTag(this->rank, 0, Tag::_GATHER_INITIALIZATION,
-=======
     if (not entities_to_send.empty()) {
       requests.push_back(communicator.asyncSend(
           entities_to_send, this->root,
           Tag::genTag(this->rank, 0, Tag::_gather_initialization,
->>>>>>> 1a7b1e21
                       this->hash_id)));
     }
   }
 
   entities_changed = false;
-<<<<<<< HEAD
   communicator.waitAll(requests);
   communicator.freeCommunicationRequest(requests);
-=======
-  Communicator::waitAll(requests);
-  Communicator::freeCommunicationRequest(requests);
->>>>>>> 1a7b1e21
 
   AKANTU_DEBUG_OUT();
 }
@@ -633,14 +607,9 @@
 template <typename T>
 void SynchronizerImpl<Entity>::gather(const Array<T> & to_gather,
                                       Array<T> & gathered) {
-<<<<<<< HEAD
-  if (this->hasChanged())
-    initScatterGatherCommunicationScheme();
-=======
   if (this->hasChanged()) {
     initScatterGatherCommunicationScheme();
   }
->>>>>>> 1a7b1e21
 
   AKANTU_DEBUG_ASSERT(this->rank == UInt(this->root),
                       "This function cannot be called on a slave processor");
@@ -659,28 +628,18 @@
   std::map<UInt, CommunicationBuffer> buffers;
   std::vector<CommunicationRequest> requests;
   for (UInt p = 0; p < this->nb_proc; ++p) {
-<<<<<<< HEAD
-    if (p == UInt(this->root))
-      continue;
-=======
     if (p == UInt(this->root)) {
       continue;
     }
->>>>>>> 1a7b1e21
 
     auto receive_it = this->master_receive_entities.find(p);
     AKANTU_DEBUG_ASSERT(receive_it != this->master_receive_entities.end(),
                         "Could not find the receive list for dofs of proc "
                             << p);
     const auto & receive_entities = receive_it->second;
-<<<<<<< HEAD
-    if (receive_entities.size() == 0)
-      continue;
-=======
     if (receive_entities.empty()) {
       continue;
     }
->>>>>>> 1a7b1e21
 
     CommunicationBuffer & buffer = buffers[p];
 
@@ -690,17 +649,10 @@
     AKANTU_DEBUG_INFO(
         "Preparing to receive data for "
         << receive_entities.size() << " entities from processor " << p << " "
-<<<<<<< HEAD
-        << Tag::genTag(p, this->root, Tag::_GATHER, this->hash_id));
-
-    requests.push_back(communicator.asyncReceive(
-        buffer, p, Tag::genTag(p, this->root, Tag::_GATHER, this->hash_id)));
-=======
         << Tag::genTag(p, this->root, Tag::_gather, this->hash_id));
 
     requests.push_back(communicator.asyncReceive(
         buffer, p, Tag::genTag(p, this->root, Tag::_gather, this->hash_id)));
->>>>>>> 1a7b1e21
   }
 
   auto data_gathered_it = gathered.begin(to_gather.getNbComponent());
@@ -717,11 +669,7 @@
   }
 
   auto rr = UInt(-1);
-<<<<<<< HEAD
-  while ((rr = communicator.waitAny(requests)) != UInt(-1)) {
-=======
   while ((rr = Communicator::waitAny(requests)) != UInt(-1)) {
->>>>>>> 1a7b1e21
     auto & request = requests[rr];
     auto sender = request.getSource();
 
@@ -749,25 +697,16 @@
 void SynchronizerImpl<Entity>::gather(const Array<T> & to_gather) {
   AKANTU_DEBUG_IN();
 
-<<<<<<< HEAD
-  if (this->hasChanged())
-    initScatterGatherCommunicationScheme();
-=======
   if (this->hasChanged()) {
     initScatterGatherCommunicationScheme();
   }
->>>>>>> 1a7b1e21
 
   AKANTU_DEBUG_ASSERT(this->rank != UInt(this->root),
                       "This function cannot be called on the root processor");
   AKANTU_DEBUG_ASSERT(to_gather.size() == this->canScatterSize(),
                       "The array to gather does not have the correct size");
 
-<<<<<<< HEAD
-  if (this->entities_from_root.size() == 0) {
-=======
   if (this->entities_from_root.empty()) {
->>>>>>> 1a7b1e21
     AKANTU_DEBUG_OUT();
     return;
   }
@@ -783,17 +722,10 @@
   AKANTU_DEBUG_INFO("Gathering data for "
                     << to_gather.size() << " dofs on processor " << this->root
                     << " "
-<<<<<<< HEAD
-                    << Tag::genTag(this->rank, 0, Tag::_GATHER, this->hash_id));
-
-  communicator.send(buffer, this->root,
-                    Tag::genTag(this->rank, 0, Tag::_GATHER, this->hash_id));
-=======
                     << Tag::genTag(this->rank, 0, Tag::_gather, this->hash_id));
 
   communicator.send(buffer, this->root,
                     Tag::genTag(this->rank, 0, Tag::_gather, this->hash_id));
->>>>>>> 1a7b1e21
 
   AKANTU_DEBUG_OUT();
 }
@@ -805,14 +737,9 @@
                                        const Array<T> & to_scatter) {
   AKANTU_DEBUG_IN();
 
-<<<<<<< HEAD
-  if (this->hasChanged())
-    initScatterGatherCommunicationScheme();
-=======
   if (this->hasChanged()) {
     initScatterGatherCommunicationScheme();
   }
->>>>>>> 1a7b1e21
 
   AKANTU_DEBUG_ASSERT(this->rank == UInt(this->root),
                       "This function cannot be called on a slave processor");
@@ -864,21 +791,12 @@
 
     // send the data
     requests.push_back(communicator.asyncSend(
-<<<<<<< HEAD
-        buffer, p, Tag::genTag(p, 0, Tag::_SCATTER, this->hash_id)));
-  }
-
-  // wait a clean communications
-  communicator.waitAll(requests);
-  communicator.freeCommunicationRequest(requests);
-=======
         buffer, p, Tag::genTag(p, 0, Tag::_scatter, this->hash_id)));
   }
 
   // wait a clean communications
   Communicator::waitAll(requests);
   Communicator::freeCommunicationRequest(requests);
->>>>>>> 1a7b1e21
 
   // synchronize slave and ghost nodes
   synchronizeArray(scattered);
@@ -891,10 +809,10 @@
 template <typename T>
 void SynchronizerImpl<Entity>::scatter(Array<T> & scattered) {
   AKANTU_DEBUG_IN();
-<<<<<<< HEAD
-
-  if (this->hasChanged())
+
+  if (this->hasChanged()) {
     this->initScatterGatherCommunicationScheme();
+  }
 
   AKANTU_DEBUG_ASSERT(this->rank != UInt(this->root),
                       "This function cannot be called on the root processor");
@@ -909,7 +827,7 @@
   // receive the data
   communicator.receive(
       buffer, this->root,
-      Tag::genTag(this->rank, 0, Tag::_SCATTER, this->hash_id));
+      Tag::genTag(this->rank, 0, Tag::_scatter, this->hash_id));
 
   // unpack the data
   for (auto local_entity : entities_from_root) {
@@ -946,62 +864,4 @@
 }
 
 /* -------------------------------------------------------------------------- */
-} // namespace akantu
-=======
->>>>>>> 1a7b1e21
-
-  if (this->hasChanged()) {
-    this->initScatterGatherCommunicationScheme();
-  }
-
-  AKANTU_DEBUG_ASSERT(this->rank != UInt(this->root),
-                      "This function cannot be called on the root processor");
-  AKANTU_DEBUG_ASSERT(scattered.size() == this->canScatterSize(),
-                      "The scattered array does not have the correct size");
-
-  // prepare the data
-  auto data_scattered_it = scattered.begin(scattered.getNbComponent());
-  CommunicationBuffer buffer(this->entities_from_root.size() *
-                             scattered.getNbComponent() * sizeof(T));
-
-  // receive the data
-  communicator.receive(
-      buffer, this->root,
-      Tag::genTag(this->rank, 0, Tag::_scatter, this->hash_id));
-
-  // unpack the data
-  for (auto local_entity : entities_from_root) {
-    Vector<T> data_scattered(data_scattered_it[local_entity]);
-    buffer >> data_scattered;
-  }
-
-  // synchronize the ghosts
-  synchronizeArray(scattered);
-
-  AKANTU_DEBUG_OUT();
-}
-
-/* -------------------------------------------------------------------------- */
-template <class Entity>
-template <typename T>
-void SynchronizerImpl<Entity>::synchronizeArray(Array<T> & array) const {
-  static_assert(std::is_same<Entity, UInt>::value,
-                "Not implemented for other type than UInt");
-  SimpleUIntDataAccessor<T> data_accessor(array, SynchronizationTag::_whatever);
-  this->synchronizeOnce(data_accessor, SynchronizationTag::_whatever);
-}
-
-/* -------------------------------------------------------------------------- */
-template <class Entity>
-template <template <class> class Op, typename T>
-void SynchronizerImpl<Entity>::reduceSynchronizeArray(Array<T> & array) const {
-  static_assert(std::is_same<Entity, UInt>::value,
-                "Not implemented for other type than UInt");
-  ReduceDataAccessor<UInt, Op, T> data_accessor(array,
-                                                SynchronizationTag::_whatever);
-  this->slaveReductionOnceImpl(data_accessor, SynchronizationTag::_whatever);
-  this->synchronizeArray(array);
-}
-
-/* -------------------------------------------------------------------------- */
 } // namespace akantu