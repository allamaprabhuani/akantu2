--- conflicted
+++ resolved
@@ -75,11 +75,6 @@
   /// information on the dofs
   DOFManagerDefault & dof_manager;
 };
-<<<<<<< HEAD
-
-} // namespace akantu
-=======
->>>>>>> 1a7b1e21
 
 } // namespace akantu
 
