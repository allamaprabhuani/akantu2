/**
 * @file   communicator_mpi_inline_impl.cc
 *
 * @author Nicolas Richart <nicolas.richart@epfl.ch>
 *
 * @date creation: Tue Nov 07 2017
 * @date last modification: Mon Dec 18 2017
 *
 * @brief  StaticCommunicatorMPI implementation
 *
 * @section LICENSE
 *
 * Copyright (©) 2016-2018 EPFL (Ecole Polytechnique Fédérale de Lausanne)
 * Laboratory (LSMS - Laboratoire de Simulation en Mécanique des Solides)
 *
 * Akantu is free  software: you can redistribute it and/or  modify it under the
 * terms  of the  GNU Lesser  General Public  License as published by  the Free
 * Software Foundation, either version 3 of the License, or (at your option) any
 * later version.
 *
 * Akantu is  distributed in the  hope that it  will be useful, but  WITHOUT ANY
 * WARRANTY; without even the implied warranty of MERCHANTABILITY or FITNESS FOR
 * A PARTICULAR PURPOSE. See  the GNU  Lesser General  Public License  for more
 * details.
 *
 * You should  have received  a copy  of the GNU  Lesser General  Public License
 * along with Akantu. If not, see <http://www.gnu.org/licenses/>.
 *
 */

/* -------------------------------------------------------------------------- */
#include "aka_iterators.hh"
#include "communicator.hh"
#include "mpi_communicator_data.hh"
/* -------------------------------------------------------------------------- */
#include <memory>
#include <type_traits>
#include <unordered_map>
#include <vector>
/* -------------------------------------------------------------------------- */
#include <mpi.h>
/* -------------------------------------------------------------------------- */

#if (defined(__GNUC__) || defined(__GNUG__))
#if AKA_GCC_VERSION < 60000
namespace std {
template <> struct hash<akantu::SynchronizerOperation> {
  using argument_type = akantu::SynchronizerOperation;
  size_t operator()(const argument_type & e) const noexcept {
    auto ue = underlying_type_t<argument_type>(e);
    return uh(ue);
  }

private:
  const hash<underlying_type_t<argument_type>> uh{};
};
} // namespace std
#endif
#endif

namespace akantu {

int MPICommunicatorData::is_internaly_initialized = 0;

/* -------------------------------------------------------------------------- */
struct MPIPrivateMember : public Communicator::private_member {
  MPIPrivateMember(MPI_Comm comm) : mpi_comm(comm) {}
  MPI_Comm mpi_comm;
};

class CommunicationRequestMPI : public InternalCommunicationRequest {
public:
  CommunicationRequestMPI(UInt source, UInt dest)
      : InternalCommunicationRequest(source, dest),
        request(std::make_unique<MPI_Request>()) {}
  MPI_Request & getMPIRequest() { return *request; };

private:
  std::unique_ptr<MPI_Request> request;
};

namespace {
  template <typename T> inline MPI_Datatype getMPIDatatype();
  MPI_Op getMPISynchronizerOperation(SynchronizerOperation op) {
    std::unordered_map<SynchronizerOperation, MPI_Op> _operations{
        {SynchronizerOperation::_sum, MPI_SUM},
        {SynchronizerOperation::_min, MPI_MIN},
        {SynchronizerOperation::_max, MPI_MAX},
        {SynchronizerOperation::_prod, MPI_PROD},
        {SynchronizerOperation::_land, MPI_LAND},
        {SynchronizerOperation::_band, MPI_BAND},
        {SynchronizerOperation::_lor, MPI_LOR},
        {SynchronizerOperation::_bor, MPI_BOR},
        {SynchronizerOperation::_lxor, MPI_LXOR},
        {SynchronizerOperation::_bxor, MPI_BXOR},
        {SynchronizerOperation::_min_loc, MPI_MINLOC},
        {SynchronizerOperation::_max_loc, MPI_MAXLOC},
        {SynchronizerOperation::_null, MPI_OP_NULL}};
    return _operations[op];
  }

  template <typename T> MPI_Datatype inline getMPIDatatype() {
    return MPI_DATATYPE_NULL;
  }

#define SPECIALIZE_MPI_DATATYPE(type, mpi_type)                                \
  template <> MPI_Datatype inline getMPIDatatype<type>() { return mpi_type; }

#define COMMA ,
  SPECIALIZE_MPI_DATATYPE(char, MPI_CHAR)
  SPECIALIZE_MPI_DATATYPE(std::uint8_t, MPI_UINT8_T)
  SPECIALIZE_MPI_DATATYPE(float, MPI_FLOAT)
  SPECIALIZE_MPI_DATATYPE(double, MPI_DOUBLE)
  SPECIALIZE_MPI_DATATYPE(long double, MPI_LONG_DOUBLE)
  SPECIALIZE_MPI_DATATYPE(signed int, MPI_INT)
  SPECIALIZE_MPI_DATATYPE(unsigned int, MPI_UNSIGNED)
  SPECIALIZE_MPI_DATATYPE(signed long int, MPI_LONG)
  SPECIALIZE_MPI_DATATYPE(unsigned long int, MPI_UNSIGNED_LONG)
  SPECIALIZE_MPI_DATATYPE(signed long long int, MPI_LONG_LONG)
  SPECIALIZE_MPI_DATATYPE(unsigned long long int, MPI_UNSIGNED_LONG_LONG)
  SPECIALIZE_MPI_DATATYPE(SCMinMaxLoc<double COMMA int>, MPI_DOUBLE_INT)
  SPECIALIZE_MPI_DATATYPE(SCMinMaxLoc<float COMMA int>, MPI_FLOAT_INT)
  SPECIALIZE_MPI_DATATYPE(bool, MPI_CXX_BOOL)

  template <> MPI_Datatype inline getMPIDatatype<NodeFlag>() {
    return getMPIDatatype<std::underlying_type_t<NodeFlag>>();
  }

  inline int getMPISource(int src) {
    if (src == _any_source)
      return MPI_ANY_SOURCE;
    return src;
  }

  decltype(auto) convertRequests(std::vector<CommunicationRequest> & requests) {
    std::vector<MPI_Request> mpi_requests(requests.size());

    for (auto && request_pair : zip(requests, mpi_requests)) {
      auto && req = std::get<0>(request_pair);
      auto && mpi_req = std::get<1>(request_pair);
      mpi_req = aka::as_type<CommunicationRequestMPI>(req.getInternal())
                    .getMPIRequest();
    }
    return mpi_requests;
  }

} // namespace

// this is ugly but shorten the code a lot
#define MPIDATA                                                                \
  (*reinterpret_cast<MPICommunicatorData *>(communicator_data.get()))

/* -------------------------------------------------------------------------- */
/* Implementation                                                             */
/* -------------------------------------------------------------------------- */

/* -------------------------------------------------------------------------- */
Communicator::Communicator(const private_member & comm)
    : communicator_data(std::make_unique<MPICommunicatorData>(
          dynamic_cast<const MPIPrivateMember &>(comm).mpi_comm)) {
  prank = MPIDATA.rank();
  psize = MPIDATA.size();
}

/* -------------------------------------------------------------------------- */
void Communicator::initialize() {
  MPICommunicatorData::initialize();
}

/* -------------------------------------------------------------------------- */
void Communicator::finalize() {
  MPICommunicatorData::finalize();
}

/* -------------------------------------------------------------------------- */
template <typename T>
void Communicator::sendImpl(const T * buffer, Int size, Int receiver, Int tag,
                            const CommunicationMode & mode) const {
  MPI_Comm communicator = MPIDATA.getMPICommunicator();
  MPI_Datatype type = getMPIDatatype<T>();

  switch (mode) {
  case CommunicationMode::_auto:
    MPI_Send(buffer, size, type, receiver, tag, communicator);
    break;
  case CommunicationMode::_synchronous:
    MPI_Ssend(buffer, size, type, receiver, tag, communicator);
    break;
  case CommunicationMode::_ready:
    MPI_Rsend(buffer, size, type, receiver, tag, communicator);
    break;
  }
}

/* -------------------------------------------------------------------------- */
template <typename T>
void Communicator::receiveImpl(T * buffer, Int size, Int sender,
                               Int tag) const {
  MPI_Comm communicator = MPIDATA.getMPICommunicator();
  MPI_Status status;
  MPI_Datatype type = getMPIDatatype<T>();
  MPI_Recv(buffer, size, type, getMPISource(sender), tag, communicator,
           &status);
}

/* -------------------------------------------------------------------------- */
template <typename T>
CommunicationRequest
Communicator::asyncSendImpl(const T * buffer, Int size, Int receiver, Int tag,
                            const CommunicationMode & mode) const {
  MPI_Comm communicator = MPIDATA.getMPICommunicator();
  auto * request = new CommunicationRequestMPI(prank, receiver);
  MPI_Request & req = request->getMPIRequest();

  MPI_Datatype type = getMPIDatatype<T>();

  switch (mode) {
  case CommunicationMode::_auto:
    MPI_Isend(buffer, size, type, receiver, tag, communicator, &req);
    break;
  case CommunicationMode::_synchronous:
    MPI_Issend(buffer, size, type, receiver, tag, communicator, &req);
    break;
  case CommunicationMode::_ready:
    MPI_Irsend(buffer, size, type, receiver, tag, communicator, &req);
    break;
  }
  return std::shared_ptr<InternalCommunicationRequest>(request);
}

/* -------------------------------------------------------------------------- */
template <typename T>
CommunicationRequest Communicator::asyncReceiveImpl(T * buffer, Int size,
                                                    Int sender, Int tag) const {
  MPI_Comm communicator = MPIDATA.getMPICommunicator();
  auto * request = new CommunicationRequestMPI(sender, prank);
  MPI_Datatype type = getMPIDatatype<T>();

  MPI_Request & req = request->getMPIRequest();
  MPI_Irecv(buffer, size, type, getMPISource(sender), tag, communicator, &req);
  return std::shared_ptr<InternalCommunicationRequest>(request);
}

/* -------------------------------------------------------------------------- */
template <typename T>
void Communicator::probe(Int sender, Int tag,
                         CommunicationStatus & status) const {
  MPI_Comm communicator = MPIDATA.getMPICommunicator();
  MPI_Status mpi_status;
  MPI_Probe(getMPISource(sender), tag, communicator, &mpi_status);

  MPI_Datatype type = getMPIDatatype<T>();
  int count;
  MPI_Get_count(&mpi_status, type, &count);

  status.setSource(mpi_status.MPI_SOURCE);
  status.setTag(mpi_status.MPI_TAG);
  status.setSize(count);
}

/* -------------------------------------------------------------------------- */
template <typename T>
bool Communicator::asyncProbe(Int sender, Int tag,
                              CommunicationStatus & status) const {
  MPI_Comm communicator = MPIDATA.getMPICommunicator();
  MPI_Status mpi_status;
  int test;
  MPI_Iprobe(getMPISource(sender), tag, communicator, &test, &mpi_status);

  if (not test)
    return false;

  MPI_Datatype type = getMPIDatatype<T>();
  int count;
  MPI_Get_count(&mpi_status, type, &count);

  status.setSource(mpi_status.MPI_SOURCE);
  status.setTag(mpi_status.MPI_TAG);
  status.setSize(count);
  return true;
}

/* -------------------------------------------------------------------------- */
bool Communicator::test(CommunicationRequest & request) const {
  MPI_Status status;
  int flag;
  auto & req_mpi =
      aka::as_type<CommunicationRequestMPI>(request.getInternal());

  MPI_Request & req = req_mpi.getMPIRequest();
  MPI_Test(&req, &flag, &status);

  return flag;
}

/* -------------------------------------------------------------------------- */
bool Communicator::testAll(std::vector<CommunicationRequest> & requests) const {
<<<<<<< HEAD
  for (auto & r : requests) {
    if (not test(r)) return false;
  }

  return true;
  // int are_finished;
  // auto && mpi_requests = convertRequests(requests);
  // MPI_Testall(mpi_requests.size(), mpi_requests.data(), &are_finished,
  //             MPI_STATUSES_IGNORE);
  // return are_finished != 0 ? true : false;
=======
  //int are_finished;
  //auto && mpi_requests = convertRequests(requests);
  //MPI_Testall(mpi_requests.size(), mpi_requests.data(), &are_finished,
  //            MPI_STATUSES_IGNORE);
  //return are_finished;
  for(auto & request : requests) {
    if(not test(request)) return false;
  }
  return true;
>>>>>>> 64b062ea
}

/* -------------------------------------------------------------------------- */
void Communicator::wait(CommunicationRequest & request) const {
  MPI_Status status;
  auto & req_mpi =
      aka::as_type<CommunicationRequestMPI>(request.getInternal());
  MPI_Request & req = req_mpi.getMPIRequest();
  MPI_Wait(&req, &status);
}

/* -------------------------------------------------------------------------- */
void Communicator::waitAll(std::vector<CommunicationRequest> & requests) const {
  auto && mpi_requests = convertRequests(requests);
  MPI_Waitall(mpi_requests.size(), mpi_requests.data(), MPI_STATUSES_IGNORE);
}

/* -------------------------------------------------------------------------- */
UInt Communicator::waitAny(std::vector<CommunicationRequest> & requests) const {
  auto && mpi_requests = convertRequests(requests);

  int pos;
  MPI_Waitany(mpi_requests.size(), mpi_requests.data(), &pos,
              MPI_STATUSES_IGNORE);

  if (pos != MPI_UNDEFINED) {
    return pos;
  } else {
    return UInt(-1);
  }
}

/* -------------------------------------------------------------------------- */
void Communicator::barrier() const {
  MPI_Comm communicator = MPIDATA.getMPICommunicator();
  MPI_Barrier(communicator);
}

/* -------------------------------------------------------------------------- */
CommunicationRequest Communicator::asyncBarrier() const {
  MPI_Comm communicator = MPIDATA.getMPICommunicator();
  auto * request = new CommunicationRequestMPI(0, 0);

  MPI_Request & req = request->getMPIRequest();
  MPI_Ibarrier(communicator, &req);

  return std::shared_ptr<InternalCommunicationRequest>(request);
}

/* -------------------------------------------------------------------------- */
template <typename T>
void Communicator::reduceImpl(T * values, int nb_values,
                              SynchronizerOperation op, int root) const {
  MPI_Comm communicator = MPIDATA.getMPICommunicator();
  MPI_Datatype type = getMPIDatatype<T>();

  MPI_Reduce(MPI_IN_PLACE, values, nb_values, type,
             getMPISynchronizerOperation(op), root, communicator);
}

/* -------------------------------------------------------------------------- */
template <typename T>
void Communicator::allReduceImpl(T * values, int nb_values,
                                 SynchronizerOperation op) const {
  MPI_Comm communicator = MPIDATA.getMPICommunicator();
  MPI_Datatype type = getMPIDatatype<T>();

  MPI_Allreduce(MPI_IN_PLACE, values, nb_values, type,
                getMPISynchronizerOperation(op), communicator);
}

/* -------------------------------------------------------------------------- */
template <typename T>
void Communicator::scanImpl(T * values, T * result, int nb_values,
                            SynchronizerOperation op) const {
  MPI_Comm communicator = MPIDATA.getMPICommunicator();
  MPI_Datatype type = getMPIDatatype<T>();

  if(values == result) {
    values = reinterpret_cast<T*>(MPI_IN_PLACE);
  }
  
  MPI_Scan(values, result, nb_values, type,
           getMPISynchronizerOperation(op), communicator);
}

/* -------------------------------------------------------------------------- */
template <typename T>
void Communicator::exclusiveScanImpl(T * values, T * result, int nb_values,
                                     SynchronizerOperation op) const {
  MPI_Comm communicator = MPIDATA.getMPICommunicator();
  MPI_Datatype type = getMPIDatatype<T>();

  if(values == result) {
    values = reinterpret_cast<T*>(MPI_IN_PLACE);
  }
  
  MPI_Exscan(values, result, nb_values, type,
           getMPISynchronizerOperation(op), communicator);
}

/* -------------------------------------------------------------------------- */
template <typename T>
void Communicator::allGatherImpl(T * values, int nb_values) const {
  MPI_Comm communicator = MPIDATA.getMPICommunicator();
  MPI_Datatype type = getMPIDatatype<T>();

  MPI_Allgather(MPI_IN_PLACE, nb_values, type, values, nb_values, type,
                communicator);
}

/* -------------------------------------------------------------------------- */
template <typename T>
void Communicator::allGatherVImpl(T * values, int * nb_values) const {
  MPI_Comm communicator = MPIDATA.getMPICommunicator();
  std::vector<int> displs(psize);
  displs[0] = 0;
  for (int i = 1; i < psize; ++i) {
    displs[i] = displs[i - 1] + nb_values[i - 1];
  }

  MPI_Datatype type = getMPIDatatype<T>();
  MPI_Allgatherv(MPI_IN_PLACE, *nb_values, type, values, nb_values,
                 displs.data(), type, communicator);
}

/* -------------------------------------------------------------------------- */
template <typename T>
void Communicator::gatherImpl(T * values, int nb_values, int root) const {
  MPI_Comm communicator = MPIDATA.getMPICommunicator();
  T *send_buf = nullptr, *recv_buf = nullptr;
  if (prank == root) {
    send_buf = (T *)MPI_IN_PLACE;
    recv_buf = values;
  } else {
    send_buf = values;
  }

  MPI_Datatype type = getMPIDatatype<T>();
  MPI_Gather(send_buf, nb_values, type, recv_buf, nb_values, type, root,
             communicator);
}

/* -------------------------------------------------------------------------- */
template <typename T>
void Communicator::gatherImpl(T * values, int nb_values, T * gathered,
                              int nb_gathered) const {
  MPI_Comm communicator = MPIDATA.getMPICommunicator();
  T * send_buf = values;
  T * recv_buf = gathered;

  if (nb_gathered == 0)
    nb_gathered = nb_values;

  MPI_Datatype type = getMPIDatatype<T>();
  MPI_Gather(send_buf, nb_values, type, recv_buf, nb_gathered, type,
             this->prank, communicator);
}

/* -------------------------------------------------------------------------- */
template <typename T>
void Communicator::gatherVImpl(T * values, int * nb_values, int root) const {
  MPI_Comm communicator = MPIDATA.getMPICommunicator();
  int * displs = nullptr;
  if (prank == root) {
    displs = new int[psize];
    displs[0] = 0;
    for (int i = 1; i < psize; ++i) {
      displs[i] = displs[i - 1] + nb_values[i - 1];
    }
  }

  T *send_buf = nullptr, *recv_buf = nullptr;
  if (prank == root) {
    send_buf = (T *)MPI_IN_PLACE;
    recv_buf = values;
  } else
    send_buf = values;

  MPI_Datatype type = getMPIDatatype<T>();

  MPI_Gatherv(send_buf, *nb_values, type, recv_buf, nb_values, displs, type,
              root, communicator);

  if (prank == root) {
    delete[] displs;
  }
}

/* -------------------------------------------------------------------------- */
template <typename T>
void Communicator::broadcastImpl(T * values, int nb_values, int root) const {
  MPI_Comm communicator = MPIDATA.getMPICommunicator();
  MPI_Datatype type = getMPIDatatype<T>();
  MPI_Bcast(values, nb_values, type, root, communicator);
}

/* -------------------------------------------------------------------------- */
int Communicator::getMaxTag() const { return MPIDATA.getMaxTag(); }
int Communicator::getMinTag() const { return 0; }

/* -------------------------------------------------------------------------- */
Communicator & Communicator::getWorldCommunicator() {
  if (not world_communicator)
    world_communicator = std::make_unique<Communicator>(MPIPrivateMember{MPI_COMM_WORLD});
  return *world_communicator;
}

/* -------------------------------------------------------------------------- */
Communicator & Communicator::getSelfCommunicator() {
  if (not self_communicator)
    self_communicator = std::make_unique<Communicator>(MPIPrivateMember{MPI_COMM_SELF});
  return *self_communicator;
}

} // namespace akantu<|MERGE_RESOLUTION|>--- conflicted
+++ resolved
@@ -295,18 +295,6 @@
 
 /* -------------------------------------------------------------------------- */
 bool Communicator::testAll(std::vector<CommunicationRequest> & requests) const {
-<<<<<<< HEAD
-  for (auto & r : requests) {
-    if (not test(r)) return false;
-  }
-
-  return true;
-  // int are_finished;
-  // auto && mpi_requests = convertRequests(requests);
-  // MPI_Testall(mpi_requests.size(), mpi_requests.data(), &are_finished,
-  //             MPI_STATUSES_IGNORE);
-  // return are_finished != 0 ? true : false;
-=======
   //int are_finished;
   //auto && mpi_requests = convertRequests(requests);
   //MPI_Testall(mpi_requests.size(), mpi_requests.data(), &are_finished,
@@ -316,7 +304,6 @@
     if(not test(request)) return false;
   }
   return true;
->>>>>>> 64b062ea
 }
 
 /* -------------------------------------------------------------------------- */
