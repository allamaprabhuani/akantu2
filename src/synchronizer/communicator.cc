--- conflicted
+++ resolved
@@ -67,33 +67,6 @@
   delete event;
 }
 
-<<<<<<< HEAD
-=======
-/* -------------------------------------------------------------------------- */
-Communicator & Communicator::getStaticCommunicator() {
-  AKANTU_DEBUG_IN();
-
-  if (!static_communicator) {
-    int nb_args = 0;
-    char ** null = nullptr;
-    static_communicator =
-        std::make_unique<Communicator>(nb_args, null, private_member{});
-  }
-
-  AKANTU_DEBUG_OUT();
-  return *static_communicator;
-}
-
-/* -------------------------------------------------------------------------- */
-Communicator & Communicator::getStaticCommunicator(int & argc, char **& argv) {
-  if (!static_communicator) {
-    static_communicator =
-        std::make_unique<Communicator>(argc, argv, private_member{});
-  }
-  return getStaticCommunicator();
-}
-
->>>>>>> 1a7b1e21
 } // namespace akantu
 
 #ifdef AKANTU_USE_MPI
