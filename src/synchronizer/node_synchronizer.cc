--- conflicted
+++ resolved
@@ -129,13 +129,8 @@
   //     Tag::genTag(rank, count, 0xcafe));
   // ++count;
 
-<<<<<<< HEAD
   communicator.waitAll(send_requests);
   communicator.freeCommunicationRequest(send_requests);
-=======
-  Communicator::waitAll(send_requests);
-  Communicator::freeCommunicationRequest(send_requests);
->>>>>>> 1a7b1e21
 
   this->entities_changed = true;
 }
@@ -199,21 +194,6 @@
 
     NodeFlag flag;
     buffer >> flag;
-<<<<<<< HEAD
-    // AKANTU_DEBUG_ASSERT(
-    //     (periodic(flag) == periodic(mesh.getNodeFlag(node))) and
-    //         (((distrib(flag) == NodeFlag::_master) and
-    //           (distrib(mesh.getNodeFlag(node)) ==
-    //            NodeFlag::_slave)) or // master to slave
-    //          ((distrib(flag) == NodeFlag::_slave) and
-    //           (distrib(mesh.getNodeFlag(node)) ==
-    //            NodeFlag::_master)) or // reverse comm slave to master
-    //          (distrib(mesh.getNodeFlag(node)) ==
-    //               NodeFlag::_pure_ghost or // pure ghost nodes
-    //           distrib(flag) == NodeFlag::_pure_ghost)),
-    //     "The node flags: "
-    //     << flag << " and " << mesh.getNodeFlag(node));
-=======
     AKANTU_DEBUG_ASSERT(
         (periodic(flag) == periodic(mesh.getNodeFlag(node))) and
             (((distrib(flag) == NodeFlag::_master) and
@@ -226,7 +206,6 @@
                   NodeFlag::_pure_ghost or // pure ghost nodes
               distrib(flag) == NodeFlag::_pure_ghost)),
         "The node flags: " << flag << " and " << mesh.getNodeFlag(node));
->>>>>>> 1a7b1e21
 
     Vector<Real> pos_remote(dim);
     buffer >> pos_remote;
@@ -250,14 +229,9 @@
   nodes_to_send.resize(0);
 
   for (UInt n : arange(nb_nodes)) {
-<<<<<<< HEAD
-    if (not mesh.isLocalOrMasterNode(n))
-      continue;
-=======
     if (not mesh.isLocalOrMasterNode(n)) {
       continue;
     }
->>>>>>> 1a7b1e21
 
     entities_from_root.push_back(n);
   }
