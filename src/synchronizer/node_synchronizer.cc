/**
 * @file   node_synchronizer.cc
 *
 * @author Nicolas Richart <nicolas.richart@epfl.ch>
 *
 * @date creation: Fri Jun 18 2010
 * @date last modification: Wed Nov 15 2017
 *
 * @brief  Implementation of the node synchronizer
 *
 * @section LICENSE
 *
 * Copyright (©)  2010-2018 EPFL (Ecole Polytechnique Fédérale de Lausanne)
 * Laboratory (LSMS - Laboratoire de Simulation en Mécanique des Solides)
 *
 * Akantu is free  software: you can redistribute it and/or  modify it under the
 * terms  of the  GNU Lesser  General Public  License as published by  the Free
 * Software Foundation, either version 3 of the License, or (at your option) any
 * later version.
 *
 * Akantu is  distributed in the  hope that it  will be useful, but  WITHOUT ANY
 * WARRANTY; without even the implied warranty of MERCHANTABILITY or FITNESS FOR
 * A PARTICULAR PURPOSE. See  the GNU  Lesser General  Public License  for more
 * details.
 *
 * You should  have received  a copy  of the GNU  Lesser General  Public License
 * along with Akantu. If not, see <http://www.gnu.org/licenses/>.
 *
 */

/* -------------------------------------------------------------------------- */
#include "node_synchronizer.hh"
#include "mesh.hh"
/* -------------------------------------------------------------------------- */

namespace akantu {

/* -------------------------------------------------------------------------- */
NodeSynchronizer::NodeSynchronizer(Mesh & mesh, const ID & id,
                                   MemoryID memory_id,
                                   const bool register_to_event_manager,
                                   EventHandlerPriority event_priority)
    : SynchronizerImpl<UInt>(mesh.getCommunicator(), id, memory_id),
      mesh(mesh) {
  AKANTU_DEBUG_IN();

  if (register_to_event_manager) {
    this->mesh.registerEventHandler(*this, event_priority);
  }

  AKANTU_DEBUG_OUT();
}

/* -------------------------------------------------------------------------- */
NodeSynchronizer::~NodeSynchronizer() = default;

/* -------------------------------------------------------------------------- */
Int NodeSynchronizer::getRank(const UInt & node) const {
  return this->mesh.getNodePrank(node);
}

/* -------------------------------------------------------------------------- */
void NodeSynchronizer::onNodesAdded(const Array<UInt> & /*nodes_list*/,
                                    const NewNodesEvent &) {
  std::map<UInt, std::vector<UInt>> nodes_per_proc;

  // recreates fully the schemes due to changes of global ids
  // \TODO add an event to handle global id changes
  for (auto && data : communications.iterateSchemes(_recv)) {
    auto & scheme = data.second;
    scheme.resize(0);
  }

  for (auto && local_id : arange(mesh.getNbNodes())) {
    if (not mesh.isSlaveNode(local_id))
      continue; // local, master or pure ghost

    auto global_id = mesh.getNodeGlobalId(local_id);
    auto proc = mesh.getNodePrank(local_id);
<<<<<<< HEAD
=======
    AKANTU_DEBUG_ASSERT(
        proc != -1,
        "The node " << local_id << " does not have a valid associated prank");
>>>>>>> 0df47c2f
    nodes_per_proc[proc].push_back(global_id);

    auto & scheme = communications.createScheme(proc, _recv);
    scheme.push_back(local_id);
  }

  std::vector<CommunicationRequest> send_requests;
  for (auto && pair : communications.iterateSchemes(_recv)) {
    auto proc = pair.first;
    AKANTU_DEBUG_ASSERT(proc != UInt(-1),
                        "For real I should send something to proc -1");

    // if proc not in nodes_per_proc this should insert an empty array to send
    send_requests.push_back(communicator.asyncSend(
        nodes_per_proc[proc], proc, Tag::genTag(rank, proc, 0xcafe)));
  }

  for (auto && data : communications.iterateSchemes(_send)) {
    auto proc = data.first;
    auto & scheme = data.second;
    CommunicationStatus status;

    auto tag = Tag::genTag(proc, rank, 0xcafe);
    communicator.probe<UInt>(proc, tag, status);

    scheme.resize(status.size());
    communicator.receive(scheme, proc, tag);
    std::transform(scheme.begin(), scheme.end(), scheme.begin(),
                   [&](auto & gnode) { return mesh.getNodeLocalId(gnode); });
  }

  // communicator.receiveAnyNumber<UInt>(
  //     send_requests,
  //     [&](auto && proc, auto && nodes) {
  //       auto & scheme = communications.createScheme(proc, _send);
  //       scheme.resize(nodes.size());
  //       for (auto && data : enumerate(nodes)) {
  //         auto global_id = std::get<1>(data);
  //         auto local_id = mesh.getNodeLocalId(global_id);
  //         AKANTU_DEBUG_ASSERT(local_id != UInt(-1),
  //                             "The global node " << global_id
  //                                                << "is not known on rank "
  //                                                << rank);
  //         scheme[std::get<0>(data)] = local_id;
  //       }
  //     },
  //     Tag::genTag(rank, count, 0xcafe));
  // ++count;

  communicator.waitAll(send_requests);
  communicator.freeCommunicationRequest(send_requests);
}

/* -------------------------------------------------------------------------- */
UInt NodeSynchronizer::sanityCheckDataSize(const Array<UInt> & nodes,
                                           const SynchronizationTag & tag,
                                           bool from_comm_desc) const {
  UInt size =
      SynchronizerImpl<UInt>::sanityCheckDataSize(nodes, tag, from_comm_desc);

  // global id
  if (tag != _gst_giu_global_conn) {
    size += sizeof(UInt) * nodes.size();
  }

  // flag
  size += sizeof(NodeFlag) * nodes.size();

  // positions
  size += mesh.getSpatialDimension() * sizeof(Real) * nodes.size();

  return size;
}

/* -------------------------------------------------------------------------- */
void NodeSynchronizer::packSanityCheckData(
    CommunicationBuffer & buffer, const Array<UInt> & nodes,
    const SynchronizationTag & tag) const {
  auto dim = mesh.getSpatialDimension();
  for (auto && node : nodes) {
    if (tag != _gst_giu_global_conn) {
      buffer << mesh.getNodeGlobalId(node);
    }
    buffer << mesh.getNodeFlag(node);
    buffer << Vector<Real>(mesh.getNodes().begin(dim)[node]);
  }
}

/* -------------------------------------------------------------------------- */
void NodeSynchronizer::unpackSanityCheckData(CommunicationBuffer & buffer,
                                             const Array<UInt> & nodes,
                                             const SynchronizationTag & tag,
                                             UInt proc, UInt rank) const {
  auto dim = mesh.getSpatialDimension();
  // std::set<SynchronizationTag> skip_conn_tags{_gst_smmc_facets_conn,
  //                                             _gst_giu_global_conn};

  // bool is_skip_tag_conn = skip_conn_tags.find(tag) != skip_conn_tags.end();

  auto periodic = [&](auto && flag) { return flag & NodeFlag::_periodic_mask; };
  auto distrib = [&](auto && flag) { return flag & NodeFlag::_shared_mask; };

  for (auto && node : nodes) {
    if (tag != _gst_giu_global_conn) {
      UInt global_id;
      buffer >> global_id;
      AKANTU_DEBUG_ASSERT(global_id == mesh.getNodeGlobalId(node),
                          "The nodes global ids do not match: "
                              << global_id
                              << " != " << mesh.getNodeGlobalId(node));
    }

    NodeFlag flag;
    buffer >> flag;
    AKANTU_DEBUG_ASSERT(
        (periodic(flag) == periodic(mesh.getNodeFlag(node))) and
            (((distrib(flag) == NodeFlag::_master) and
              (distrib(mesh.getNodeFlag(node)) ==
               NodeFlag::_slave)) or // master to slave
             ((distrib(flag) == NodeFlag::_slave) and
              (distrib(mesh.getNodeFlag(node)) ==
               NodeFlag::_master)) or // reverse comm slave to master
             (distrib(mesh.getNodeFlag(node)) ==
                  NodeFlag::_pure_ghost or // pure ghost nodes
              distrib(flag) == NodeFlag::_pure_ghost)),
        "The node flags: "
        << flag << " and " << mesh.getNodeFlag(node));

    Vector<Real> pos_remote(dim);
    buffer >> pos_remote;
    Vector<Real> pos(mesh.getNodes().begin(dim)[node]);

    auto dist = pos_remote.distance(pos);
    if (not Math::are_float_equal(dist, 0.)) {
      AKANTU_EXCEPTION("Unpacking an unknown value for the node "
                       << node << "(position " << pos << " != buffer "
                       << pos_remote << ") [" << dist << "] - tag: " << tag
                       << " comm from " << proc << " to " << rank);
    }
  }
}
/* -------------------------------------------------------------------------- */

} // namespace akantu<|MERGE_RESOLUTION|>--- conflicted
+++ resolved
@@ -77,12 +77,9 @@
 
     auto global_id = mesh.getNodeGlobalId(local_id);
     auto proc = mesh.getNodePrank(local_id);
-<<<<<<< HEAD
-=======
     AKANTU_DEBUG_ASSERT(
         proc != -1,
         "The node " << local_id << " does not have a valid associated prank");
->>>>>>> 0df47c2f
     nodes_per_proc[proc].push_back(global_id);
 
     auto & scheme = communications.createScheme(proc, _recv);
