/**
 * @file   communicator_mpi_inline_impl.hh
 *
 * @author Nicolas Richart <nicolas.richart@epfl.ch>
 *
 * @date creation: Tue Nov 07 2017
 * @date last modification: Wed Dec 09 2020
 *
 * @brief  StaticCommunicatorMPI implementation
 *
 *
 * @section LICENSE
 *
 * Copyright (©) 2016-2021 EPFL (Ecole Polytechnique Fédérale de Lausanne)
 * Laboratory (LSMS - Laboratoire de Simulation en Mécanique des Solides)
 *
 * Akantu is free software: you can redistribute it and/or modify it under the
 * terms of the GNU Lesser General Public License as published by the Free
 * Software Foundation, either version 3 of the License, or (at your option) any
 * later version.
 *
 * Akantu is distributed in the hope that it will be useful, but WITHOUT ANY
 * WARRANTY; without even the implied warranty of MERCHANTABILITY or FITNESS FOR
 * A PARTICULAR PURPOSE. See the GNU Lesser General Public License for more
 * details.
 *
 * You should have received a copy of the GNU Lesser General Public License
 * along with Akantu. If not, see <http://www.gnu.org/licenses/>.
 *
 */

/* -------------------------------------------------------------------------- */
#include "aka_iterators.hh"
#include "communicator.hh"
#include "mpi_communicator_data.hh"
/* -------------------------------------------------------------------------- */
#include <memory>
#include <type_traits>
#include <unordered_map>
#include <vector>
/* -------------------------------------------------------------------------- */
#include <mpi.h>
/* -------------------------------------------------------------------------- */

#if (defined(__GNUC__) || defined(__GNUG__))
#if AKA_GCC_VERSION < 60000
namespace std {
template <> struct hash<akantu::SynchronizerOperation> {
  using argument_type = akantu::SynchronizerOperation;
  size_t operator()(const argument_type & e) const noexcept {
    auto ue = underlying_type_t<argument_type>(e);
    return uh(ue);
  }

private:
  const hash<underlying_type_t<argument_type>> uh{};
};
} // namespace std
#endif
#endif

namespace akantu {

/* -------------------------------------------------------------------------- */
int MPICommunicatorData::is_externaly_initialized = -1;
int MPICommunicatorData::mpi_communicator_instances = 0;
/* -------------------------------------------------------------------------- */

struct MPIPrivateMember : public Communicator::private_member {
  MPIPrivateMember(MPI_Comm comm) : mpi_comm(comm) {}
  MPI_Comm mpi_comm;
};

class CommunicationRequestMPI : public InternalCommunicationRequest {
public:
  CommunicationRequestMPI(UInt source, UInt dest)
      : InternalCommunicationRequest(source, dest),
        request(std::make_unique<MPI_Request>()) {}
  MPI_Request & getMPIRequest() { return *request; };

private:
  std::unique_ptr<MPI_Request> request;
};

namespace {
  template <typename T> inline MPI_Datatype getMPIDatatype();
  MPI_Op getMPISynchronizerOperation(SynchronizerOperation op) {
    std::unordered_map<SynchronizerOperation, MPI_Op> _operations{
        {SynchronizerOperation::_sum, MPI_SUM},
        {SynchronizerOperation::_min, MPI_MIN},
        {SynchronizerOperation::_max, MPI_MAX},
        {SynchronizerOperation::_prod, MPI_PROD},
        {SynchronizerOperation::_land, MPI_LAND},
        {SynchronizerOperation::_band, MPI_BAND},
        {SynchronizerOperation::_lor, MPI_LOR},
        {SynchronizerOperation::_bor, MPI_BOR},
        {SynchronizerOperation::_lxor, MPI_LXOR},
        {SynchronizerOperation::_bxor, MPI_BXOR},
        {SynchronizerOperation::_min_loc, MPI_MINLOC},
        {SynchronizerOperation::_max_loc, MPI_MAXLOC},
        {SynchronizerOperation::_null, MPI_OP_NULL}};
    return _operations[op];
  }

  template <typename T> MPI_Datatype inline getMPIDatatype() {
    return MPI_DATATYPE_NULL;
  }

#define SPECIALIZE_MPI_DATATYPE(type, mpi_type)                                \
  template <> MPI_Datatype inline getMPIDatatype<type>() { return mpi_type; }

#define COMMA ,
  SPECIALIZE_MPI_DATATYPE(char, MPI_CHAR)
  SPECIALIZE_MPI_DATATYPE(std::uint8_t, MPI_UINT8_T)
  SPECIALIZE_MPI_DATATYPE(float, MPI_FLOAT)
  SPECIALIZE_MPI_DATATYPE(double, MPI_DOUBLE)
  SPECIALIZE_MPI_DATATYPE(long double, MPI_LONG_DOUBLE)
  SPECIALIZE_MPI_DATATYPE(signed int, MPI_INT)
  SPECIALIZE_MPI_DATATYPE(unsigned int, MPI_UNSIGNED)
  SPECIALIZE_MPI_DATATYPE(signed long int, MPI_LONG)
  SPECIALIZE_MPI_DATATYPE(unsigned long int, MPI_UNSIGNED_LONG)
  SPECIALIZE_MPI_DATATYPE(signed long long int, MPI_LONG_LONG)
  SPECIALIZE_MPI_DATATYPE(unsigned long long int, MPI_UNSIGNED_LONG_LONG)
  SPECIALIZE_MPI_DATATYPE(SCMinMaxLoc<double COMMA int>, MPI_DOUBLE_INT)
  SPECIALIZE_MPI_DATATYPE(SCMinMaxLoc<float COMMA int>, MPI_FLOAT_INT)
  SPECIALIZE_MPI_DATATYPE(bool, MPI_CXX_BOOL)

  template <> MPI_Datatype inline getMPIDatatype<NodeFlag>() {
    return getMPIDatatype<std::underlying_type_t<NodeFlag>>();
  }

  inline int getMPISource(int src) {
    if (src == _any_source) {
      return MPI_ANY_SOURCE;
    }
    return src;
  }

  decltype(auto) convertRequests(std::vector<CommunicationRequest> & requests) {
    std::vector<MPI_Request> mpi_requests(requests.size());

    for (auto && request_pair : zip(requests, mpi_requests)) {
      auto && req = std::get<0>(request_pair);
      auto && mpi_req = std::get<1>(request_pair);
      mpi_req = aka::as_type<CommunicationRequestMPI>(req.getInternal())
                    .getMPIRequest();
    }
    return mpi_requests;
  }

} // namespace

// this is ugly but shorten the code a lot
#define MPIDATA                                                                \
  (*reinterpret_cast<MPICommunicatorData *>(communicator_data.get()))

/* -------------------------------------------------------------------------- */
/* Implementation                                                             */
/* -------------------------------------------------------------------------- */

/* -------------------------------------------------------------------------- */
<<<<<<< HEAD
Communicator::Communicator(const private_member & comm)
    : communicator_data(std::make_unique<MPICommunicatorData>(
          dynamic_cast<const MPIPrivateMember &>(comm).mpi_comm)) {
}
=======
Communicator::Communicator(int & /*argc*/, char **& /*argv*/,
                           const private_member & m)
    : Communicator(m) {}

/* -------------------------------------------------------------------------- */
Communicator::Communicator(const private_member & /*unused*/)
    : communicator_data(std::make_unique<MPICommunicatorData>()) {}
>>>>>>> 9111b750


/* -------------------------------------------------------------------------- */
template <typename T>
void Communicator::sendImpl(const T * buffer, Int size, Int receiver, Int tag,
                            const CommunicationMode & mode) const {
  MPI_Comm communicator = MPIDATA.getMPICommunicator();
  MPI_Datatype type = getMPIDatatype<T>();

  switch (mode) {
  case CommunicationMode::_auto:
    MPI_Send(buffer, size, type, receiver, tag, communicator);
    break;
  case CommunicationMode::_synchronous:
    MPI_Ssend(buffer, size, type, receiver, tag, communicator);
    break;
  case CommunicationMode::_ready:
    MPI_Rsend(buffer, size, type, receiver, tag, communicator);
    break;
  }
}

/* -------------------------------------------------------------------------- */
template <typename T>
void Communicator::receiveImpl(T * buffer, Int size, Int sender,
                               Int tag) const {
  MPI_Comm communicator = MPIDATA.getMPICommunicator();
  MPI_Status status;
  MPI_Datatype type = getMPIDatatype<T>();
  MPI_Recv(buffer, size, type, getMPISource(sender), tag, communicator,
           &status);
}

/* -------------------------------------------------------------------------- */
template <typename T>
CommunicationRequest
Communicator::asyncSendImpl(const T * buffer, Int size, Int receiver, Int tag,
                            const CommunicationMode & mode) const {
  MPI_Comm communicator = MPIDATA.getMPICommunicator();
  auto * request = new CommunicationRequestMPI(whoAmI(), receiver);
  MPI_Request & req = request->getMPIRequest();

  MPI_Datatype type = getMPIDatatype<T>();

  switch (mode) {
  case CommunicationMode::_auto:
    MPI_Isend(buffer, size, type, receiver, tag, communicator, &req);
    break;
  case CommunicationMode::_synchronous:
    MPI_Issend(buffer, size, type, receiver, tag, communicator, &req);
    break;
  case CommunicationMode::_ready:
    MPI_Irsend(buffer, size, type, receiver, tag, communicator, &req);
    break;
  }
  return std::shared_ptr<InternalCommunicationRequest>(request);
}

/* -------------------------------------------------------------------------- */
template <typename T>
CommunicationRequest Communicator::asyncReceiveImpl(T * buffer, Int size,
                                                    Int sender, Int tag) const {
  MPI_Comm communicator = MPIDATA.getMPICommunicator();
  auto * request = new CommunicationRequestMPI(sender, whoAmI());
  MPI_Datatype type = getMPIDatatype<T>();

  MPI_Request & req = request->getMPIRequest();
  MPI_Irecv(buffer, size, type, getMPISource(sender), tag, communicator, &req);
  return std::shared_ptr<InternalCommunicationRequest>(request);
}

/* -------------------------------------------------------------------------- */
template <typename T>
void Communicator::probe(Int sender, Int tag,
                         CommunicationStatus & status) const {
  MPI_Comm communicator = MPIDATA.getMPICommunicator();
  MPI_Status mpi_status;
  MPI_Probe(getMPISource(sender), tag, communicator, &mpi_status);

  MPI_Datatype type = getMPIDatatype<T>();
  int count;
  MPI_Get_count(&mpi_status, type, &count);

  status.setSource(mpi_status.MPI_SOURCE);
  status.setTag(mpi_status.MPI_TAG);
  status.setSize(count);
}

/* -------------------------------------------------------------------------- */
template <typename T>
bool Communicator::asyncProbe(Int sender, Int tag,
                              CommunicationStatus & status) const {
  MPI_Comm communicator = MPIDATA.getMPICommunicator();
  MPI_Status mpi_status;
  int test;
  MPI_Iprobe(getMPISource(sender), tag, communicator, &test, &mpi_status);

  if (not test) {
    return false;
  }

  MPI_Datatype type = getMPIDatatype<T>();
  int count;
  MPI_Get_count(&mpi_status, type, &count);

  status.setSource(mpi_status.MPI_SOURCE);
  status.setTag(mpi_status.MPI_TAG);
  status.setSize(count);
  return true;
}

/* -------------------------------------------------------------------------- */
bool Communicator::test(CommunicationRequest & request) {
  MPI_Status status;
  int flag;
  auto & req_mpi = aka::as_type<CommunicationRequestMPI>(request.getInternal());

  MPI_Request & req = req_mpi.getMPIRequest();
  MPI_Test(&req, &flag, &status);

  return flag != 0;
}

/* -------------------------------------------------------------------------- */
bool Communicator::testAll(std::vector<CommunicationRequest> & requests) {
  // int are_finished;
  // auto && mpi_requests = convertRequests(requests);
  // MPI_Testall(mpi_requests.size(), mpi_requests.data(), &are_finished,
  //            MPI_STATUSES_IGNORE);
  // return are_finished;
  for (auto & request : requests) {
    if (not test(request)) {
      return false;
    }
  }
  return true;
}

/* -------------------------------------------------------------------------- */
void Communicator::wait(CommunicationRequest & request) {
  MPI_Status status;
  auto & req_mpi = aka::as_type<CommunicationRequestMPI>(request.getInternal());
  MPI_Request & req = req_mpi.getMPIRequest();
  MPI_Wait(&req, &status);
}

/* -------------------------------------------------------------------------- */
void Communicator::waitAll(std::vector<CommunicationRequest> & requests) {
  auto && mpi_requests = convertRequests(requests);
  MPI_Waitall(mpi_requests.size(), mpi_requests.data(), MPI_STATUSES_IGNORE);
}

/* -------------------------------------------------------------------------- */
UInt Communicator::waitAny(std::vector<CommunicationRequest> & requests) {
  auto && mpi_requests = convertRequests(requests);

  int pos;
  MPI_Waitany(mpi_requests.size(), mpi_requests.data(), &pos,
              MPI_STATUSES_IGNORE);

  if (pos != MPI_UNDEFINED) {
    return pos;
  }
  return UInt(-1);
}

/* -------------------------------------------------------------------------- */
void Communicator::barrier() const {
  MPI_Comm communicator = MPIDATA.getMPICommunicator();
  MPI_Barrier(communicator);
}

/* -------------------------------------------------------------------------- */
CommunicationRequest Communicator::asyncBarrier() const {
  MPI_Comm communicator = MPIDATA.getMPICommunicator();
  auto * request = new CommunicationRequestMPI(0, 0);

  MPI_Request & req = request->getMPIRequest();
  MPI_Ibarrier(communicator, &req);

  return std::shared_ptr<InternalCommunicationRequest>(request);
}

/* -------------------------------------------------------------------------- */
template <typename T>
void Communicator::reduceImpl(T * values, int nb_values,
                              SynchronizerOperation op, int root) const {
  MPI_Comm communicator = MPIDATA.getMPICommunicator();
  MPI_Datatype type = getMPIDatatype<T>();

  MPI_Reduce(MPI_IN_PLACE, values, nb_values, type,
             getMPISynchronizerOperation(op), root, communicator);
}

/* -------------------------------------------------------------------------- */
template <typename T>
void Communicator::allReduceImpl(T * values, int nb_values,
                                 SynchronizerOperation op) const {
  MPI_Comm communicator = MPIDATA.getMPICommunicator();
  MPI_Datatype type = getMPIDatatype<T>();

  MPI_Allreduce(MPI_IN_PLACE, values, nb_values, type,
                getMPISynchronizerOperation(op), communicator);
}

/* -------------------------------------------------------------------------- */
template <typename T>
void Communicator::scanImpl(T * values, T * result, int nb_values,
                            SynchronizerOperation op) const {
  MPI_Comm communicator = MPIDATA.getMPICommunicator();
  MPI_Datatype type = getMPIDatatype<T>();

  if (values == result) {
    values = reinterpret_cast<T *>(MPI_IN_PLACE);
  }

  MPI_Scan(values, result, nb_values, type, getMPISynchronizerOperation(op),
           communicator);
}

/* -------------------------------------------------------------------------- */
template <typename T>
void Communicator::exclusiveScanImpl(T * values, T * result, int nb_values,
                                     SynchronizerOperation op) const {
  MPI_Comm communicator = MPIDATA.getMPICommunicator();
  MPI_Datatype type = getMPIDatatype<T>();

  if (values == result) {
    values = reinterpret_cast<T *>(MPI_IN_PLACE);
  }

  MPI_Exscan(values, result, nb_values, type, getMPISynchronizerOperation(op),
             communicator);

  if(whoAmI() == 0) {
    result[0] = T();
  }
}

/* -------------------------------------------------------------------------- */
template <typename T>
void Communicator::allGatherImpl(T * values, int nb_values) const {
  MPI_Comm communicator = MPIDATA.getMPICommunicator();
  MPI_Datatype type = getMPIDatatype<T>();

  MPI_Allgather(MPI_IN_PLACE, nb_values, type, values, nb_values, type,
                communicator);
}

/* -------------------------------------------------------------------------- */
template <typename T>
void Communicator::allGatherVImpl(T * values, int * nb_values) const {
  MPI_Comm communicator = MPIDATA.getMPICommunicator();
  std::vector<int> displs(getNbProc());
  displs[0] = 0;
  for (int i = 1; i < getNbProc(); ++i) {
    displs[i] = displs[i - 1] + nb_values[i - 1];
  }

  MPI_Datatype type = getMPIDatatype<T>();
  MPI_Allgatherv(MPI_IN_PLACE, *nb_values, type, values, nb_values,
                 displs.data(), type, communicator);
}

/* -------------------------------------------------------------------------- */
template <typename T>
void Communicator::gatherImpl(T * values, int nb_values, int root) const {
  MPI_Comm communicator = MPIDATA.getMPICommunicator();
  T * send_buf = nullptr;
  T * recv_buf = nullptr;
  if (whoAmI() == root) {
    send_buf = (T *)MPI_IN_PLACE;
    recv_buf = values;
  } else {
    send_buf = values;
  }

  MPI_Datatype type = getMPIDatatype<T>();
  MPI_Gather(send_buf, nb_values, type, recv_buf, nb_values, type, root,
             communicator);
}

/* -------------------------------------------------------------------------- */
template <typename T>
void Communicator::gatherImpl(T * values, int nb_values, T * gathered,
                              int nb_gathered) const {
  MPI_Comm communicator = MPIDATA.getMPICommunicator();
  T * send_buf = values;
  T * recv_buf = gathered;

  if (nb_gathered == 0) {
    nb_gathered = nb_values;
  }

  MPI_Datatype type = getMPIDatatype<T>();
  MPI_Gather(send_buf, nb_values, type, recv_buf, nb_gathered, type, whoAmI(),
             communicator);
}

/* -------------------------------------------------------------------------- */
template <typename T>
void Communicator::gatherVImpl(T * values, int * nb_values, int root) const {
  MPI_Comm communicator = MPIDATA.getMPICommunicator();
  int * displs = nullptr;
  auto psize = getNbProc();
  auto prank = whoAmI();
  if (prank == root) {
    displs = new int[psize];
    displs[0] = 0;
    for (int i = 1; i < psize; ++i) {
      displs[i] = displs[i - 1] + nb_values[i - 1];
    }
  }

  T * send_buf = nullptr;
  T * recv_buf = nullptr;
  if (prank == root) {
    send_buf = (T *)MPI_IN_PLACE;
    recv_buf = values;
  } else {
    send_buf = values;
  }

  MPI_Datatype type = getMPIDatatype<T>();

  MPI_Gatherv(send_buf, *nb_values, type, recv_buf, nb_values, displs, type,
              root, communicator);

  if (prank == root) {
    delete[] displs;
  }
}

/* -------------------------------------------------------------------------- */
template <typename T>
void Communicator::broadcastImpl(T * values, int nb_values, int root) const {
  MPI_Comm communicator = MPIDATA.getMPICommunicator();
  MPI_Datatype type = getMPIDatatype<T>();
  MPI_Bcast(values, nb_values, type, root, communicator);
}

/* -------------------------------------------------------------------------- */
int Communicator::getMaxTag() const { return MPIDATA.getMaxTag(); }
int Communicator::
    getMinTag() // NOLINT(readability-convert-member-functions-to-static)
    const {
  return 0;
}

/* -------------------------------------------------------------------------- */
Int Communicator::getNbProc() const { return MPIDATA.size(); }
Int Communicator::whoAmI() const { return MPIDATA.rank(); }

/* -------------------------------------------------------------------------- */
Communicator & Communicator::getWorldCommunicator() {
  if (not world_communicator) {
    world_communicator = std::make_unique<Communicator>(MPIPrivateMember{MPI_COMM_WORLD});
  }
  return *world_communicator;
}

/* -------------------------------------------------------------------------- */
Communicator & Communicator::getSelfCommunicator() {
  if (not self_communicator) {
    self_communicator = std::make_unique<Communicator>(MPIPrivateMember{MPI_COMM_SELF});
  }
  return *self_communicator;
}

} // namespace akantu<|MERGE_RESOLUTION|>--- conflicted
+++ resolved
@@ -159,21 +159,9 @@
 /* -------------------------------------------------------------------------- */
 
 /* -------------------------------------------------------------------------- */
-<<<<<<< HEAD
 Communicator::Communicator(const private_member & comm)
     : communicator_data(std::make_unique<MPICommunicatorData>(
-          dynamic_cast<const MPIPrivateMember &>(comm).mpi_comm)) {
-}
-=======
-Communicator::Communicator(int & /*argc*/, char **& /*argv*/,
-                           const private_member & m)
-    : Communicator(m) {}
-
-/* -------------------------------------------------------------------------- */
-Communicator::Communicator(const private_member & /*unused*/)
-    : communicator_data(std::make_unique<MPICommunicatorData>()) {}
->>>>>>> 9111b750
-
+          dynamic_cast<const MPIPrivateMember &>(comm).mpi_comm)) {}
 
 /* -------------------------------------------------------------------------- */
 template <typename T>
@@ -407,7 +395,7 @@
   MPI_Exscan(values, result, nb_values, type, getMPISynchronizerOperation(op),
              communicator);
 
-  if(whoAmI() == 0) {
+  if (whoAmI() == 0) {
     result[0] = T();
   }
 }
@@ -529,7 +517,8 @@
 /* -------------------------------------------------------------------------- */
 Communicator & Communicator::getWorldCommunicator() {
   if (not world_communicator) {
-    world_communicator = std::make_unique<Communicator>(MPIPrivateMember{MPI_COMM_WORLD});
+    world_communicator =
+        std::make_unique<Communicator>(MPIPrivateMember{MPI_COMM_WORLD});
   }
   return *world_communicator;
 }
@@ -537,7 +526,8 @@
 /* -------------------------------------------------------------------------- */
 Communicator & Communicator::getSelfCommunicator() {
   if (not self_communicator) {
-    self_communicator = std::make_unique<Communicator>(MPIPrivateMember{MPI_COMM_SELF});
+    self_communicator =
+        std::make_unique<Communicator>(MPIPrivateMember{MPI_COMM_SELF});
   }
   return *self_communicator;
 }
