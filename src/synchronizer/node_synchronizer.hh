/**
 * @file   node_synchronizer.hh
 *
 * @author Nicolas Richart <nicolas.richart@epfl.ch>
 *
 * @date creation: Fri Dec 02 2016
 * @date last modification: Wed Mar 04 2020
 *
 * @brief  Synchronizer for nodal information
 *
 *
 * @section LICENSE
 *
 * Copyright (©) 2016-2021 EPFL (Ecole Polytechnique Fédérale de Lausanne)
 * Laboratory (LSMS - Laboratoire de Simulation en Mécanique des Solides)
 *
 * Akantu is free software: you can redistribute it and/or modify it under the
 * terms of the GNU Lesser General Public License as published by the Free
 * Software Foundation, either version 3 of the License, or (at your option) any
 * later version.
 *
 * Akantu is distributed in the hope that it will be useful, but WITHOUT ANY
 * WARRANTY; without even the implied warranty of MERCHANTABILITY or FITNESS FOR
 * A PARTICULAR PURPOSE. See the GNU Lesser General Public License for more
 * details.
 *
 * You should have received a copy of the GNU Lesser General Public License
 * along with Akantu. If not, see <http://www.gnu.org/licenses/>.
 *
 */

/* -------------------------------------------------------------------------- */
#include "mesh_events.hh"
#include "synchronizer.hh"
/* -------------------------------------------------------------------------- */
#include <unordered_map>
/* -------------------------------------------------------------------------- */

#ifndef AKANTU_NODE_SYNCHRONIZER_HH_
#define AKANTU_NODE_SYNCHRONIZER_HH_

namespace akantu {

class NodeSynchronizer : public MeshEventHandler,
                         public SynchronizerImpl<Idx> {
public:
  NodeSynchronizer(Mesh & mesh, const ID & id = "element_synchronizer",
                   bool register_to_event_manager = true,
                   EventHandlerPriority event_priority = _ehp_synchronizer);

  ~NodeSynchronizer() override;

  Int sanityCheckDataSize(const Array<Idx> & nodes,
                           const SynchronizationTag & tag,
                           bool from_comm_desc) const override;
  void packSanityCheckData(CommunicationBuffer & buffer,
                           const Array<Idx> & nodes,
                           const SynchronizationTag & /*tag*/) const override;
  void unpackSanityCheckData(CommunicationBuffer & buffer,
                             const Array<Idx> & nodes,
                             const SynchronizationTag & tag, Int proc,
                             Int rank) const override;

  /// function to implement to react on  akantu::NewNodesEvent
  void onNodesAdded(const Array<Idx> &, const NewNodesEvent &) override;

  /// function to implement to react on  akantu::RemovedNodesEvent
  void onNodesRemoved(const Array<Idx> &, const Array<Idx> &,
                      const RemovedNodesEvent &) override {}
  /// function to implement to react on  akantu::NewElementsEvent
  void onElementsAdded(const Array<Element> & /*unused*/,
                       const NewElementsEvent & /*unused*/) override {}
  /// function to implement to react on  akantu::RemovedElementsEvent
  void onElementsRemoved(const Array<Element> &,
                         const ElementTypeMapArray<Idx> &,
                         const RemovedElementsEvent &) override {}
  /// function to implement to react on  akantu::ChangedElementsEvent
  void onElementsChanged(const Array<Element> &, const Array<Element> &,
                         const ElementTypeMapArray<Idx> &,
                         const ChangedElementsEvent &) override {}

  /* ------------------------------------------------------------------------ */
  NodeSynchronizer & operator=(const NodeSynchronizer & other) {
    copySchemes(other);
    return *this;
  }

  friend class NodeInfoPerProc;

protected:
  void fillEntityToSend(Array<Idx> & entities_to_send) override;

public:
  AKANTU_GET_MACRO(Mesh, mesh, Mesh &);

  inline Int canScatterSize() override;
  inline Int gatheredSize() override;

<<<<<<< HEAD
  inline Idx localToGlobalEntity(const Idx & local) override;
  
=======
  inline UInt localToGlobalEntity(const UInt & local) override;

>>>>>>> adf76025
protected:
  Int getRank(const Idx & node) const final;

protected:
  Mesh & mesh;
};

} // namespace akantu

#include "node_synchronizer_inline_impl.hh"

#endif /* AKANTU_NODE_SYNCHRONIZER_HH_ */<|MERGE_RESOLUTION|>--- conflicted
+++ resolved
@@ -96,13 +96,8 @@
   inline Int canScatterSize() override;
   inline Int gatheredSize() override;
 
-<<<<<<< HEAD
   inline Idx localToGlobalEntity(const Idx & local) override;
   
-=======
-  inline UInt localToGlobalEntity(const UInt & local) override;
-
->>>>>>> adf76025
 protected:
   Int getRank(const Idx & node) const final;
 
