/**
 * @file   node_synchronizer.hh
 *
 * @author Nicolas Richart <nicolas.richart@epfl.ch>
 *
 * @date creation: Tue Nov 08 2016
 * @date last modification: Tue Feb 20 2018
 *
 * @brief  Synchronizer for nodal information
 *
 *
 * Copyright (©) 2016-2018 EPFL (Ecole Polytechnique Fédérale de Lausanne)
 * Laboratory (LSMS - Laboratoire de Simulation en Mécanique des Solides)
 *
 * Akantu is free  software: you can redistribute it and/or  modify it under the
 * terms  of the  GNU Lesser  General Public  License as published by  the Free
 * Software Foundation, either version 3 of the License, or (at your option) any
 * later version.
 *
 * Akantu is  distributed in the  hope that it  will be useful, but  WITHOUT ANY
 * WARRANTY; without even the implied warranty of MERCHANTABILITY or FITNESS FOR
 * A PARTICULAR PURPOSE. See  the GNU  Lesser General  Public License  for more
 * details.
 *
 * You should  have received  a copy  of the GNU  Lesser General  Public License
 * along with Akantu. If not, see <http://www.gnu.org/licenses/>.
 *
 */

/* -------------------------------------------------------------------------- */
#include "mesh_events.hh"
#include "synchronizer_impl.hh"
/* -------------------------------------------------------------------------- */
#include <unordered_map>
/* -------------------------------------------------------------------------- */

#ifndef AKANTU_NODE_SYNCHRONIZER_HH_
#define AKANTU_NODE_SYNCHRONIZER_HH_

namespace akantu {

class NodeSynchronizer : public MeshEventHandler,
                         public SynchronizerImpl<UInt> {
public:
  NodeSynchronizer(Mesh & mesh, const ID & id = "element_synchronizer",
                   MemoryID memory_id = 0,
                   bool register_to_event_manager = true,
                   EventHandlerPriority event_priority = _ehp_synchronizer);

  ~NodeSynchronizer() override;

  UInt sanityCheckDataSize(const Array<UInt> & nodes,
                           const SynchronizationTag & tag,
                           bool from_comm_desc) const override;
  void packSanityCheckData(CommunicationBuffer & buffer,
                           const Array<UInt> & nodes,
                           const SynchronizationTag & /*tag*/) const override;
  void unpackSanityCheckData(CommunicationBuffer & buffer,
                             const Array<UInt> & nodes,
                             const SynchronizationTag & tag, UInt proc,
                             UInt rank) const override;

  /// function to implement to react on  akantu::NewNodesEvent
  void onNodesAdded(const Array<UInt> & /*unused*/,
                    const NewNodesEvent & /*unused*/) override;

  /// function to implement to react on  akantu::RemovedNodesEvent
  void onNodesRemoved(const Array<UInt> & /*unused*/,
                      const Array<UInt> & /*unused*/,
                      const RemovedNodesEvent & /*unused*/) override {}
  /// function to implement to react on  akantu::NewElementsEvent
  void onElementsAdded(const Array<Element> & /*unused*/,
                       const NewElementsEvent & /*unused*/) override {}
  /// function to implement to react on  akantu::RemovedElementsEvent
  void onElementsRemoved(const Array<Element> & /*unused*/,
                         const ElementTypeMapArray<UInt> & /*unused*/,
                         const RemovedElementsEvent & /*unused*/) override {}
  /// function to implement to react on  akantu::ChangedElementsEvent
  void onElementsChanged(const Array<Element> & /*unused*/,
                         const Array<Element> & /*unused*/,
                         const ElementTypeMapArray<UInt> & /*unused*/,
                         const ChangedElementsEvent & /*unused*/) override {}

  /* ------------------------------------------------------------------------ */
  NodeSynchronizer & operator=(const NodeSynchronizer & other) {
    copySchemes(other);
    return *this;
  }

  friend class NodeInfoPerProc;
protected:
<<<<<<< HEAD
  void fillEntityToSend(Array<UInt> & entities_to_send) override;
=======
  void fillEntityToSend(Array<UInt> & nodes_to_send) override;
>>>>>>> 1a7b1e21

public:
  AKANTU_GET_MACRO(Mesh, mesh, Mesh &);

  inline UInt canScatterSize() override;
  inline UInt gatheredSize() override;

  inline UInt localToGlobalEntity(const UInt & local) override;
  
protected:
  Int getRank(const UInt & node) const final;

protected:
  Mesh & mesh;
};

} // namespace akantu

<<<<<<< HEAD
#include "node_synchronizer_inline_impl.cc"

#endif /* __AKANTU_NODE_SYNCHRONIZER_HH__ */
=======
#include "node_synchronizer_inline_impl.hh"

#endif /* AKANTU_NODE_SYNCHRONIZER_HH_ */
>>>>>>> 1a7b1e21
<|MERGE_RESOLUTION|>--- conflicted
+++ resolved
@@ -89,11 +89,7 @@
 
   friend class NodeInfoPerProc;
 protected:
-<<<<<<< HEAD
-  void fillEntityToSend(Array<UInt> & entities_to_send) override;
-=======
   void fillEntityToSend(Array<UInt> & nodes_to_send) override;
->>>>>>> 1a7b1e21
 
 public:
   AKANTU_GET_MACRO(Mesh, mesh, Mesh &);
@@ -112,12 +108,6 @@
 
 } // namespace akantu
 
-<<<<<<< HEAD
-#include "node_synchronizer_inline_impl.cc"
-
-#endif /* __AKANTU_NODE_SYNCHRONIZER_HH__ */
-=======
 #include "node_synchronizer_inline_impl.hh"
 
-#endif /* AKANTU_NODE_SYNCHRONIZER_HH_ */
->>>>>>> 1a7b1e21
+#endif /* AKANTU_NODE_SYNCHRONIZER_HH_ */