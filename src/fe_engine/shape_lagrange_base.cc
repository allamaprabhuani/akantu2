--- conflicted
+++ resolved
@@ -128,14 +128,14 @@
                                      shapes(itp_type, ghost_type), type,
                                      ghost_type, elements);
 
-<<<<<<< HEAD
-    if (mesh.getSpatialDimension() == mesh.getNaturalSpaceDimension(type) ||
+
+    /*    if (mesh.getSpatialDimension() == mesh.getNaturalSpaceDimension(type) ||
         _kind != _ek_regular) {
       computeShapeDerivativesOnIntegrationPoints(
           nodes, natural_coords, shapes_derivatives(itp_type, ghost_type), type,
           ghost_type, elements);
-    }
-=======
+    }*/
+
     if (_spatial_dimension != mesh.getSpatialDimension())
       continue;
     
@@ -147,7 +147,6 @@
     computeShapeDerivativesOnIntegrationPoints(
         nodes, natural_coords, shapes_derivatives(itp_type, ghost_type), type,
         ghost_type, elements);
->>>>>>> dec47ae9
   }
 
   AKANTU_DEBUG_OUT();
