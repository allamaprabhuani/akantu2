/**
 * @file   fe_engine_template_tmpl.hh
 *
 * @author Guillaume Anciaux <guillaume.anciaux@epfl.ch>
 * @author Mauro Corrado <mauro.corrado@epfl.ch>
 * @author Aurelia Isabel Cuba Ramos <aurelia.cubaramos@epfl.ch>
 * @author Nicolas Richart <nicolas.richart@epfl.ch>
 * @author Marco Vocialta <marco.vocialta@epfl.ch>
 *
 * @date creation: Tue Feb 15 2011
 * @date last modification: Thu Nov 19 2015
 *
 * @brief  Template implementation of FEEngineTemplate
 *
 * @section LICENSE
 *
 * Copyright (©)  2010-2012, 2014,  2015 EPFL  (Ecole Polytechnique  Fédérale de
 * Lausanne)  Laboratory (LSMS  -  Laboratoire de  Simulation  en Mécanique  des
 * Solides)
 *
 * Akantu is free  software: you can redistribute it and/or  modify it under the
 * terms  of the  GNU Lesser  General Public  License as  published by  the Free
 * Software Foundation, either version 3 of the License, or (at your option) any
 * later version.
 *
 * Akantu is  distributed in the  hope that it  will be useful, but  WITHOUT ANY
 * WARRANTY; without even the implied warranty of MERCHANTABILITY or FITNESS FOR
 * A  PARTICULAR PURPOSE. See  the GNU  Lesser General  Public License  for more
 * details.
 *
 * You should  have received  a copy  of the GNU  Lesser General  Public License
 * along with Akantu. If not, see <http://www.gnu.org/licenses/>.
 *
 */

/* -------------------------------------------------------------------------- */
#include "aka_common.hh"
#include "dof_manager.hh"

__BEGIN_AKANTU__

/* -------------------------------------------------------------------------- */
template <template <ElementKind, class> class I, template <ElementKind> class S,
          ElementKind kind, class IntegrationOrderFunctor>
FEEngineTemplate<I, S, kind, IntegrationOrderFunctor>::FEEngineTemplate(
    Mesh & mesh, UInt spatial_dimension, ID id, MemoryID memory_id)
    : FEEngine(mesh, spatial_dimension, id, memory_id),
      integrator(mesh, id, memory_id), shape_functions(mesh, id, memory_id) {}

/* -------------------------------------------------------------------------- */
template <template <ElementKind, class> class I, template <ElementKind> class S,
          ElementKind kind, class IntegrationOrderFunctor>
FEEngineTemplate<I, S, kind, IntegrationOrderFunctor>::~FEEngineTemplate() {}

/* -------------------------------------------------------------------------- */
/**
 * Helper class to be able to write a partial specialization on the element kind
 */
template <ElementKind kind> struct GradientOnIntegrationPointsHelper {
  template <class S>
  static void call(__attribute__((unused)) const S & shape_functions,
                   __attribute__((unused)) Mesh & mesh,
                   __attribute__((unused)) const Array<Real> & u,
                   __attribute__((unused)) Array<Real> & nablauq,
                   __attribute__((unused)) const UInt nb_degree_of_freedom,
                   __attribute__((unused)) const ElementType & type,
                   __attribute__((unused)) const GhostType & ghost_type,
                   __attribute__((unused))
                   const Array<UInt> & filter_elements) {
    AKANTU_DEBUG_TO_IMPLEMENT();
  }
};

#define COMPUTE_GRADIENT(type)                                                 \
  if (element_dimension == ElementClass<type>::getSpatialDimension())          \
    shape_functions.template gradientOnIntegrationPoints<type>(                \
        u, nablauq, nb_degree_of_freedom, ghost_type, filter_elements);

#define AKANTU_SPECIALIZE_GRADIENT_ON_INTEGRATION_POINTS_HELPER(kind)          \
  template <> struct GradientOnIntegrationPointsHelper<kind> {                 \
    template <class S>                                                         \
    static void call(const S & shape_functions, Mesh & mesh,                   \
                     const Array<Real> & u, Array<Real> & nablauq,             \
                     const UInt nb_degree_of_freedom,                          \
                     const ElementType & type, const GhostType & ghost_type,   \
                     const Array<UInt> & filter_elements) {                    \
      UInt element_dimension = mesh.getSpatialDimension(type);                 \
      AKANTU_BOOST_KIND_ELEMENT_SWITCH(COMPUTE_GRADIENT, kind);                \
    }                                                                          \
  };
AKANTU_BOOST_ALL_KIND_LIST(
    AKANTU_SPECIALIZE_GRADIENT_ON_INTEGRATION_POINTS_HELPER,
    AKANTU_FE_ENGINE_LIST_GRADIENT_ON_INTEGRATION_POINTS)

#undef AKANTU_SPECIALIZE_GRADIENT_ON_INTEGRATION_POINTS_HELPER
#undef COMPUTE_GRADIENT

template <template <ElementKind, class> class I, template <ElementKind> class S,
          ElementKind kind, class IntegrationOrderFunctor>
void FEEngineTemplate<I, S, kind, IntegrationOrderFunctor>::
    gradientOnIntegrationPoints(const Array<Real> & u, Array<Real> & nablauq,
                                const UInt nb_degree_of_freedom,
                                const ElementType & type,
                                const GhostType & ghost_type,
                                const Array<UInt> & filter_elements) const {
  AKANTU_DEBUG_IN();

  UInt nb_element = mesh.getNbElement(type, ghost_type);
  if (filter_elements != empty_filter)
    nb_element = filter_elements.getSize();
  UInt nb_points =
      shape_functions.getIntegrationPoints(type, ghost_type).cols();

#ifndef AKANTU_NDEBUG

  UInt element_dimension = mesh.getSpatialDimension(type);

  AKANTU_DEBUG_ASSERT(u.getSize() == mesh.getNbNodes(),
                      "The vector u(" << u.getID()
                                      << ") has not the good size.");
  AKANTU_DEBUG_ASSERT(u.getNbComponent() == nb_degree_of_freedom,
                      "The vector u("
                          << u.getID()
                          << ") has not the good number of component.");

  AKANTU_DEBUG_ASSERT(
      nablauq.getNbComponent() == nb_degree_of_freedom * element_dimension,
      "The vector nablauq(" << nablauq.getID()
                            << ") has not the good number of component.");

// AKANTU_DEBUG_ASSERT(nablauq.getSize() == nb_element * nb_points,
//                  "The vector nablauq(" << nablauq.getID()
//                  << ") has not the good size.");
#endif

  nablauq.resize(nb_element * nb_points);

  GradientOnIntegrationPointsHelper<kind>::call(
      shape_functions, mesh, u, nablauq, nb_degree_of_freedom, type, ghost_type,
      filter_elements);
  AKANTU_DEBUG_OUT();
}

/* -------------------------------------------------------------------------- */
template <template <ElementKind, class> class I, template <ElementKind> class S,
          ElementKind kind, class IntegrationOrderFunctor>
void FEEngineTemplate<I, S, kind, IntegrationOrderFunctor>::initShapeFunctions(
    const GhostType & ghost_type) {
  initShapeFunctions(mesh.getNodes(), ghost_type);
}

/* -------------------------------------------------------------------------- */
template <template <ElementKind, class> class I, template <ElementKind> class S,
          ElementKind kind, class IntegrationOrderFunctor>
void FEEngineTemplate<I, S, kind, IntegrationOrderFunctor>::initShapeFunctions(
    const Array<Real> & nodes, const GhostType & ghost_type) {
  AKANTU_DEBUG_IN();

  Mesh::type_iterator it = mesh.firstType(element_dimension, ghost_type, kind);
  Mesh::type_iterator end = mesh.lastType(element_dimension, ghost_type, kind);
  for (; it != end; ++it) {
    ElementType type = *it;
    integrator.initIntegrator(nodes, type, ghost_type);
    const Matrix<Real> & control_points =
        getIntegrationPoints(type, ghost_type);
    shape_functions.initShapeFunctions(nodes, control_points, type, ghost_type);
  }

  AKANTU_DEBUG_OUT();
}

/* -------------------------------------------------------------------------- */
/**
 * Helper class to be able to write a partial specialization on the element kind
 */
template <ElementKind kind> struct IntegrateHelper {};

#define INTEGRATE(type)                                                        \
  integrator.template integrate<type>(f, intf, nb_degree_of_freedom,           \
                                      ghost_type, filter_elements);

#define AKANTU_SPECIALIZE_INTEGRATE_HELPER(kind)                               \
  template <> struct IntegrateHelper<kind> {                                   \
    template <class I>                                                         \
    static void call(const I & integrator, const Array<Real> & f,              \
                     Array<Real> & intf, UInt nb_degree_of_freedom,            \
                     const ElementType & type, const GhostType & ghost_type,   \
                     const Array<UInt> & filter_elements) {                    \
      AKANTU_BOOST_KIND_ELEMENT_SWITCH(INTEGRATE, kind);                       \
    }                                                                          \
  };

AKANTU_BOOST_ALL_KIND(AKANTU_SPECIALIZE_INTEGRATE_HELPER)

#undef AKANTU_SPECIALIZE_INTEGRATE_HELPER
#undef INTEGRATE

template <template <ElementKind, class> class I, template <ElementKind> class S,
          ElementKind kind, class IntegrationOrderFunctor>
void FEEngineTemplate<I, S, kind, IntegrationOrderFunctor>::integrate(
    const Array<Real> & f, Array<Real> & intf, UInt nb_degree_of_freedom,
    const ElementType & type, const GhostType & ghost_type,
    const Array<UInt> & filter_elements) const {

  UInt nb_element = mesh.getNbElement(type, ghost_type);
  if (filter_elements != empty_filter)
    nb_element = filter_elements.getSize();
#ifndef AKANTU_NDEBUG

  UInt nb_quadrature_points = getNbIntegrationPoints(type);

  AKANTU_DEBUG_ASSERT(f.getSize() == nb_element * nb_quadrature_points,
                      "The vector f(" << f.getID() << " size " << f.getSize()
                                      << ") has not the good size ("
                                      << nb_element << ").");
  AKANTU_DEBUG_ASSERT(f.getNbComponent() == nb_degree_of_freedom,
                      "The vector f("
                          << f.getID()
                          << ") has not the good number of component.");
  AKANTU_DEBUG_ASSERT(intf.getNbComponent() == nb_degree_of_freedom,
                      "The vector intf("
                          << intf.getID()
                          << ") has not the good number of component.");
#endif

  intf.resize(nb_element);

  IntegrateHelper<kind>::call(integrator, f, intf, nb_degree_of_freedom, type,
                              ghost_type, filter_elements);
}

/* -------------------------------------------------------------------------- */
/**
 * Helper class to be able to write a partial specialization on the element kind
 */
template <ElementKind kind> struct IntegrateScalarHelper {};

#define INTEGRATE(type)                                                        \
  integral =                                                                   \
      integrator.template integrate<type>(f, ghost_type, filter_elements);

#define AKANTU_SPECIALIZE_INTEGRATE_SCALAR_HELPER(kind)                        \
  template <> struct IntegrateScalarHelper<kind> {                             \
    template <class I>                                                         \
    static Real call(const I & integrator, const Array<Real> & f,              \
                     const ElementType & type, const GhostType & ghost_type,   \
                     const Array<UInt> & filter_elements) {                    \
      Real integral = 0.;                                                      \
      AKANTU_BOOST_KIND_ELEMENT_SWITCH(INTEGRATE, kind);                       \
      return integral;                                                         \
    }                                                                          \
  };

AKANTU_BOOST_ALL_KIND(AKANTU_SPECIALIZE_INTEGRATE_SCALAR_HELPER)

#undef AKANTU_SPECIALIZE_INTEGRATE_SCALAR_HELPER
#undef INTEGRATE

template <template <ElementKind, class> class I, template <ElementKind> class S,
          ElementKind kind, class IntegrationOrderFunctor>
Real FEEngineTemplate<I, S, kind, IntegrationOrderFunctor>::integrate(
    const Array<Real> & f, const ElementType & type,
    const GhostType & ghost_type, const Array<UInt> & filter_elements) const {
  AKANTU_DEBUG_IN();

#ifndef AKANTU_NDEBUG
  //   std::stringstream sstr; sstr << ghost_type;
  //   AKANTU_DEBUG_ASSERT(sstr.str() == nablauq.getTag(),
  //                  "The vector " << nablauq.getID() << " is not taged " <<
  //                  ghost_type);
  UInt nb_element = mesh.getNbElement(type, ghost_type);
  if (filter_elements != empty_filter)
    nb_element = filter_elements.getSize();

  UInt nb_quadrature_points = getNbIntegrationPoints(type, ghost_type);

  AKANTU_DEBUG_ASSERT(f.getSize() == nb_element * nb_quadrature_points,
                      "The vector f("
                          << f.getID() << ") has not the good size. ("
                          << f.getSize()
                          << "!=" << nb_quadrature_points * nb_element << ")");
  AKANTU_DEBUG_ASSERT(f.getNbComponent() == 1,
                      "The vector f("
                          << f.getID()
                          << ") has not the good number of component.");
#endif

  Real integral = IntegrateScalarHelper<kind>::call(
      integrator, f, type, ghost_type, filter_elements);
  AKANTU_DEBUG_OUT();
  return integral;
}

/* -------------------------------------------------------------------------- */
/**
 * Helper class to be able to write a partial specialization on the element kind
 */
template <ElementKind kind> struct IntegrateScalarOnOneElementHelper {};

#define INTEGRATE(type)                                                        \
  res = integrator.template integrate<type>(f, index, ghost_type);

#define AKANTU_SPECIALIZE_INTEGRATE_SCALAR_ON_ONE_ELEMENT_HELPER(kind)         \
  template <> struct IntegrateScalarOnOneElementHelper<kind> {                 \
    template <class I>                                                         \
    static Real call(const I & integrator, const Vector<Real> & f,             \
                     const ElementType & type, UInt index,                     \
                     const GhostType & ghost_type) {                           \
      Real res = 0.;                                                           \
      AKANTU_BOOST_KIND_ELEMENT_SWITCH(INTEGRATE, kind);                       \
      return res;                                                              \
    }                                                                          \
  };

AKANTU_BOOST_ALL_KIND(AKANTU_SPECIALIZE_INTEGRATE_SCALAR_ON_ONE_ELEMENT_HELPER)

#undef AKANTU_SPECIALIZE_INTEGRATE_SCALAR_ON_ONE_ELEMENT_HELPER
#undef INTEGRATE

template <template <ElementKind, class> class I, template <ElementKind> class S,
          ElementKind kind, class IntegrationOrderFunctor>
Real FEEngineTemplate<I, S, kind, IntegrationOrderFunctor>::integrate(
    const Vector<Real> & f, const ElementType & type, UInt index,
    const GhostType & ghost_type) const {

  Real res = IntegrateScalarOnOneElementHelper<kind>::call(integrator, f, type,
                                                           index, ghost_type);
  return res;
}

/* -------------------------------------------------------------------------- */
/**
 * Helper class to be able to write a partial specialization on the element kind
 */
template <ElementKind kind> struct IntegrateOnIntegrationPointsHelper {};

#define INTEGRATE(type)                                                        \
  integrator.template integrateOnIntegrationPoints<type>(                      \
      f, intf, nb_degree_of_freedom, ghost_type, filter_elements);

#define AKANTU_SPECIALIZE_INTEGRATE_ON_INTEGRATION_POINTS_HELPER(kind)         \
  template <> struct IntegrateOnIntegrationPointsHelper<kind> {                \
    template <class I>                                                         \
    static void call(const I & integrator, const Array<Real> & f,              \
                     Array<Real> & intf, UInt nb_degree_of_freedom,            \
                     const ElementType & type, const GhostType & ghost_type,   \
                     const Array<UInt> & filter_elements) {                    \
      AKANTU_BOOST_KIND_ELEMENT_SWITCH(INTEGRATE, kind);                       \
    }                                                                          \
  };

AKANTU_BOOST_ALL_KIND(AKANTU_SPECIALIZE_INTEGRATE_ON_INTEGRATION_POINTS_HELPER)

#undef AKANTU_SPECIALIZE_INTEGRATE_ON_INTEGRATION_POINTS_HELPER
#undef INTEGRATE

template <template <ElementKind, class> class I, template <ElementKind> class S,
          ElementKind kind, class IntegrationOrderFunctor>
void FEEngineTemplate<I, S, kind, IntegrationOrderFunctor>::
    integrateOnIntegrationPoints(const Array<Real> & f, Array<Real> & intf,
                                 UInt nb_degree_of_freedom,
                                 const ElementType & type,
                                 const GhostType & ghost_type,
                                 const Array<UInt> & filter_elements) const {

  UInt nb_element = mesh.getNbElement(type, ghost_type);
  if (filter_elements != empty_filter)
    nb_element = filter_elements.getSize();
  UInt nb_quadrature_points = getNbIntegrationPoints(type);
#ifndef AKANTU_NDEBUG
  //   std::stringstream sstr; sstr << ghost_type;
  //   AKANTU_DEBUG_ASSERT(sstr.str() == nablauq.getTag(),
  //                  "The vector " << nablauq.getID() << " is not taged " <<
  //                  ghost_type);

  AKANTU_DEBUG_ASSERT(f.getSize() == nb_element * nb_quadrature_points,
                      "The vector f(" << f.getID() << " size " << f.getSize()
                                      << ") has not the good size ("
                                      << nb_element << ").");
  AKANTU_DEBUG_ASSERT(f.getNbComponent() == nb_degree_of_freedom,
                      "The vector f("
                          << f.getID()
                          << ") has not the good number of component.");
  AKANTU_DEBUG_ASSERT(intf.getNbComponent() == nb_degree_of_freedom,
                      "The vector intf("
                          << intf.getID()
                          << ") has not the good number of component.");
#endif

  intf.resize(nb_element * nb_quadrature_points);
  IntegrateOnIntegrationPointsHelper<kind>::call(integrator, f, intf,
                                                 nb_degree_of_freedom, type,
                                                 ghost_type, filter_elements);
}

/* -------------------------------------------------------------------------- */
/**
 * Helper class to be able to write a partial specialization on the element kind
 */
template <ElementKind kind> struct InterpolateOnIntegrationPointsHelper {
  template <class S>
  static void call(__attribute__((unused)) const S & shape_functions,
                   __attribute__((unused)) const Array<Real> & u,
                   __attribute__((unused)) Array<Real> & uq,
                   __attribute__((unused)) const UInt nb_degree_of_freedom,
                   __attribute__((unused)) const ElementType & type,
                   __attribute__((unused)) const GhostType & ghost_type,
                   __attribute__((unused))
                   const Array<UInt> & filter_elements) {
    AKANTU_DEBUG_TO_IMPLEMENT();
  }
};

#define INTERPOLATE(type)                                                      \
  shape_functions.template interpolateOnIntegrationPoints<type>(               \
      u, uq, nb_degree_of_freedom, ghost_type, filter_elements);

#define AKANTU_SPECIALIZE_INTERPOLATE_ON_INTEGRATION_POINTS_HELPER(kind)       \
  template <> struct InterpolateOnIntegrationPointsHelper<kind> {              \
    template <class S>                                                         \
    static void call(const S & shape_functions, const Array<Real> & u,         \
                     Array<Real> & uq, const UInt nb_degree_of_freedom,        \
                     const ElementType & type, const GhostType & ghost_type,   \
                     const Array<UInt> & filter_elements) {                    \
      AKANTU_BOOST_KIND_ELEMENT_SWITCH(INTERPOLATE, kind);                     \
    }                                                                          \
  };
AKANTU_BOOST_ALL_KIND_LIST(
    AKANTU_SPECIALIZE_INTERPOLATE_ON_INTEGRATION_POINTS_HELPER,
    AKANTU_FE_ENGINE_LIST_INTERPOLATE_ON_INTEGRATION_POINTS)

#undef AKANTU_SPECIALIZE_INTERPOLATE_ON_INTEGRATION_POINTS_HELPER
#undef INTERPOLATE

template <template <ElementKind, class> class I, template <ElementKind> class S,
          ElementKind kind, class IntegrationOrderFunctor>
void FEEngineTemplate<I, S, kind, IntegrationOrderFunctor>::
    interpolateOnIntegrationPoints(const Array<Real> & u, Array<Real> & uq,
                                   const UInt nb_degree_of_freedom,
                                   const ElementType & type,
                                   const GhostType & ghost_type,
                                   const Array<UInt> & filter_elements) const {
  AKANTU_DEBUG_IN();

  UInt nb_points =
      shape_functions.getIntegrationPoints(type, ghost_type).cols();
  UInt nb_element = mesh.getNbElement(type, ghost_type);
  if (filter_elements != empty_filter)
    nb_element = filter_elements.getSize();
#ifndef AKANTU_NDEBUG

  AKANTU_DEBUG_ASSERT(u.getSize() == mesh.getNbNodes(),
                      "The vector u(" << u.getID()
                                      << ") has not the good size.");
  AKANTU_DEBUG_ASSERT(u.getNbComponent() == nb_degree_of_freedom,
                      "The vector u("
                          << u.getID()
                          << ") has not the good number of component.");
  AKANTU_DEBUG_ASSERT(uq.getNbComponent() == nb_degree_of_freedom,
                      "The vector uq("
                          << uq.getID()
                          << ") has not the good number of component.");
#endif

  uq.resize(nb_element * nb_points);

  InterpolateOnIntegrationPointsHelper<kind>::call(shape_functions, u, uq,
                                                   nb_degree_of_freedom, type,
                                                   ghost_type, filter_elements);
  AKANTU_DEBUG_OUT();
}

/* -------------------------------------------------------------------------- */
template <template <ElementKind, class> class I, template <ElementKind> class S,
          ElementKind kind, class IntegrationOrderFunctor>
void FEEngineTemplate<I, S, kind, IntegrationOrderFunctor>::
    interpolateOnIntegrationPoints(
        const Array<Real> & u, ElementTypeMapArray<Real> & uq,
        const ElementTypeMapArray<UInt> * filter_elements) const {
  AKANTU_DEBUG_IN();

  const Array<UInt> * filter = NULL;

  for (ghost_type_t::iterator gt = ghost_type_t::begin();
       gt != ghost_type_t::end(); ++gt) {

    GhostType ghost_type = *gt;
    ElementTypeMapArray<Real>::type_iterator it =
        uq.firstType(_all_dimensions, ghost_type, kind);
    ElementTypeMapArray<Real>::type_iterator last =
        uq.lastType(_all_dimensions, ghost_type, kind);

    for (; it != last; ++it) {
      ElementType type = *it;

      UInt nb_quad_per_element = getNbIntegrationPoints(type, ghost_type);

      UInt nb_element = 0;

      if (filter_elements) {
        filter = &((*filter_elements)(type, ghost_type));
        nb_element = filter->getSize();
      } else {
        filter = &empty_filter;
        nb_element = mesh.getNbElement(type, ghost_type);
      }

      UInt nb_tot_quad = nb_quad_per_element * nb_element;

      Array<Real> & quad = uq(type, ghost_type);
      quad.resize(nb_tot_quad);

      interpolateOnIntegrationPoints(u, quad, quad.getNbComponent(), type,
                                     ghost_type, *filter);
    }
  }

  AKANTU_DEBUG_OUT();
}

/* -------------------------------------------------------------------------- */
template <template <ElementKind, class> class I, template <ElementKind> class S,
          ElementKind kind, class IntegrationOrderFunctor>
inline void FEEngineTemplate<I, S, kind, IntegrationOrderFunctor>::
    computeIntegrationPointsCoordinates(
        ElementTypeMapArray<Real> & quadrature_points_coordinates,
        const ElementTypeMapArray<UInt> * filter_elements) const {

  const Array<Real> & nodes_coordinates = mesh.getNodes();

  interpolateOnIntegrationPoints(
      nodes_coordinates, quadrature_points_coordinates, filter_elements);
}

/* -------------------------------------------------------------------------- */
template <template <ElementKind, class> class I, template <ElementKind> class S,
          ElementKind kind, class IntegrationOrderFunctor>
inline void FEEngineTemplate<I, S, kind, IntegrationOrderFunctor>::
    computeIntegrationPointsCoordinates(
        Array<Real> & quadrature_points_coordinates, const ElementType & type,
        const GhostType & ghost_type,
        const Array<UInt> & filter_elements) const {

  const Array<Real> & nodes_coordinates = mesh.getNodes();

  UInt spatial_dimension = mesh.getSpatialDimension();

  interpolateOnIntegrationPoints(
      nodes_coordinates, quadrature_points_coordinates, spatial_dimension, type,
      ghost_type, filter_elements);
}

/* -------------------------------------------------------------------------- */
template <template <ElementKind, class> class I, template <ElementKind> class S,
          ElementKind kind, class IntegrationOrderFunctor>
inline void FEEngineTemplate<I, S, kind, IntegrationOrderFunctor>::
    initElementalFieldInterpolationFromIntegrationPoints(
        const ElementTypeMapArray<Real> & interpolation_points_coordinates,
        ElementTypeMapArray<Real> & interpolation_points_coordinates_matrices,
        ElementTypeMapArray<Real> & quad_points_coordinates_inv_matrices,
        const ElementTypeMapArray<UInt> * element_filter) const {

  AKANTU_DEBUG_IN();

  UInt spatial_dimension = this->mesh.getSpatialDimension();

  ElementTypeMapArray<Real> quadrature_points_coordinates(
      "quadrature_points_coordinates_for_interpolation", getID(),
      getMemoryID());
  mesh.initElementTypeMapArray(quadrature_points_coordinates, spatial_dimension,
                               spatial_dimension);
  computeIntegrationPointsCoordinates(quadrature_points_coordinates,
                                      element_filter);
  shape_functions.initElementalFieldInterpolationFromIntegrationPoints(
      interpolation_points_coordinates,
      interpolation_points_coordinates_matrices,
      quad_points_coordinates_inv_matrices, quadrature_points_coordinates,
      element_filter);
}

/* -------------------------------------------------------------------------- */
template <template <ElementKind, class> class I, template <ElementKind> class S,
          ElementKind kind, class IntegrationOrderFunctor>
inline void FEEngineTemplate<I, S, kind, IntegrationOrderFunctor>::
    interpolateElementalFieldFromIntegrationPoints(
        const ElementTypeMapArray<Real> & field,
        const ElementTypeMapArray<Real> & interpolation_points_coordinates,
        ElementTypeMapArray<Real> & result, const GhostType ghost_type,
        const ElementTypeMapArray<UInt> * element_filter) const {

  ElementTypeMapArray<Real> interpolation_points_coordinates_matrices(
      "interpolation_points_coordinates_matrices", id, memory_id);
  ElementTypeMapArray<Real> quad_points_coordinates_inv_matrices(
      "quad_points_coordinates_inv_matrices", id, memory_id);

  initElementalFieldInterpolationFromIntegrationPoints(
      interpolation_points_coordinates,
      interpolation_points_coordinates_matrices,
      quad_points_coordinates_inv_matrices, element_filter);

  interpolateElementalFieldFromIntegrationPoints(
      field, interpolation_points_coordinates_matrices,
      quad_points_coordinates_inv_matrices, result, ghost_type, element_filter);
}

/* -------------------------------------------------------------------------- */
template <template <ElementKind, class> class I, template <ElementKind> class S,
          ElementKind kind, class IntegrationOrderFunctor>
inline void FEEngineTemplate<I, S, kind, IntegrationOrderFunctor>::
    interpolateElementalFieldFromIntegrationPoints(
        const ElementTypeMapArray<Real> & field,
        const ElementTypeMapArray<Real> &
            interpolation_points_coordinates_matrices,
        const ElementTypeMapArray<Real> & quad_points_coordinates_inv_matrices,
        ElementTypeMapArray<Real> & result, const GhostType ghost_type,
        const ElementTypeMapArray<UInt> * element_filter) const {

  shape_functions.interpolateElementalFieldFromIntegrationPoints(
      field, interpolation_points_coordinates_matrices,
      quad_points_coordinates_inv_matrices, result, ghost_type, element_filter);
}

/* -------------------------------------------------------------------------- */
/**
 * Helper class to be able to write a partial specialization on the element kind
 */
template <ElementKind kind> struct InterpolateHelper {
  template <class S>
  static void call(__attribute__((unused)) const S & shape_functions,
                   __attribute__((unused)) const Vector<Real> & real_coords,
                   __attribute__((unused)) UInt elem,
                   __attribute__((unused)) const Matrix<Real> & nodal_values,
                   __attribute__((unused)) Vector<Real> & interpolated,
                   __attribute__((unused)) const ElementType & type,
                   __attribute__((unused)) const GhostType & ghost_type) {
    AKANTU_DEBUG_TO_IMPLEMENT();
  }
};

#define INTERPOLATE(type)                                                      \
  shape_functions.template interpolate<type>(                                  \
      real_coords, element, nodal_values, interpolated, ghost_type);

#define AKANTU_SPECIALIZE_INTERPOLATE_HELPER(kind)                             \
  template <> struct InterpolateHelper<kind> {                                 \
    template <class S>                                                         \
    static void call(const S & shape_functions,                                \
                     const Vector<Real> & real_coords, UInt element,           \
                     const Matrix<Real> & nodal_values,                        \
                     Vector<Real> & interpolated, const ElementType & type,    \
                     const GhostType & ghost_type) {                           \
      AKANTU_BOOST_KIND_ELEMENT_SWITCH(INTERPOLATE, kind);                     \
    }                                                                          \
  };

AKANTU_BOOST_ALL_KIND_LIST(AKANTU_SPECIALIZE_INTERPOLATE_HELPER,
                           AKANTU_FE_ENGINE_LIST_INTERPOLATE)

#undef AKANTU_SPECIALIZE_INTERPOLATE_HELPER
#undef INTERPOLATE

template <template <ElementKind, class> class I, template <ElementKind> class S,
          ElementKind kind, class IntegrationOrderFunctor>
inline void FEEngineTemplate<I, S, kind, IntegrationOrderFunctor>::interpolate(
    const Vector<Real> & real_coords, const Matrix<Real> & nodal_values,
    Vector<Real> & interpolated, const Element & element) const {

  AKANTU_DEBUG_IN();

  InterpolateHelper<kind>::call(shape_functions, real_coords, element.element,
                                nodal_values, interpolated, element.type,
                                element.ghost_type);

  AKANTU_DEBUG_OUT();
}

/* -------------------------------------------------------------------------- */
template <template <ElementKind, class> class I, template <ElementKind> class S,
          ElementKind kind, class IntegrationOrderFunctor>
void FEEngineTemplate<I, S, kind, IntegrationOrderFunctor>::
    computeNormalsOnIntegrationPoints(const GhostType & ghost_type) {
  AKANTU_DEBUG_IN();

  computeNormalsOnIntegrationPoints(mesh.getNodes(), ghost_type);

  AKANTU_DEBUG_OUT();
}

/* -------------------------------------------------------------------------- */
template <template <ElementKind, class> class I, template <ElementKind> class S,
          ElementKind kind, class IntegrationOrderFunctor>
void FEEngineTemplate<I, S, kind, IntegrationOrderFunctor>::
    computeNormalsOnIntegrationPoints(const Array<Real> & field,
                                      const GhostType & ghost_type) {
  AKANTU_DEBUG_IN();

  //  Real * coord = mesh.getNodes().storage();
  UInt spatial_dimension = mesh.getSpatialDimension();

  // allocate the normal arrays
  Mesh::type_iterator it = mesh.firstType(element_dimension, ghost_type, kind);
  Mesh::type_iterator end = mesh.lastType(element_dimension, ghost_type, kind);
  for (; it != end; ++it) {
    ElementType type = *it;
    UInt size = mesh.getNbElement(type, ghost_type);
    if (normals_on_integration_points.exists(type, ghost_type)) {
      normals_on_integration_points(type, ghost_type).resize(size);
    } else {
      normals_on_integration_points.alloc(size, spatial_dimension, type,
                                          ghost_type);
    }
  }

  // loop over the type to build the normals
  it = mesh.firstType(element_dimension, ghost_type, kind);
  for (; it != end; ++it) {
    Array<Real> & normals_on_quad =
        normals_on_integration_points(*it, ghost_type);
    computeNormalsOnIntegrationPoints(field, normals_on_quad, *it, ghost_type);
  }

  AKANTU_DEBUG_OUT();
}

/* -------------------------------------------------------------------------- */
/**
 * Helper class to be able to write a partial specialization on the element kind
 */
template <ElementKind kind> struct ComputeNormalsOnIntegrationPoints {
  template <template <ElementKind, class> class I,
            template <ElementKind> class S, ElementKind k, class IOF>
  static void call(__attribute__((unused))
                   const FEEngineTemplate<I, S, k, IOF> & fem,
                   __attribute__((unused)) const Array<Real> & field,
                   __attribute__((unused)) Array<Real> & normal,
                   __attribute__((unused)) const ElementType & type,
                   __attribute__((unused)) const GhostType & ghost_type) {
    AKANTU_DEBUG_TO_IMPLEMENT();
  }
};

#define COMPUTE_NORMALS_ON_INTEGRATION_POINTS(type)                            \
  fem.template computeNormalsOnIntegrationPoints<type>(field, normal,          \
                                                       ghost_type);

#define AKANTU_SPECIALIZE_COMPUTE_NORMALS_ON_INTEGRATION_POINTS(kind)          \
  template <> struct ComputeNormalsOnIntegrationPoints<kind> {                 \
    template <template <ElementKind, class> class I,                           \
              template <ElementKind> class S, ElementKind k, class IOF>        \
    static void call(const FEEngineTemplate<I, S, k, IOF> & fem,               \
                     const Array<Real> & field, Array<Real> & normal,          \
                     const ElementType & type, const GhostType & ghost_type) { \
      AKANTU_BOOST_KIND_ELEMENT_SWITCH(COMPUTE_NORMALS_ON_INTEGRATION_POINTS,  \
                                       kind);                                  \
    }                                                                          \
  };

AKANTU_BOOST_ALL_KIND_LIST(
    AKANTU_SPECIALIZE_COMPUTE_NORMALS_ON_INTEGRATION_POINTS,
    AKANTU_FE_ENGINE_LIST_COMPUTE_NORMALS_ON_INTEGRATION_POINTS)

#undef AKANTU_SPECIALIZE_COMPUTE_NORMALS_ON_INTEGRATION_POINTS
#undef COMPUTE_NORMALS_ON_INTEGRATION_POINTS

template <template <ElementKind, class> class I, template <ElementKind> class S,
          ElementKind kind, class IntegrationOrderFunctor>
void FEEngineTemplate<I, S, kind, IntegrationOrderFunctor>::
    computeNormalsOnIntegrationPoints(const Array<Real> & field,
                                      Array<Real> & normal,
                                      const ElementType & type,
                                      const GhostType & ghost_type) const {
  ComputeNormalsOnIntegrationPoints<kind>::call(*this, field, normal, type,
                                                ghost_type);
}

/* -------------------------------------------------------------------------- */
template <template <ElementKind, class> class I, template <ElementKind> class S,
          ElementKind kind, class IntegrationOrderFunctor>
template <ElementType type>
void FEEngineTemplate<I, S, kind, IntegrationOrderFunctor>::
    computeNormalsOnIntegrationPoints(const Array<Real> & field,
                                      Array<Real> & normal,
                                      const GhostType & ghost_type) const {
  AKANTU_DEBUG_IN();

  UInt spatial_dimension = mesh.getSpatialDimension();
  UInt nb_nodes_per_element = Mesh::getNbNodesPerElement(type);
  UInt nb_points = getNbIntegrationPoints(type, ghost_type);

  UInt nb_element = mesh.getConnectivity(type, ghost_type).getSize();
  normal.resize(nb_element * nb_points);
  Array<Real>::matrix_iterator normals_on_quad =
      normal.begin_reinterpret(spatial_dimension, nb_points, nb_element);
  Array<Real> f_el(0, spatial_dimension * nb_nodes_per_element);
  FEEngine::extractNodalToElementField(mesh, field, f_el, type, ghost_type);

  const Matrix<Real> & quads =
      integrator.template getIntegrationPoints<type>(ghost_type);

  Array<Real>::matrix_iterator f_it =
      f_el.begin(spatial_dimension, nb_nodes_per_element);

  for (UInt elem = 0; elem < nb_element; ++elem) {
    ElementClass<type>::computeNormalsOnNaturalCoordinates(quads, *f_it,
                                                           *normals_on_quad);
    ++normals_on_quad;
    ++f_it;
  }

  AKANTU_DEBUG_OUT();
}

/* -------------------------------------------------------------------------- */
/* Matrix lumping functions                                                   */
/* -------------------------------------------------------------------------- */

/**
 * Helper class to be able to write a partial specialization on the element kind
 */
template <ElementKind kind> struct AssembleLumpedTemplateHelper {};

#define ASSEMBLE_LUMPED(type)                                                  \
  fem.template assembleLumpedTemplate<type>(field_1, lumped, dof_id,           \
                                            dof_manager, ghost_type)

#define AKANTU_SPECIALIZE_ASSEMBLE_HELPER(kind)                                \
  template <> struct AssembleLumpedTemplateHelper<kind> {                      \
<<<<<<< HEAD
    template <template <ElementKind> class I, template <ElementKind> class S,  \
              ElementKind k>                                                   \
    static void call(const FEEngineTemplate<I, S, k> & fem,                    \
                     const Array<Real> & field_1, const ID & lumped,           \
                     const ID & dof_id, DOFManager & dof_manager,              \
=======
    template <template <ElementKind, class> class I,                           \
              template <ElementKind> class S, ElementKind k, class IOF>        \
    static void call(const FEEngineTemplate<I, S, k, IOF> & fem,               \
                     const Array<Real> & field_1, UInt nb_degree_of_freedom,   \
                     Array<Real> & lumped, const Array<Int> & equation_number, \
>>>>>>> b39ae574
                     ElementType type, const GhostType & ghost_type) {         \
      AKANTU_BOOST_KIND_ELEMENT_SWITCH(ASSEMBLE_LUMPED, kind);                 \
    }                                                                          \
  };

AKANTU_BOOST_ALL_KIND(AKANTU_SPECIALIZE_ASSEMBLE_HELPER)

#undef AKANTU_SPECIALIZE_ASSEMBLE_HELPER
#undef ASSEMBLE_LUMPED

/* -------------------------------------------------------------------------- */
<<<<<<< HEAD
template <template <ElementKind> class I, template <ElementKind> class S,
          ElementKind kind>
void FEEngineTemplate<I, S, kind>::assembleFieldLumped(
    const Array<Real> & field, const ID & lumped, const ID & dof_id,
    DOFManager & dof_manager, ElementType type,
=======
template <template <ElementKind, class> class I, template <ElementKind> class S,
          ElementKind kind, class IntegrationOrderFunctor>
void FEEngineTemplate<I, S, kind, IntegrationOrderFunctor>::assembleFieldLumped(
    const Array<Real> & field_1, UInt nb_degree_of_freedom,
    Array<Real> & lumped, const Array<Int> & equation_number, ElementType type,
>>>>>>> b39ae574
    const GhostType & ghost_type) const {
  AKANTU_DEBUG_IN();

  AssembleLumpedTemplateHelper<kind>::call(*this, field, lumped, dof_id,
                                           dof_manager, type, ghost_type);

  AKANTU_DEBUG_OUT();
}

/* -------------------------------------------------------------------------- */
/**
 * Helper class to be able to write a partial specialization on the element kind
 */
template <ElementKind kind> struct AssembleFieldMatrixHelper {};

#define ASSEMBLE_MATRIX(type)                                                  \
  fem.template assembleFieldMatrix<Functor, type>(                             \
<<<<<<< HEAD
      field_funct, matrix_id, dof_id, dof_manager, ghost_type)

#define AKANTU_SPECIALIZE_ASSEMBLE_FIELD_MATRIX_HELPER(kind)                   \
  template <> struct AssembleFieldMatrixHelper<kind> {                         \
    template <template <ElementKind> class I, template <ElementKind> class S,  \
              ElementKind k, class Functor>                                    \
    static void call(const FEEngineTemplate<I, S, k> & fem,                    \
                     Functor field_funct, const ID & matrix_id,                \
                     const ID & dof_id, DOFManager & dof_manager,              \
                     ElementType type, const GhostType & ghost_type) {         \
=======
      field_funct, nb_degree_of_freedom, matrix, ghost_type)

#define AKANTU_SPECIALIZE_ASSEMBLE_FIELD_MATRIX_HELPER(kind)                   \
  template <> struct AssembleFieldMatrixHelper<kind> {                         \
    template <template <ElementKind, class> class I,                           \
              template <ElementKind> class S, ElementKind k, class IOF,        \
              class Functor>                                                   \
    static void call(const FEEngineTemplate<I, S, k, IOF> & fem,               \
                     Functor field_funct, UInt nb_degree_of_freedom,           \
                     SparseMatrix & matrix, ElementType type,                  \
                     const GhostType & ghost_type) {                           \
>>>>>>> b39ae574
      AKANTU_BOOST_KIND_ELEMENT_SWITCH(ASSEMBLE_MATRIX, kind);                 \
    }                                                                          \
  };

AKANTU_BOOST_ALL_KIND(AKANTU_SPECIALIZE_ASSEMBLE_FIELD_MATRIX_HELPER)

#undef AKANTU_SPECIALIZE_ASSEMBLE_FIELD_MATRIX_HELPER
#undef ASSEMBLE_MATRIX

<<<<<<< HEAD
template <template <ElementKind> class I, template <ElementKind> class S,
          ElementKind kind>
template <class Functor>
void FEEngineTemplate<I, S, kind>::assembleFieldMatrix(
    Functor field_funct, const ID & matrix_id, const ID & dof_id,
    DOFManager & dof_manager, ElementType type,
    const GhostType & ghost_type) const {
  AKANTU_DEBUG_IN();
  AssembleFieldMatrixHelper<kind>::template call(
      *this, field_funct, matrix_id, dof_id, dof_manager, type, ghost_type);
=======
template <template <ElementKind, class> class I, template <ElementKind> class S,
          ElementKind kind, class IntegrationOrderFunctor>
template <class Functor>
void FEEngineTemplate<I, S, kind, IntegrationOrderFunctor>::assembleFieldMatrix(
    Functor field_funct, UInt nb_degree_of_freedom, SparseMatrix & matrix,
    ElementType type, const GhostType & ghost_type) const {
  AKANTU_DEBUG_IN();
  AssembleFieldMatrixHelper<kind>::template call(
      *this, field_funct, nb_degree_of_freedom, matrix, type, ghost_type);
>>>>>>> b39ae574

  AKANTU_DEBUG_OUT();
}

/* -------------------------------------------------------------------------- */
template <template <ElementKind, class> class I, template <ElementKind> class S,
          ElementKind kind, class IntegrationOrderFunctor>
template <ElementType type>
<<<<<<< HEAD
void FEEngineTemplate<I, S, kind>::assembleLumpedTemplate(
    const Array<Real> & field, const ID & lumped, const ID & dof_id,
    DOFManager & dof_manager, const GhostType & ghost_type) const {
  AKANTU_DEBUG_IN();
  this->template assembleLumpedRowSum<type>(field, lumped, dof_id, dof_manager,
                                            ghost_type);
  AKANTU_DEBUG_OUT();
=======
void FEEngineTemplate<I, S, kind, IntegrationOrderFunctor>::
    assembleLumpedTemplate(const Array<Real> & field_1,
                           UInt nb_degree_of_freedom, Array<Real> & lumped,
                           const Array<Int> & equation_number,
                           const GhostType & ghost_type) const {
  this->template assembleLumpedRowSum<type>(
      field_1, nb_degree_of_freedom, lumped, equation_number, ghost_type);
>>>>>>> b39ae574
}

/* -------------------------------------------------------------------------- */
/**
 * @f$ \tilde{M}_{i} = \sum_j M_{ij} = \sum_j \int \rho \varphi_i \varphi_j dV =
 * \int \rho \varphi_i dV @f$
 */
template <template <ElementKind, class> class I, template <ElementKind> class S,
          ElementKind kind, class IntegrationOrderFunctor>
template <ElementType type>
<<<<<<< HEAD
void FEEngineTemplate<I, S, kind>::assembleLumpedRowSum(
    const Array<Real> & field, const ID & lumped, const ID & dof_id,
    DOFManager & dof_manager, const GhostType & ghost_type) const {
=======
void FEEngineTemplate<I, S, kind, IntegrationOrderFunctor>::
    assembleLumpedRowSum(const Array<Real> & field_1, UInt nb_degree_of_freedom,
                         Array<Real> & lumped,
                         const Array<Int> & equation_number,
                         const GhostType & ghost_type) const {
>>>>>>> b39ae574
  AKANTU_DEBUG_IN();

  UInt shapes_size = ElementClass<type>::getShapeSize();
  UInt nb_degree_of_freedom = field.getNbComponent();

  Array<Real> * field_times_shapes =
      new Array<Real>(0, shapes_size * nb_degree_of_freedom);

  shape_functions.template fieldTimesShapes<type>(field, *field_times_shapes,
                                                  ghost_type);

  UInt nb_element = mesh.getNbElement(type, ghost_type);
  Array<Real> * int_field_times_shapes = new Array<Real>(
      nb_element, shapes_size * nb_degree_of_freedom, "inte_rho_x_shapes");

  integrator.template integrate<type>(
      *field_times_shapes, *int_field_times_shapes,
      nb_degree_of_freedom * shapes_size, ghost_type, empty_filter);

  delete field_times_shapes;

  dof_manager.assembleElementalArrayToLumpedMatrix(
      dof_id, *int_field_times_shapes, lumped, type, ghost_type);

  delete int_field_times_shapes;

  AKANTU_DEBUG_OUT();
}

/* -------------------------------------------------------------------------- */
/**
 * @f$ \tilde{M}_{i} = c * M_{ii} = \int_{V_e} \rho dV @f$
 */
template <template <ElementKind, class> class I, template <ElementKind> class S,
          ElementKind kind, class IntegrationOrderFunctor>
template <ElementType type>
<<<<<<< HEAD
void FEEngineTemplate<I, S, kind>::assembleLumpedDiagonalScaling(
    const Array<Real> & field, const ID & lumped, const ID & dof_id,
    DOFManager & dof_manager, const GhostType & ghost_type) const {
=======
void FEEngineTemplate<I, S, kind, IntegrationOrderFunctor>::
    assembleLumpedDiagonalScaling(const Array<Real> & field_1,
                                  UInt nb_degree_of_freedom,
                                  Array<Real> & lumped,
                                  const Array<Int> & equation_number,
                                  const GhostType & ghost_type) const {
>>>>>>> b39ae574
  AKANTU_DEBUG_IN();

  const ElementType & type_p1 = ElementClass<type>::getP1ElementType();
  UInt nb_nodes_per_element_p1 = Mesh::getNbNodesPerElement(type_p1);
  UInt nb_nodes_per_element = Mesh::getNbNodesPerElement(type);
  UInt nb_quadrature_points =
      integrator.template getIntegrationPoints<type>(ghost_type).cols();
<<<<<<< HEAD
  UInt nb_degree_of_freedom = field.getNbComponent();
=======
>>>>>>> b39ae574

  UInt nb_element = field.getSize() / nb_quadrature_points;
  Vector<Real> nodal_factor(nb_nodes_per_element);

#define ASSIGN_WEIGHT_TO_NODES(corner, mid)                                    \
  {                                                                            \
    for (UInt n = 0; n < nb_nodes_per_element_p1; n++)                         \
      nodal_factor(n) = corner;                                                \
    for (UInt n = nb_nodes_per_element_p1; n < nb_nodes_per_element; n++)      \
      nodal_factor(n) = mid;                                                   \
  }

  if (type == _triangle_6)
    ASSIGN_WEIGHT_TO_NODES(1. / 12., 1. / 4.);
  if (type == _tetrahedron_10)
    ASSIGN_WEIGHT_TO_NODES(1. / 32., 7. / 48.);
  if (type == _quadrangle_8)
    ASSIGN_WEIGHT_TO_NODES(3. / 76., 16. / 76.); /** coeff. derived by scaling
              * the diagonal terms of the corresponding
              * consistent mass computed with 3x3 gauss points;
              * coeff. are (1./36., 8./36.) for 2x2 gauss points */
  if (type == _hexahedron_20)
    ASSIGN_WEIGHT_TO_NODES(7. / 248., 16. / 248.); /** coeff. derived by scaling
                * the diagonal terms of the corresponding
                * consistent mass computed with 3x3x3 gauss points;
                                                    * coeff. are (1./40.,
                * 1./15.) for 2x2x2 gauss points */
  if (type == _pentahedron_15) {
    // coefficients derived by scaling the diagonal terms of the corresponding
    // consistent mass computed with 8 gauss points;
    for (UInt n = 0; n < nb_nodes_per_element_p1; n++)
      nodal_factor(n) = 51. / 2358.;

    Real mid_triangle = 192. / 2358.;
    Real mid_quadrangle = 300. / 2358.;

    nodal_factor(6) = mid_triangle;
    nodal_factor(7) = mid_triangle;
    nodal_factor(8) = mid_triangle;
    nodal_factor(9) = mid_quadrangle;
    nodal_factor(10) = mid_quadrangle;
    nodal_factor(11) = mid_quadrangle;
    nodal_factor(12) = mid_triangle;
    nodal_factor(13) = mid_triangle;
    nodal_factor(14) = mid_triangle;
  }

  if (nb_element == 0) {
    AKANTU_DEBUG_OUT();
    return;
  }

#undef ASSIGN_WEIGHT_TO_NODES

  /// compute @f$ \int \rho dV = \rho V @f$ for each element
  Array<Real> * int_field =
      new Array<Real>(field.getSize(), nb_degree_of_freedom, "inte_rho_x");
  integrator.template integrate<type>(field, *int_field, nb_degree_of_freedom,
                                      ghost_type, empty_filter);

  /// distribute the mass of the element to the nodes
  Array<Real> * lumped_per_node = new Array<Real>(
      nb_element, nb_degree_of_freedom * nb_nodes_per_element, "mass_per_node");
  Array<Real>::const_vector_iterator int_field_it =
      int_field->begin(nb_degree_of_freedom);
  Array<Real>::matrix_iterator lumped_per_node_it =
      lumped_per_node->begin(nb_degree_of_freedom, nb_nodes_per_element);

  for (UInt e = 0; e < nb_element; ++e) {
    for (UInt n = 0; n < nb_nodes_per_element; ++n) {
      Vector<Real> l = (*lumped_per_node_it)(n);
      l = *int_field_it;
      l *= nodal_factor(n);
    }
    ++int_field_it;
    ++lumped_per_node_it;
  }
  delete int_field;

  dof_manager.assembleElementalArrayToLumpedMatrix(dof_id, *lumped_per_node,
                                                   lumped, type, ghost_type);
  delete lumped_per_node;

  AKANTU_DEBUG_OUT();
}

/* -------------------------------------------------------------------------- */
/**
 * @f$ \tilde{M}_{i} = \sum_j M_{ij} = \sum_j \int \rho \varphi_i \varphi_j dV =
 * \int \rho \varphi_i dV @f$
 */
<<<<<<< HEAD
template <template <ElementKind> class I, template <ElementKind> class S,
          ElementKind kind>
template <class Functor, ElementType type>
void FEEngineTemplate<I, S, kind>::assembleFieldMatrix(
    Functor field_funct, const ID & matrix_id, const ID & dof_id,
    DOFManager & dof_manager, const GhostType & ghost_type) const {
=======
template <template <ElementKind, class> class I, template <ElementKind> class S,
          ElementKind kind, class IntegrationOrderFunctor>
template <class Functor, ElementType type>
void FEEngineTemplate<I, S, kind, IntegrationOrderFunctor>::assembleFieldMatrix(
    Functor & field_funct, UInt nb_degree_of_freedom, SparseMatrix & matrix,
    const GhostType & ghost_type) const {
>>>>>>> b39ae574
  AKANTU_DEBUG_IN();

  UInt shapes_size = ElementClass<type>::getShapeSize();
  UInt nb_degree_of_freedom = dof_manager.getDOFs(dof_id).getNbComponent();
  UInt lmat_size = nb_degree_of_freedom * shapes_size;
  UInt nb_element = mesh.getNbElement(type, ghost_type);

<<<<<<< HEAD
  // \int N * N  so degree 2 * degree of N
=======
>>>>>>> b39ae574
  const UInt polynomial_degree =
      2 * ElementClassProperty<type>::polynomial_degree;

  Matrix<Real> integration_points =
      integrator.template getIntegrationPoints<type, polynomial_degree>();

  UInt nb_integration_points = integration_points.cols();
  UInt vect_size = nb_integration_points * nb_element;

  Array<Real> shapes(0, shapes_size);
  shape_functions.template computeShapesOnIntegrationPoints<type>(
      mesh.getNodes(), integration_points, shapes, ghost_type);

  Array<Real> integration_points_pos(vect_size, mesh.getSpatialDimension());
  shape_functions.template interpolateOnIntegrationPoints<type>(
<<<<<<< HEAD
      mesh.getNodes(), integration_points_pos, mesh.getSpatialDimension(),
      shapes, ghost_type, empty_filter);
=======
      mesh.getNodes(), integration_points_pos, mesh.getSpatialDimension(), shapes, ghost_type, empty_filter);
>>>>>>> b39ae574

  Array<Real> * modified_shapes =
      new Array<Real>(vect_size, lmat_size * nb_degree_of_freedom);
  modified_shapes->clear();
  Array<Real> * local_mat = new Array<Real>(vect_size, lmat_size * lmat_size);

  Array<Real>::matrix_iterator mshapes_it =
      modified_shapes->begin(nb_degree_of_freedom, lmat_size);
  Array<Real>::const_vector_iterator shapes_it = shapes.begin(shapes_size);

  for (UInt q = 0; q < vect_size; ++q, ++mshapes_it, ++shapes_it) {
    for (UInt d = 0; d < nb_degree_of_freedom; ++d) {
      for (UInt s = 0; s < shapes_size; ++s) {
        (*mshapes_it)(d, s * nb_degree_of_freedom + d) = (*shapes_it)(s);
      }
    }
  }

  Array<Real> field(vect_size, nb_degree_of_freedom);
  Array<Real>::matrix_iterator field_c_it = field.begin_reinterpret(
      nb_degree_of_freedom, nb_integration_points, nb_element);
  Array<Real>::const_matrix_iterator pos_it =
      integration_points_pos.begin_reinterpret(
          mesh.getSpatialDimension(), nb_integration_points, nb_element);
  Element el;
  el.type = type, el.ghost_type = ghost_type;

  for (el.element = 0; el.element < nb_element;
       ++el.element, ++field_c_it, ++pos_it) {
    field_funct(*field_c_it, el, *pos_it);
  }

<<<<<<< HEAD
  mshapes_it = modified_shapes->begin(nb_degree_of_freedom, lmat_size);
  Array<Real>::matrix_iterator lmat = local_mat->begin(lmat_size, lmat_size);
  Array<Real>::const_vector_iterator field_it =
      field.begin_reinterpret(nb_degree_of_freedom, field.getSize());

  for (UInt q = 0; q < vect_size; ++q, ++lmat, ++mshapes_it, ++field_it) {
    const Vector<Real> & rho = *field_it;
    const Matrix<Real> & N = *mshapes_it;
    Matrix<Real> & mat = *lmat;

    Matrix<Real> Nt = N.transpose();
    for (UInt d = 0; d < Nt.cols(); ++d) {
      Nt(d) *= rho(d);
    }
=======
  mshapes_it = modified_shapes->begin(lmat_size, nb_degree_of_freedom);
  Array<Real>::matrix_iterator lmat = local_mat->begin(lmat_size, lmat_size);
  Real * field_val = field.storage();
>>>>>>> b39ae574

    mat.mul<false, false>(Nt, N);
  }

  delete modified_shapes;

  Array<Real> * int_field_times_shapes =
      new Array<Real>(nb_element, lmat_size * lmat_size, "inte_rho_x_shapes");
  this->integrator.template integrate<type, polynomial_degree>(
      *local_mat, *int_field_times_shapes, lmat_size * lmat_size, ghost_type);
  delete local_mat;

  dof_manager.assembleElementalMatricesToMatrix(
      matrix_id, dof_id, *int_field_times_shapes, type, ghost_type);
  delete int_field_times_shapes;

  AKANTU_DEBUG_OUT();
}

/* -------------------------------------------------------------------------- */
/**
 * Helper class to be able to write a partial specialization on the element kind
 */
template <ElementKind kind> struct InverseMapHelper {
  template <class S>
  static void call(__attribute__((unused)) const S & shape_functions,
                   __attribute__((unused)) const Vector<Real> & real_coords,
                   __attribute__((unused)) UInt element,
                   __attribute__((unused)) const ElementType & type,
                   __attribute__((unused)) Vector<Real> & natural_coords,
                   __attribute__((unused)) const GhostType & ghost_type) {
    AKANTU_DEBUG_TO_IMPLEMENT();
  }
};

#define INVERSE_MAP(type)                                                      \
  shape_functions.template inverseMap<type>(real_coords, element,              \
                                            natural_coords, ghost_type);

#define AKANTU_SPECIALIZE_INVERSE_MAP_HELPER(kind)                             \
  template <> struct InverseMapHelper<kind> {                                  \
    template <class S>                                                         \
    static void call(const S & shape_functions,                                \
                     const Vector<Real> & real_coords, UInt element,           \
                     const ElementType & type, Vector<Real> & natural_coords,  \
                     const GhostType & ghost_type) {                           \
      AKANTU_BOOST_KIND_ELEMENT_SWITCH(INVERSE_MAP, kind);                     \
    }                                                                          \
  };

AKANTU_BOOST_ALL_KIND_LIST(AKANTU_SPECIALIZE_INVERSE_MAP_HELPER,
                           AKANTU_FE_ENGINE_LIST_INVERSE_MAP)

#undef AKANTU_SPECIALIZE_INVERSE_MAP_HELPER
#undef INVERSE_MAP

template <template <ElementKind, class> class I, template <ElementKind> class S,
          ElementKind kind, class IntegrationOrderFunctor>
inline void FEEngineTemplate<I, S, kind, IntegrationOrderFunctor>::inverseMap(
    const Vector<Real> & real_coords, UInt element, const ElementType & type,
    Vector<Real> & natural_coords, const GhostType & ghost_type) const {

  AKANTU_DEBUG_IN();

  InverseMapHelper<kind>::call(shape_functions, real_coords, element, type,
                               natural_coords, ghost_type);

  AKANTU_DEBUG_OUT();
}

/* -------------------------------------------------------------------------- */
/**
 * Helper class to be able to write a partial specialization on the element kind
 */
template <ElementKind kind> struct ContainsHelper {
  template <class S>
  static void call(__attribute__((unused)) const S & shape_functions,
                   __attribute__((unused)) const Vector<Real> & real_coords,
                   __attribute__((unused)) UInt element,
                   __attribute__((unused)) const ElementType & type,
                   __attribute__((unused)) const GhostType & ghost_type) {
    AKANTU_DEBUG_TO_IMPLEMENT();
  }
};

#define CONTAINS(type)                                                         \
  contain = shape_functions.template contains<type>(real_coords, element,      \
                                                    ghost_type);

#define AKANTU_SPECIALIZE_CONTAINS_HELPER(kind)                                \
  template <> struct ContainsHelper<kind> {                                    \
    template <template <ElementKind> class S, ElementKind k>                   \
    static bool call(const S<k> & shape_functions,                             \
                     const Vector<Real> & real_coords, UInt element,           \
                     const ElementType & type, const GhostType & ghost_type) { \
      bool contain = false;                                                    \
      AKANTU_BOOST_KIND_ELEMENT_SWITCH(CONTAINS, kind);                        \
      return contain;                                                          \
    }                                                                          \
  };

AKANTU_BOOST_ALL_KIND_LIST(AKANTU_SPECIALIZE_CONTAINS_HELPER,
                           AKANTU_FE_ENGINE_LIST_CONTAINS)

#undef AKANTU_SPECIALIZE_CONTAINS_HELPER
#undef CONTAINS

template <template <ElementKind, class> class I, template <ElementKind> class S,
          ElementKind kind, class IntegrationOrderFunctor>
inline bool FEEngineTemplate<I, S, kind, IntegrationOrderFunctor>::contains(
    const Vector<Real> & real_coords, UInt element, const ElementType & type,
    const GhostType & ghost_type) const {
  return ContainsHelper<kind>::call(shape_functions, real_coords, element, type,
                                    ghost_type);
}

/* -------------------------------------------------------------------------- */
/**
 * Helper class to be able to write a partial specialization on the element kind
 */
template <ElementKind kind> struct ComputeShapesHelper {
  template <class S>
  static void call(__attribute__((unused)) const S & shape_functions,
                   __attribute__((unused)) const Vector<Real> & real_coords,
                   __attribute__((unused)) UInt element,
                   __attribute__((unused)) const ElementType type,
                   __attribute__((unused)) Vector<Real> & shapes,
                   __attribute__((unused)) const GhostType & ghost_type) {
    AKANTU_DEBUG_TO_IMPLEMENT();
  }
};

#define COMPUTE_SHAPES(type)                                                   \
  shape_functions.template computeShapes<type>(real_coords, element, shapes,   \
                                               ghost_type);

#define AKANTU_SPECIALIZE_COMPUTE_SHAPES_HELPER(kind)                          \
  template <> struct ComputeShapesHelper<kind> {                               \
    template <class S>                                                         \
    static void call(const S & shape_functions,                                \
                     const Vector<Real> & real_coords, UInt element,           \
                     const ElementType type, Vector<Real> & shapes,            \
                     const GhostType & ghost_type) {                           \
      AKANTU_BOOST_KIND_ELEMENT_SWITCH(COMPUTE_SHAPES, kind);                  \
    }                                                                          \
  };

AKANTU_BOOST_ALL_KIND_LIST(AKANTU_SPECIALIZE_COMPUTE_SHAPES_HELPER,
                           AKANTU_FE_ENGINE_LIST_COMPUTE_SHAPES)

#undef AKANTU_SPECIALIZE_COMPUTE_SHAPES_HELPER
#undef COMPUTE_SHAPES

template <template <ElementKind, class> class I, template <ElementKind> class S,
          ElementKind kind, class IntegrationOrderFunctor>
inline void
FEEngineTemplate<I, S, kind, IntegrationOrderFunctor>::computeShapes(
    const Vector<Real> & real_coords, UInt element, const ElementType & type,
    Vector<Real> & shapes, const GhostType & ghost_type) const {

  AKANTU_DEBUG_IN();

  ComputeShapesHelper<kind>::call(shape_functions, real_coords, element, type,
                                  shapes, ghost_type);

  AKANTU_DEBUG_OUT();
}

/* -------------------------------------------------------------------------- */
/**
 * Helper class to be able to write a partial specialization on the element kind
 */
template <ElementKind kind> struct ComputeShapeDerivativesHelper {
  template <class S>
  static void call(__attribute__((unused)) const S & shape_functions,
                   __attribute__((unused)) const Vector<Real> & real_coords,
                   __attribute__((unused)) UInt element,
                   __attribute__((unused)) const ElementType type,
                   __attribute__((unused)) Matrix<Real> & shape_derivatives,
                   __attribute__((unused)) const GhostType & ghost_type) {
    AKANTU_DEBUG_TO_IMPLEMENT();
  }
};

#define COMPUTE_SHAPE_DERIVATIVES(type)                                        \
  Matrix<Real> coords_mat(real_coords.storage(), shape_derivatives.rows(), 1); \
  Tensor3<Real> shapesd_tensor(shape_derivatives.storage(),                    \
                               shape_derivatives.rows(),                       \
                               shape_derivatives.cols(), 1);                   \
  shape_functions.template computeShapeDerivatives<type>(                      \
      coords_mat, element, shapesd_tensor, ghost_type);

#define AKANTU_SPECIALIZE_COMPUTE_SHAPE_DERIVATIVES_HELPER(kind)               \
  template <> struct ComputeShapeDerivativesHelper<kind> {                     \
    template <class S>                                                         \
    static void call(const S & shape_functions,                                \
                     const Vector<Real> & real_coords, UInt element,           \
                     const ElementType type, Matrix<Real> & shape_derivatives, \
                     const GhostType & ghost_type) {                           \
      AKANTU_BOOST_KIND_ELEMENT_SWITCH(COMPUTE_SHAPE_DERIVATIVES, kind);       \
    }                                                                          \
  };

AKANTU_BOOST_ALL_KIND_LIST(AKANTU_SPECIALIZE_COMPUTE_SHAPE_DERIVATIVES_HELPER,
                           AKANTU_FE_ENGINE_LIST_COMPUTE_SHAPES_DERIVATIVES)

#undef AKANTU_SPECIALIZE_COMPUTE_SHAPE_DERIVATIVES_HELPER
#undef COMPUTE_SHAPE_DERIVATIVES

template <template <ElementKind, class> class I, template <ElementKind> class S,
          ElementKind kind, class IntegrationOrderFunctor>
inline void
FEEngineTemplate<I, S, kind, IntegrationOrderFunctor>::computeShapeDerivatives(
    const Vector<Real> & real_coords, UInt element, const ElementType & type,
    Matrix<Real> & shape_derivatives, const GhostType & ghost_type) const {
  AKANTU_DEBUG_IN();

  ComputeShapeDerivativesHelper<kind>::call(shape_functions, real_coords,
                                            element, type, shape_derivatives,
                                            ghost_type);

  AKANTU_DEBUG_OUT();
}

/* -------------------------------------------------------------------------- */
/**
 * Helper class to be able to write a partial specialization on the element kind
 */
template <ElementKind kind> struct GetNbIntegrationPointsHelper {};

#define GET_NB_INTEGRATION_POINTS(type)                                        \
  nb_quad_points = integrator.template getNbIntegrationPoints<type>(ghost_type);

#define AKANTU_SPECIALIZE_GET_NB_INTEGRATION_POINTS_HELPER(kind)               \
  template <> struct GetNbIntegrationPointsHelper<kind> {                      \
    template <template <ElementKind, class> class I, ElementKind k, class IOF> \
    static UInt call(const I<k, IOF> & integrator, const ElementType type,     \
                     const GhostType & ghost_type) {                           \
      UInt nb_quad_points = 0;                                                 \
      AKANTU_BOOST_KIND_ELEMENT_SWITCH(GET_NB_INTEGRATION_POINTS, kind);       \
      return nb_quad_points;                                                   \
    }                                                                          \
  };

AKANTU_BOOST_ALL_KIND(AKANTU_SPECIALIZE_GET_NB_INTEGRATION_POINTS_HELPER)

#undef AKANTU_SPECIALIZE_GET_NB_INTEGRATION_POINTS_HELPER
#undef GET_NB_INTEGRATION

template <template <ElementKind, class> class I, template <ElementKind> class S,
          ElementKind kind, class IntegrationOrderFunctor>
inline UInt
FEEngineTemplate<I, S, kind, IntegrationOrderFunctor>::getNbIntegrationPoints(
    const ElementType & type, const GhostType & ghost_type) const {
  return GetNbIntegrationPointsHelper<kind>::call(integrator, type, ghost_type);
}

/* -------------------------------------------------------------------------- */
/**
 * Helper class to be able to write a partial specialization on the element kind
 */
template <ElementKind kind> struct GetShapesHelper {};

#define GET_SHAPES(type) ret = &(shape_functions.getShapes(type, ghost_type));

#define AKANTU_SPECIALIZE_GET_SHAPES_HELPER(kind)                              \
  template <> struct GetShapesHelper<kind> {                                   \
    template <class S>                                                         \
    static const Array<Real> & call(const S & shape_functions,                 \
                                    const ElementType type,                    \
                                    const GhostType & ghost_type) {            \
      const Array<Real> * ret = NULL;                                          \
      AKANTU_BOOST_KIND_ELEMENT_SWITCH(GET_SHAPES, kind);                      \
      return *ret;                                                             \
    }                                                                          \
  };

AKANTU_BOOST_ALL_KIND(AKANTU_SPECIALIZE_GET_SHAPES_HELPER)

#undef AKANTU_SPECIALIZE_GET_SHAPES_HELPER
#undef GET_SHAPES

template <template <ElementKind, class> class I, template <ElementKind> class S,
          ElementKind kind, class IntegrationOrderFunctor>
inline const Array<Real> &
FEEngineTemplate<I, S, kind, IntegrationOrderFunctor>::getShapes(
    const ElementType & type, const GhostType & ghost_type,
    __attribute__((unused)) UInt id) const {
  return GetShapesHelper<kind>::call(shape_functions, type, ghost_type);
}

/* -------------------------------------------------------------------------- */
/**
 * Helper class to be able to write a partial specialization on the element kind
 */
template <ElementKind kind> struct GetShapesDerivativesHelper {
  template <template <ElementKind> class S, ElementKind k>
  static const Array<Real> &
  call(__attribute__((unused)) const S<k> & shape_functions,
       __attribute__((unused)) const ElementType & type,
       __attribute__((unused)) const GhostType & ghost_type,
       __attribute__((unused)) UInt id) {
    AKANTU_DEBUG_TO_IMPLEMENT();
  }
};

#define GET_SHAPES_DERIVATIVES(type)                                           \
  ret = &(shape_functions.getShapesDerivatives(type, ghost_type));

#define AKANTU_SPECIALIZE_GET_SHAPES_DERIVATIVES_HELPER(kind)                  \
  template <> struct GetShapesDerivativesHelper<kind> {                        \
    template <template <ElementKind> class S, ElementKind k>                   \
    static const Array<Real> &                                                 \
    call(const S<k> & shape_functions, const ElementType type,                 \
         const GhostType & ghost_type, __attribute__((unused)) UInt id) {      \
      const Array<Real> * ret = NULL;                                          \
      AKANTU_BOOST_KIND_ELEMENT_SWITCH(GET_SHAPES_DERIVATIVES, kind);          \
      return *ret;                                                             \
    }                                                                          \
  };

AKANTU_BOOST_ALL_KIND_LIST(AKANTU_SPECIALIZE_GET_SHAPES_DERIVATIVES_HELPER,
                           AKANTU_FE_ENGINE_LIST_GET_SHAPES_DERIVATIVES)

#undef AKANTU_SPECIALIZE_GET_SHAPE_DERIVATIVES_HELPER
#undef GET_SHAPES_DERIVATIVES

template <template <ElementKind, class> class I, template <ElementKind> class S,
          ElementKind kind, class IntegrationOrderFunctor>
inline const Array<Real> &
FEEngineTemplate<I, S, kind, IntegrationOrderFunctor>::getShapesDerivatives(
    const ElementType & type, const GhostType & ghost_type,
    __attribute__((unused)) UInt id) const {
  return GetShapesDerivativesHelper<kind>::call(shape_functions, type,
                                                ghost_type, id);
}

/* -------------------------------------------------------------------------- */
/**
 * Helper class to be able to write a partial specialization on the element kind
 */
template <ElementKind kind> struct GetIntegrationPointsHelper {};

#define GET_INTEGRATION_POINTS(type)                                           \
  ret = &(integrator.template getIntegrationPoints<type>(ghost_type));

#define AKANTU_SPECIALIZE_GET_INTEGRATION_POINTS_HELPER(kind)                  \
  template <> struct GetIntegrationPointsHelper<kind> {                        \
    template <template <ElementKind, class> class I, ElementKind k, class IOF> \
    static const Matrix<Real> & call(const I<k, IOF> & integrator,             \
                                     const ElementType type,                   \
                                     const GhostType & ghost_type) {           \
      const Matrix<Real> * ret = NULL;                                         \
      AKANTU_BOOST_KIND_ELEMENT_SWITCH(GET_INTEGRATION_POINTS, kind);          \
      return *ret;                                                             \
    }                                                                          \
  };

AKANTU_BOOST_ALL_KIND(AKANTU_SPECIALIZE_GET_INTEGRATION_POINTS_HELPER)

#undef AKANTU_SPECIALIZE_GET_INTEGRATION_POINTS_HELPER
#undef GET_INTEGRATION_POINTS

template <template <ElementKind, class> class I, template <ElementKind> class S,
          ElementKind kind, class IntegrationOrderFunctor>
inline const Matrix<Real> &
FEEngineTemplate<I, S, kind, IntegrationOrderFunctor>::getIntegrationPoints(
    const ElementType & type, const GhostType & ghost_type) const {
  return GetIntegrationPointsHelper<kind>::call(integrator, type, ghost_type);
}

/* -------------------------------------------------------------------------- */
template <template <ElementKind, class> class I, template <ElementKind> class S,
          ElementKind kind, class IntegrationOrderFunctor>
void FEEngineTemplate<I, S, kind, IntegrationOrderFunctor>::printself(
    std::ostream & stream, int indent) const {
  std::string space;
  for (Int i = 0; i < indent; i++, space += AKANTU_INDENT)
    ;

  stream << space << "FEEngineTemplate [" << std::endl;
  stream << space << " + parent [" << std::endl;
  FEEngine::printself(stream, indent + 3);
  stream << space << "   ]" << std::endl;
  stream << space << " + shape functions [" << std::endl;
  shape_functions.printself(stream, indent + 3);
  stream << space << "   ]" << std::endl;
  stream << space << " + integrator [" << std::endl;
  integrator.printself(stream, indent + 3);
  stream << space << "   ]" << std::endl;
  stream << space << "]" << std::endl;
}

/* -------------------------------------------------------------------------- */

__END_AKANTU__

#include "integrator_gauss.hh"
#include "shape_lagrange.hh"

__BEGIN_AKANTU__

/* -------------------------------------------------------------------------- */
template <>
template <>
<<<<<<< HEAD
inline void FEEngineTemplate<IntegratorGauss, ShapeLagrange, _ek_regular>::
    assembleLumpedTemplate<_triangle_6>(const Array<Real> & field,
                                        const ID & lumped, const ID & dof_id,
                                        DOFManager & dof_manager,
=======
inline void FEEngineTemplate<IntegratorGauss, ShapeLagrange, _ek_regular,
                             DefaultIntegrationOrderFunctor>::
    assembleLumpedTemplate<_triangle_6>(const Array<Real> & field_1,
                                        UInt nb_degree_of_freedom,
                                        Array<Real> & lumped,
                                        const Array<Int> & equation_number,
>>>>>>> b39ae574
                                        const GhostType & ghost_type) const {
  assembleLumpedDiagonalScaling<_triangle_6>(field, lumped, dof_id, dof_manager,
                                             ghost_type);
}

/* -------------------------------------------------------------------------- */
template <>
template <>
inline void FEEngineTemplate<IntegratorGauss, ShapeLagrange, _ek_regular,
                             DefaultIntegrationOrderFunctor>::
    assembleLumpedTemplate<_tetrahedron_10>(
        const Array<Real> & field, const ID & lumped, const ID & dof_id,
        DOFManager & dof_manager, const GhostType & ghost_type) const {
  assembleLumpedDiagonalScaling<_tetrahedron_10>(field, lumped, dof_id,
                                                 dof_manager, ghost_type);
}

/* -------------------------------------------------------------------------- */
template <>
template <>
<<<<<<< HEAD
inline void FEEngineTemplate<IntegratorGauss, ShapeLagrange, _ek_regular>::
    assembleLumpedTemplate<_quadrangle_8>(const Array<Real> & field,
                                          const ID & lumped, const ID & dof_id,
                                          DOFManager & dof_manager,
=======
inline void FEEngineTemplate<IntegratorGauss, ShapeLagrange, _ek_regular,
                             DefaultIntegrationOrderFunctor>::
    assembleLumpedTemplate<_quadrangle_8>(const Array<Real> & field_1,
                                          UInt nb_degree_of_freedom,
                                          Array<Real> & lumped,
                                          const Array<Int> & equation_number,
>>>>>>> b39ae574
                                          const GhostType & ghost_type) const {
  assembleLumpedDiagonalScaling<_quadrangle_8>(field, lumped, dof_id,
                                               dof_manager, ghost_type);
}

/* -------------------------------------------------------------------------- */
template <>
template <>
<<<<<<< HEAD
inline void FEEngineTemplate<IntegratorGauss, ShapeLagrange, _ek_regular>::
    assembleLumpedTemplate<_hexahedron_20>(const Array<Real> & field,
                                           const ID & lumped, const ID & dof_id,
                                           DOFManager & dof_manager,
=======
inline void FEEngineTemplate<IntegratorGauss, ShapeLagrange, _ek_regular,
                             DefaultIntegrationOrderFunctor>::
    assembleLumpedTemplate<_hexahedron_20>(const Array<Real> & field_1,
                                           UInt nb_degree_of_freedom,
                                           Array<Real> & lumped,
                                           const Array<Int> & equation_number,
>>>>>>> b39ae574
                                           const GhostType & ghost_type) const {
  assembleLumpedDiagonalScaling<_hexahedron_20>(field, lumped, dof_id,
                                                dof_manager, ghost_type);
}

/* -------------------------------------------------------------------------- */
template <>
template <>
inline void FEEngineTemplate<IntegratorGauss, ShapeLagrange, _ek_regular,
                             DefaultIntegrationOrderFunctor>::
    assembleLumpedTemplate<_pentahedron_15>(
        const Array<Real> & field, const ID & lumped, const ID & dof_id,
        DOFManager & dof_manager, const GhostType & ghost_type) const {
  assembleLumpedDiagonalScaling<_pentahedron_15>(field, lumped, dof_id,
                                                 dof_manager, ghost_type);
}

/* -------------------------------------------------------------------------- */
template <>
template <>
inline void FEEngineTemplate<IntegratorGauss, ShapeLagrange, _ek_regular,
                             DefaultIntegrationOrderFunctor>::
    computeNormalsOnIntegrationPoints<_point_1>(
        const Array<Real> &, Array<Real> & normal,
        const GhostType & ghost_type) const {
  AKANTU_DEBUG_IN();

  AKANTU_DEBUG_ASSERT(mesh.getSpatialDimension() == 1,
                      "Mesh dimension must be 1 to compute normals on points!");
  const ElementType type = _point_1;
  UInt spatial_dimension = mesh.getSpatialDimension();
  // UInt nb_nodes_per_element  = Mesh::getNbNodesPerElement(type);
  UInt nb_points = getNbIntegrationPoints(type, ghost_type);

  UInt nb_element = mesh.getConnectivity(type, ghost_type).getSize();
  normal.resize(nb_element * nb_points);
  Array<Real>::matrix_iterator normals_on_quad =
      normal.begin_reinterpret(spatial_dimension, nb_points, nb_element);
  const Array< std::vector<Element> > & segments =
      mesh.getElementToSubelement(type, ghost_type);
  const Array<Real> & coords = mesh.getNodes();

  const Mesh * mesh_segment;
  if (mesh.isMeshFacets())
    mesh_segment = &(mesh.getMeshParent());
  else
    mesh_segment = &mesh;

  for (UInt elem = 0; elem < nb_element; ++elem) {
    UInt nb_segment = segments(elem).size();

    AKANTU_DEBUG_ASSERT(
        nb_segment > 0,
        "Impossible to compute a normal on a point connected to 0 segments");

    Real normal_value = 1;
    if (nb_segment == 1) {
      const Element & segment = segments(elem)[0];
      const Array<UInt> & segment_connectivity =
          mesh_segment->getConnectivity(segment.type, segment.ghost_type);
      // const Vector<UInt> & segment_points =
      // segment_connectivity.begin(Mesh::getNbNodesPerElement(segment.type))[segment.element];
      Real difference;
      if (segment_connectivity(0) == elem) {
        difference = coords(elem) - coords(segment_connectivity(1));
      } else {
        difference = coords(elem) - coords(segment_connectivity(0));
      }
      normal_value = difference / std::abs(difference);
    }

    for (UInt n(0); n < nb_points; ++n) {
      (*normals_on_quad)(0, n) = normal_value;
    }
    ++normals_on_quad;
  }

  AKANTU_DEBUG_OUT();
}

__END_AKANTU__<|MERGE_RESOLUTION|>--- conflicted
+++ resolved
@@ -825,19 +825,11 @@
 
 #define AKANTU_SPECIALIZE_ASSEMBLE_HELPER(kind)                                \
   template <> struct AssembleLumpedTemplateHelper<kind> {                      \
-<<<<<<< HEAD
     template <template <ElementKind> class I, template <ElementKind> class S,  \
               ElementKind k>                                                   \
     static void call(const FEEngineTemplate<I, S, k> & fem,                    \
                      const Array<Real> & field_1, const ID & lumped,           \
                      const ID & dof_id, DOFManager & dof_manager,              \
-=======
-    template <template <ElementKind, class> class I,                           \
-              template <ElementKind> class S, ElementKind k, class IOF>        \
-    static void call(const FEEngineTemplate<I, S, k, IOF> & fem,               \
-                     const Array<Real> & field_1, UInt nb_degree_of_freedom,   \
-                     Array<Real> & lumped, const Array<Int> & equation_number, \
->>>>>>> b39ae574
                      ElementType type, const GhostType & ghost_type) {         \
       AKANTU_BOOST_KIND_ELEMENT_SWITCH(ASSEMBLE_LUMPED, kind);                 \
     }                                                                          \
@@ -849,19 +841,11 @@
 #undef ASSEMBLE_LUMPED
 
 /* -------------------------------------------------------------------------- */
-<<<<<<< HEAD
 template <template <ElementKind> class I, template <ElementKind> class S,
           ElementKind kind>
 void FEEngineTemplate<I, S, kind>::assembleFieldLumped(
     const Array<Real> & field, const ID & lumped, const ID & dof_id,
     DOFManager & dof_manager, ElementType type,
-=======
-template <template <ElementKind, class> class I, template <ElementKind> class S,
-          ElementKind kind, class IntegrationOrderFunctor>
-void FEEngineTemplate<I, S, kind, IntegrationOrderFunctor>::assembleFieldLumped(
-    const Array<Real> & field_1, UInt nb_degree_of_freedom,
-    Array<Real> & lumped, const Array<Int> & equation_number, ElementType type,
->>>>>>> b39ae574
     const GhostType & ghost_type) const {
   AKANTU_DEBUG_IN();
 
@@ -879,7 +863,6 @@
 
 #define ASSEMBLE_MATRIX(type)                                                  \
   fem.template assembleFieldMatrix<Functor, type>(                             \
-<<<<<<< HEAD
       field_funct, matrix_id, dof_id, dof_manager, ghost_type)
 
 #define AKANTU_SPECIALIZE_ASSEMBLE_FIELD_MATRIX_HELPER(kind)                   \
@@ -890,19 +873,6 @@
                      Functor field_funct, const ID & matrix_id,                \
                      const ID & dof_id, DOFManager & dof_manager,              \
                      ElementType type, const GhostType & ghost_type) {         \
-=======
-      field_funct, nb_degree_of_freedom, matrix, ghost_type)
-
-#define AKANTU_SPECIALIZE_ASSEMBLE_FIELD_MATRIX_HELPER(kind)                   \
-  template <> struct AssembleFieldMatrixHelper<kind> {                         \
-    template <template <ElementKind, class> class I,                           \
-              template <ElementKind> class S, ElementKind k, class IOF,        \
-              class Functor>                                                   \
-    static void call(const FEEngineTemplate<I, S, k, IOF> & fem,               \
-                     Functor field_funct, UInt nb_degree_of_freedom,           \
-                     SparseMatrix & matrix, ElementType type,                  \
-                     const GhostType & ghost_type) {                           \
->>>>>>> b39ae574
       AKANTU_BOOST_KIND_ELEMENT_SWITCH(ASSEMBLE_MATRIX, kind);                 \
     }                                                                          \
   };
@@ -912,7 +882,6 @@
 #undef AKANTU_SPECIALIZE_ASSEMBLE_FIELD_MATRIX_HELPER
 #undef ASSEMBLE_MATRIX
 
-<<<<<<< HEAD
 template <template <ElementKind> class I, template <ElementKind> class S,
           ElementKind kind>
 template <class Functor>
@@ -923,17 +892,6 @@
   AKANTU_DEBUG_IN();
   AssembleFieldMatrixHelper<kind>::template call(
       *this, field_funct, matrix_id, dof_id, dof_manager, type, ghost_type);
-=======
-template <template <ElementKind, class> class I, template <ElementKind> class S,
-          ElementKind kind, class IntegrationOrderFunctor>
-template <class Functor>
-void FEEngineTemplate<I, S, kind, IntegrationOrderFunctor>::assembleFieldMatrix(
-    Functor field_funct, UInt nb_degree_of_freedom, SparseMatrix & matrix,
-    ElementType type, const GhostType & ghost_type) const {
-  AKANTU_DEBUG_IN();
-  AssembleFieldMatrixHelper<kind>::template call(
-      *this, field_funct, nb_degree_of_freedom, matrix, type, ghost_type);
->>>>>>> b39ae574
 
   AKANTU_DEBUG_OUT();
 }
@@ -942,7 +900,6 @@
 template <template <ElementKind, class> class I, template <ElementKind> class S,
           ElementKind kind, class IntegrationOrderFunctor>
 template <ElementType type>
-<<<<<<< HEAD
 void FEEngineTemplate<I, S, kind>::assembleLumpedTemplate(
     const Array<Real> & field, const ID & lumped, const ID & dof_id,
     DOFManager & dof_manager, const GhostType & ghost_type) const {
@@ -950,15 +907,6 @@
   this->template assembleLumpedRowSum<type>(field, lumped, dof_id, dof_manager,
                                             ghost_type);
   AKANTU_DEBUG_OUT();
-=======
-void FEEngineTemplate<I, S, kind, IntegrationOrderFunctor>::
-    assembleLumpedTemplate(const Array<Real> & field_1,
-                           UInt nb_degree_of_freedom, Array<Real> & lumped,
-                           const Array<Int> & equation_number,
-                           const GhostType & ghost_type) const {
-  this->template assembleLumpedRowSum<type>(
-      field_1, nb_degree_of_freedom, lumped, equation_number, ghost_type);
->>>>>>> b39ae574
 }
 
 /* -------------------------------------------------------------------------- */
@@ -969,17 +917,9 @@
 template <template <ElementKind, class> class I, template <ElementKind> class S,
           ElementKind kind, class IntegrationOrderFunctor>
 template <ElementType type>
-<<<<<<< HEAD
 void FEEngineTemplate<I, S, kind>::assembleLumpedRowSum(
     const Array<Real> & field, const ID & lumped, const ID & dof_id,
     DOFManager & dof_manager, const GhostType & ghost_type) const {
-=======
-void FEEngineTemplate<I, S, kind, IntegrationOrderFunctor>::
-    assembleLumpedRowSum(const Array<Real> & field_1, UInt nb_degree_of_freedom,
-                         Array<Real> & lumped,
-                         const Array<Int> & equation_number,
-                         const GhostType & ghost_type) const {
->>>>>>> b39ae574
   AKANTU_DEBUG_IN();
 
   UInt shapes_size = ElementClass<type>::getShapeSize();
@@ -1016,18 +956,9 @@
 template <template <ElementKind, class> class I, template <ElementKind> class S,
           ElementKind kind, class IntegrationOrderFunctor>
 template <ElementType type>
-<<<<<<< HEAD
 void FEEngineTemplate<I, S, kind>::assembleLumpedDiagonalScaling(
     const Array<Real> & field, const ID & lumped, const ID & dof_id,
     DOFManager & dof_manager, const GhostType & ghost_type) const {
-=======
-void FEEngineTemplate<I, S, kind, IntegrationOrderFunctor>::
-    assembleLumpedDiagonalScaling(const Array<Real> & field_1,
-                                  UInt nb_degree_of_freedom,
-                                  Array<Real> & lumped,
-                                  const Array<Int> & equation_number,
-                                  const GhostType & ghost_type) const {
->>>>>>> b39ae574
   AKANTU_DEBUG_IN();
 
   const ElementType & type_p1 = ElementClass<type>::getP1ElementType();
@@ -1035,10 +966,7 @@
   UInt nb_nodes_per_element = Mesh::getNbNodesPerElement(type);
   UInt nb_quadrature_points =
       integrator.template getIntegrationPoints<type>(ghost_type).cols();
-<<<<<<< HEAD
   UInt nb_degree_of_freedom = field.getNbComponent();
-=======
->>>>>>> b39ae574
 
   UInt nb_element = field.getSize() / nb_quadrature_points;
   Vector<Real> nodal_factor(nb_nodes_per_element);
@@ -1130,21 +1058,12 @@
  * @f$ \tilde{M}_{i} = \sum_j M_{ij} = \sum_j \int \rho \varphi_i \varphi_j dV =
  * \int \rho \varphi_i dV @f$
  */
-<<<<<<< HEAD
 template <template <ElementKind> class I, template <ElementKind> class S,
           ElementKind kind>
 template <class Functor, ElementType type>
 void FEEngineTemplate<I, S, kind>::assembleFieldMatrix(
     Functor field_funct, const ID & matrix_id, const ID & dof_id,
     DOFManager & dof_manager, const GhostType & ghost_type) const {
-=======
-template <template <ElementKind, class> class I, template <ElementKind> class S,
-          ElementKind kind, class IntegrationOrderFunctor>
-template <class Functor, ElementType type>
-void FEEngineTemplate<I, S, kind, IntegrationOrderFunctor>::assembleFieldMatrix(
-    Functor & field_funct, UInt nb_degree_of_freedom, SparseMatrix & matrix,
-    const GhostType & ghost_type) const {
->>>>>>> b39ae574
   AKANTU_DEBUG_IN();
 
   UInt shapes_size = ElementClass<type>::getShapeSize();
@@ -1152,10 +1071,7 @@
   UInt lmat_size = nb_degree_of_freedom * shapes_size;
   UInt nb_element = mesh.getNbElement(type, ghost_type);
 
-<<<<<<< HEAD
   // \int N * N  so degree 2 * degree of N
-=======
->>>>>>> b39ae574
   const UInt polynomial_degree =
       2 * ElementClassProperty<type>::polynomial_degree;
 
@@ -1171,12 +1087,8 @@
 
   Array<Real> integration_points_pos(vect_size, mesh.getSpatialDimension());
   shape_functions.template interpolateOnIntegrationPoints<type>(
-<<<<<<< HEAD
       mesh.getNodes(), integration_points_pos, mesh.getSpatialDimension(),
       shapes, ghost_type, empty_filter);
-=======
-      mesh.getNodes(), integration_points_pos, mesh.getSpatialDimension(), shapes, ghost_type, empty_filter);
->>>>>>> b39ae574
 
   Array<Real> * modified_shapes =
       new Array<Real>(vect_size, lmat_size * nb_degree_of_freedom);
@@ -1209,7 +1121,6 @@
     field_funct(*field_c_it, el, *pos_it);
   }
 
-<<<<<<< HEAD
   mshapes_it = modified_shapes->begin(nb_degree_of_freedom, lmat_size);
   Array<Real>::matrix_iterator lmat = local_mat->begin(lmat_size, lmat_size);
   Array<Real>::const_vector_iterator field_it =
@@ -1224,11 +1135,6 @@
     for (UInt d = 0; d < Nt.cols(); ++d) {
       Nt(d) *= rho(d);
     }
-=======
-  mshapes_it = modified_shapes->begin(lmat_size, nb_degree_of_freedom);
-  Array<Real>::matrix_iterator lmat = local_mat->begin(lmat_size, lmat_size);
-  Real * field_val = field.storage();
->>>>>>> b39ae574
 
     mat.mul<false, false>(Nt, N);
   }
@@ -1634,19 +1540,10 @@
 /* -------------------------------------------------------------------------- */
 template <>
 template <>
-<<<<<<< HEAD
 inline void FEEngineTemplate<IntegratorGauss, ShapeLagrange, _ek_regular>::
     assembleLumpedTemplate<_triangle_6>(const Array<Real> & field,
                                         const ID & lumped, const ID & dof_id,
                                         DOFManager & dof_manager,
-=======
-inline void FEEngineTemplate<IntegratorGauss, ShapeLagrange, _ek_regular,
-                             DefaultIntegrationOrderFunctor>::
-    assembleLumpedTemplate<_triangle_6>(const Array<Real> & field_1,
-                                        UInt nb_degree_of_freedom,
-                                        Array<Real> & lumped,
-                                        const Array<Int> & equation_number,
->>>>>>> b39ae574
                                         const GhostType & ghost_type) const {
   assembleLumpedDiagonalScaling<_triangle_6>(field, lumped, dof_id, dof_manager,
                                              ghost_type);
@@ -1667,19 +1564,10 @@
 /* -------------------------------------------------------------------------- */
 template <>
 template <>
-<<<<<<< HEAD
 inline void FEEngineTemplate<IntegratorGauss, ShapeLagrange, _ek_regular>::
     assembleLumpedTemplate<_quadrangle_8>(const Array<Real> & field,
                                           const ID & lumped, const ID & dof_id,
                                           DOFManager & dof_manager,
-=======
-inline void FEEngineTemplate<IntegratorGauss, ShapeLagrange, _ek_regular,
-                             DefaultIntegrationOrderFunctor>::
-    assembleLumpedTemplate<_quadrangle_8>(const Array<Real> & field_1,
-                                          UInt nb_degree_of_freedom,
-                                          Array<Real> & lumped,
-                                          const Array<Int> & equation_number,
->>>>>>> b39ae574
                                           const GhostType & ghost_type) const {
   assembleLumpedDiagonalScaling<_quadrangle_8>(field, lumped, dof_id,
                                                dof_manager, ghost_type);
@@ -1688,19 +1576,10 @@
 /* -------------------------------------------------------------------------- */
 template <>
 template <>
-<<<<<<< HEAD
 inline void FEEngineTemplate<IntegratorGauss, ShapeLagrange, _ek_regular>::
     assembleLumpedTemplate<_hexahedron_20>(const Array<Real> & field,
                                            const ID & lumped, const ID & dof_id,
                                            DOFManager & dof_manager,
-=======
-inline void FEEngineTemplate<IntegratorGauss, ShapeLagrange, _ek_regular,
-                             DefaultIntegrationOrderFunctor>::
-    assembleLumpedTemplate<_hexahedron_20>(const Array<Real> & field_1,
-                                           UInt nb_degree_of_freedom,
-                                           Array<Real> & lumped,
-                                           const Array<Int> & equation_number,
->>>>>>> b39ae574
                                            const GhostType & ghost_type) const {
   assembleLumpedDiagonalScaling<_hexahedron_20>(field, lumped, dof_id,
                                                 dof_manager, ghost_type);
