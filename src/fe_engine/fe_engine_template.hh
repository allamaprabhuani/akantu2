/**
 * @file   fe_engine_template.hh
 *
 * @author Guillaume Anciaux <guillaume.anciaux@epfl.ch>
 * @author Nicolas Richart <nicolas.richart@epfl.ch>
 *
 * @date creation: Fri Jun 18 2010
 * @date last modification: Mon Jan 29 2018
 *
 * @brief  templated class that calls integration and shape objects
 *
 *
 * Copyright (©)  2010-2018 EPFL (Ecole Polytechnique Fédérale de Lausanne)
 * Laboratory (LSMS - Laboratoire de Simulation en Mécanique des Solides)
 *
 * Akantu is free  software: you can redistribute it and/or  modify it under the
 * terms  of the  GNU Lesser  General Public  License as published by  the Free
 * Software Foundation, either version 3 of the License, or (at your option) any
 * later version.
 *
 * Akantu is  distributed in the  hope that it  will be useful, but  WITHOUT ANY
 * WARRANTY; without even the implied warranty of MERCHANTABILITY or FITNESS FOR
 * A PARTICULAR PURPOSE. See  the GNU  Lesser General  Public License  for more
 * details.
 *
 * You should  have received  a copy  of the GNU  Lesser General  Public License
 * along with Akantu. If not, see <http://www.gnu.org/licenses/>.
 *
 */
/* -------------------------------------------------------------------------- */
#include "fe_engine.hh"
#include "integrator.hh"
#include "shape_functions.hh"
/* -------------------------------------------------------------------------- */
#include <type_traits>
/* -------------------------------------------------------------------------- */

/* -------------------------------------------------------------------------- */
#ifndef AKANTU_FE_ENGINE_TEMPLATE_HH_
#define AKANTU_FE_ENGINE_TEMPLATE_HH_

namespace akantu {
class DOFManager;
namespace fe_engine {
  namespace details {
    template <ElementKind> struct AssembleLumpedTemplateHelper;
    template <ElementKind> struct AssembleFieldMatrixHelper;
  } // namespace details
} // namespace fe_engine

template <ElementKind, typename> struct AssembleFieldMatrixStructHelper;

struct DefaultIntegrationOrderFunctor {
  template <ElementType type> static inline constexpr int getOrder() {
    return ElementClassProperty<type>::polynomial_degree;
  }
};

/* -------------------------------------------------------------------------- */
template <template <ElementKind, class> class I, template <ElementKind> class S,
          ElementKind kind = _ek_regular,
          class IntegrationOrderFunctor = DefaultIntegrationOrderFunctor>
class FEEngineTemplate : public FEEngine {
  /* ------------------------------------------------------------------------ */
  /* Constructors/Destructors                                                 */
  /* ------------------------------------------------------------------------ */
public:
  using Integ = I<kind, IntegrationOrderFunctor>;
  using Shape = S<kind>;

  FEEngineTemplate(Mesh & mesh, UInt spatial_dimension = _all_dimensions,
                   const ID & id = "fem");

  ~FEEngineTemplate() override;

  /* ------------------------------------------------------------------------ */
  /* Methods                                                                  */
  /* ------------------------------------------------------------------------ */
public:
  /// pre-compute all the shape functions, their derivatives and the jacobians
  void initShapeFunctions(GhostType ghost_type = _not_ghost) override;
  void initShapeFunctions(const Array<Real> & nodes,
                          GhostType ghost_type = _not_ghost);

  /* ------------------------------------------------------------------------ */
  /* Integration method bridges                                               */
  /* ------------------------------------------------------------------------ */
  /// integrate f for all elements of type "type"
  void
  integrate(const Array<Real> & f, Array<Real> & intf,
            UInt nb_degree_of_freedom, ElementType type,
            GhostType ghost_type = _not_ghost,
            const Array<UInt> & filter_elements = empty_filter) const override;

  /// integrate a scalar value on all elements of type "type"
  Real
  integrate(const Array<Real> & f, ElementType type,
            GhostType ghost_type = _not_ghost,
            const Array<UInt> & filter_elements = empty_filter) const override;

  /// integrate one element scalar value on all elements of type "type"
  Real integrate(const Vector<Real> & f, ElementType type, UInt index,
                 GhostType ghost_type = _not_ghost) const override;

  /// integrate partially around an integration point (@f$ intf_q = f_q * J_q *
  /// w_q @f$)
  void integrateOnIntegrationPoints(
      const Array<Real> & f, Array<Real> & intf, UInt nb_degree_of_freedom,
      ElementType type, GhostType ghost_type = _not_ghost,
      const Array<UInt> & filter_elements = empty_filter) const override;

  /// interpolate on a phyiscal point inside an element
  void interpolate(const Vector<Real> & real_coords,
                   const Matrix<Real> & nodal_values,
                   Vector<Real> & interpolated,
                   const Element & element) const override;

  /// get the number of integration points
  UInt getNbIntegrationPoints(ElementType type,
                              GhostType ghost_type = _not_ghost) const override;

  /// get shapes precomputed
  const Array<Real> & getShapes(ElementType type,
                                GhostType ghost_type = _not_ghost,
                                UInt id = 0) const override;

  /// get the derivatives of shapes
  const Array<Real> & getShapesDerivatives(ElementType type,
                                           GhostType ghost_type = _not_ghost,
                                           UInt id = 0) const override;

  /// get integration points
  const inline Matrix<Real> &
  getIntegrationPoints(ElementType type,
                       GhostType ghost_type = _not_ghost) const override;

  /* ------------------------------------------------------------------------ */
  /* Shape method bridges                                                     */
  /* ------------------------------------------------------------------------ */

  /// compute the gradient of a nodal field on the integration points
  void gradientOnIntegrationPoints(
      const Array<Real> & u, Array<Real> & nablauq, UInt nb_degree_of_freedom,
      ElementType type, GhostType ghost_type = _not_ghost,
      const Array<UInt> & filter_elements = empty_filter) const override;

  /// interpolate a nodal field on the integration points
  void interpolateOnIntegrationPoints(
      const Array<Real> & u, Array<Real> & uq, UInt nb_degree_of_freedom,
      ElementType type, GhostType ghost_type = _not_ghost,
      const Array<UInt> & filter_elements = empty_filter) const override;

  /// interpolate a nodal field on the integration points given a
  /// by_element_type
  void interpolateOnIntegrationPoints(
      const Array<Real> & u, ElementTypeMapArray<Real> & uq,
      const ElementTypeMapArray<UInt> * filter_elements =
          nullptr) const override;

  /// pre multiplies a tensor by the shapes derivaties
  void
  computeBtD(const Array<Real> & Ds, Array<Real> & BtDs, ElementType type,
             GhostType ghost_type,
             const Array<UInt> & filter_elements = empty_filter) const override;

  /// left and right  multiplies a tensor by the shapes derivaties
  void computeBtDB(
      const Array<Real> & Ds, Array<Real> & BtDBs, UInt order_d,
      ElementType type, GhostType ghost_type,
      const Array<UInt> & filter_elements = empty_filter) const override;

  /// left multiples a vector by the shape functions
  void
  computeNtb(const Array<Real> & bs, Array<Real> & Ntbs, ElementType type,
             GhostType ghost_type,
             const Array<UInt> & filter_elements = empty_filter) const override;

  /// left and right  multiplies a tensor by the shapes
  void computeNtbN(
      const Array<Real> & bs, Array<Real> & NtbNs, ElementType type,
      GhostType ghost_type,
      const Array<UInt> & filter_elements = empty_filter) const override;

  /// compute the position of integration points given by an element_type_map
  /// from nodes position
  inline void computeIntegrationPointsCoordinates(
      ElementTypeMapArray<Real> & quadrature_points_coordinates,
      const ElementTypeMapArray<UInt> * filter_elements =
          nullptr) const override;

  /// compute the position of integration points from nodes position
  inline void computeIntegrationPointsCoordinates(
      Array<Real> & quadrature_points_coordinates, ElementType type,
      GhostType ghost_type = _not_ghost,
      const Array<UInt> & filter_elements = empty_filter) const override;

  /// interpolate field at given position (interpolation_points) from given
  /// values of this field at integration points (field)
  inline void interpolateElementalFieldFromIntegrationPoints(
      const ElementTypeMapArray<Real> & field,
      const ElementTypeMapArray<Real> & interpolation_points_coordinates,
      ElementTypeMapArray<Real> & result, GhostType ghost_type,
      const ElementTypeMapArray<UInt> * element_filter) const override;

  /// Interpolate field at given position from given values of this field at
  /// integration points (field)
  /// using matrices precomputed with
  /// initElementalFieldInterplationFromIntegrationPoints
  inline void interpolateElementalFieldFromIntegrationPoints(
      const ElementTypeMapArray<Real> & field,
      const ElementTypeMapArray<Real> &
          interpolation_points_coordinates_matrices,
      const ElementTypeMapArray<Real> & quad_points_coordinates_inv_matrices,
      ElementTypeMapArray<Real> & result, GhostType ghost_type,
      const ElementTypeMapArray<UInt> * element_filter) const override;

  /// Build pre-computed matrices for interpolation of field form integration
  /// points at other given positions (interpolation_points)
  inline void initElementalFieldInterpolationFromIntegrationPoints(
      const ElementTypeMapArray<Real> & interpolation_points_coordinates,
      ElementTypeMapArray<Real> & interpolation_points_coordinates_matrices,
      ElementTypeMapArray<Real> & quad_points_coordinates_inv_matrices,
      const ElementTypeMapArray<UInt> * element_filter =
          nullptr) const override;

  /// find natural coords from real coords provided an element
  void inverseMap(const Vector<Real> & real_coords, UInt element,
                  ElementType type, Vector<Real> & natural_coords,
                  GhostType ghost_type = _not_ghost) const;

  /// return true if the coordinates provided are inside the element, false
  /// otherwise
  inline bool contains(const Vector<Real> & real_coords, UInt element,
                       ElementType type,
                       GhostType ghost_type = _not_ghost) const;

  /// compute the shape on a provided point
  inline void computeShapes(const Vector<Real> & real_coords, UInt element,
                            ElementType type, Vector<Real> & shapes,
                            GhostType ghost_type = _not_ghost) const override;

  /// compute the shape derivatives on a provided point
  inline void
  computeShapeDerivatives(const Vector<Real> & real_coords, UInt element,
                          ElementType type, Matrix<Real> & shape_derivatives,
                          GhostType ghost_type = _not_ghost) const override;

  /* ------------------------------------------------------------------------ */
  /* Other methods                                                            */
  /* ------------------------------------------------------------------------ */
  /// pre-compute normals on integration points
  void
  computeNormalsOnIntegrationPoints(GhostType ghost_type = _not_ghost) override;
  void
  computeNormalsOnIntegrationPoints(const Array<Real> & field,
                                    GhostType ghost_type = _not_ghost) override;
  void computeNormalsOnIntegrationPoints(
      const Array<Real> & field, Array<Real> & normal, ElementType type,
      GhostType ghost_type = _not_ghost,
      const Array<UInt> & filter_elements = empty_filter) const override;
  template <ElementType type>
  void computeNormalsOnIntegrationPoints(
      const Array<Real> & field, Array<Real> & normal,
      GhostType ghost_type,
      const Array<UInt> & filter_elements = empty_filter) const;

private:
  // To avoid a weird full specialization of a method in a non specalized class
<<<<<<< HEAD
  void computeNormalsOnIntegrationPointsPoint1(
      const Array<Real> &, Array<Real> & normal, GhostType ghost_type,
      const Array<UInt> & filter_elements = empty_filter) const;
=======
  void computeNormalsOnIntegrationPointsPoint1(const Array<Real> & /*unused*/,
                                               Array<Real> & normal,
                                               GhostType ghost_type) const;
>>>>>>> a1cc6000

public:
  /// function to print the contain of the class
  void printself(std::ostream & stream, int indent = 0) const override;

  void assembleFieldLumped(
      const std::function<void(Matrix<Real> &, const Element &)> & field_funct,
      const ID & matrix_id, const ID & dof_id, DOFManager & dof_manager,
      ElementType type, GhostType ghost_type) const override;

  /// assemble a field as a matrix (ex. rho to mass matrix)
  void assembleFieldMatrix(
      const std::function<void(Matrix<Real> &, const Element &)> & field_funct,
      const ID & matrix_id, const ID & dof_id, DOFManager & dof_manager,
      ElementType type, GhostType ghost_type) const override;

  /// assemble a field as a lumped matrix (ex. rho in lumped mass)
  // template <class Functor>
  // void assembleFieldLumped(const Functor & field_funct, const ID & matrix_id,
  //                          const ID & dof_id, DOFManager & dof_manager,
  //                          ElementType type,
  //                          GhostType ghost_type) const;

  // /// assemble a field as a matrix (ex. rho to mass matrix)
  // template <class Functor>
  // void assembleFieldMatrix(const Functor & field_funct, const ID & matrix_id,
  //                          const ID & dof_id, DOFManager & dof_manager,
  //                          ElementType type,
  //                          GhostType ghost_type) const;

  // #ifdef AKANTU_STRUCTURAL_MECHANICS
  //   /// assemble a field as a matrix (ex. rho to mass matrix)
  //   void assembleFieldMatrix(const Array<Real> & field_1,
  //                            UInt nb_degree_of_freedom, SparseMatrix & M,
  //                            Array<Real> * n,
  //                            ElementTypeMapArray<Real> & rotation_mat,
  //                            ElementType type,
  //                            GhostType ghost_type = _not_ghost)
  //                            const;

  //   /// compute shapes function in a matrix for structural elements
  //   void
  //   computeShapesMatrix(ElementType type, UInt nb_degree_of_freedom,
  //                       UInt nb_nodes_per_element, Array<Real> * n, UInt id,
  //                       UInt degree_to_interpolate, UInt degree_interpolated,
  //                       const bool sign,
  //                       GhostType ghost_type = _not_ghost) const
  //                       override;
  // #endif

private:
  friend struct fe_engine::details::AssembleLumpedTemplateHelper<kind>;
  friend struct fe_engine::details::AssembleFieldMatrixHelper<kind>;
  friend struct AssembleFieldMatrixStructHelper<kind, void>;

  /// templated function to compute the scaling to assemble a lumped matrix
  template <ElementType type>
  void assembleFieldLumped(
      const std::function<void(Matrix<Real> &, const Element &)> & field_funct,
      const ID & matrix_id, const ID & dof_id, DOFManager & dof_manager,
      GhostType ghost_type) const;

  /// @f$ \tilde{M}_{i} = \sum_j M_{ij} = \sum_j \int \rho \varphi_i \varphi_j
  /// dV = \int \rho \varphi_i dV @f$
  template <ElementType type>
  void assembleLumpedRowSum(const Array<Real> & field, const ID & matrix_id,
                            const ID & dof_id, DOFManager & dof_manager,
                            GhostType ghost_type) const;

  /// @f$ \tilde{M}_{i} = c * M_{ii} = \int_{V_e} \rho dV @f$
  template <ElementType type>
  void assembleLumpedDiagonalScaling(const Array<Real> & field,
                                     const ID & matrix_id, const ID & dof_id,
                                     DOFManager & dof_manager,
                                     GhostType ghost_type) const;

  /// assemble a field as a matrix (ex. rho to mass matrix)
  template <ElementType type>
  void assembleFieldMatrix(
      const std::function<void(Matrix<Real> &, const Element &)> & field_funct,
      const ID & matrix_id, const ID & dof_id, DOFManager & dof_manager,
      GhostType ghost_type) const;

#ifdef AKANTU_STRUCTURAL_MECHANICS

  /// assemble a field as a matrix for structural elements (ex. rho to mass
  /// matrix)
  template <ElementType type>
  void assembleFieldMatrix(const Array<Real> & field_1,
                           UInt nb_degree_of_freedom, SparseMatrix & M,
                           Array<Real> * n,
                           ElementTypeMapArray<Real> & rotation_mat,
                           __attribute__((unused)) GhostType ghost_type) const;

#endif

  /* ------------------------------------------------------------------------ */
  /* Mesh Event Handler interface                                             */
  /* ------------------------------------------------------------------------ */
public:
  void onElementsAdded(const Array<Element> & /*new_elements*/,
                       const NewElementsEvent & /*unused*/) override;
  void onElementsRemoved(const Array<Element> & /*unused*/,
                         const ElementTypeMapArray<UInt> & /*unused*/,
                         const RemovedElementsEvent & /*unused*/) override;
  void onElementsChanged(const Array<Element> & /*unused*/,
                         const Array<Element> & /*unused*/,
                         const ElementTypeMapArray<UInt> & /*unused*/,
                         const ChangedElementsEvent & /*unused*/) override;

  /* ------------------------------------------------------------------------ */
  /* Accessors                                                                */
  /* ------------------------------------------------------------------------ */
public:
  /// get the shape class (probably useless: see getShapeFunction)
  const ShapeFunctions & getShapeFunctionsInterface() const override {
    return shape_functions;
  };
  /// get the shape class
  const Shape & getShapeFunctions() const { return shape_functions; };

  /// get the integrator class (probably useless: see getIntegrator)
  const Integrator & getIntegratorInterface() const override {
    return integrator;
  };
  /// get the integrator class
  const Integ & getIntegrator() const { return integrator; };

  /* ------------------------------------------------------------------------ */
  /* Class Members                                                            */
  /* ------------------------------------------------------------------------ */
private:
  Integ integrator;
  Shape shape_functions;
};

} // namespace akantu

/* -------------------------------------------------------------------------- */
/* inline functions                                                           */
/* -------------------------------------------------------------------------- */
#include "fe_engine_template_tmpl.hh"
#include "fe_engine_template_tmpl_field.hh"
/* -------------------------------------------------------------------------- */
/* Shape Linked specialization                                                */
/* -------------------------------------------------------------------------- */
#if defined(AKANTU_STRUCTURAL_MECHANICS)
#include "fe_engine_template_tmpl_struct.hh"
#endif
/* -------------------------------------------------------------------------- */
/* Shape IGFEM specialization                                                 */
/* -------------------------------------------------------------------------- */
#if defined(AKANTU_IGFEM)
#include "fe_engine_template_tmpl_igfem.hh"
#endif

#endif /* AKANTU_FE_ENGINE_TEMPLATE_HH_ */<|MERGE_RESOLUTION|>--- conflicted
+++ resolved
@@ -260,21 +260,15 @@
       const Array<UInt> & filter_elements = empty_filter) const override;
   template <ElementType type>
   void computeNormalsOnIntegrationPoints(
-      const Array<Real> & field, Array<Real> & normal,
+      const Array<Real> & field, Array<Real> & normal, GhostType ghost_type,
+      const Array<UInt> & filter_elements = empty_filter) const;
+
+private:
+  // To avoid a weird full specialization of a method in a non specalized class
+  void computeNormalsOnIntegrationPointsPoint1(
+      const Array<Real> & /*unused*/, Array<Real> & normal,
       GhostType ghost_type,
       const Array<UInt> & filter_elements = empty_filter) const;
-
-private:
-  // To avoid a weird full specialization of a method in a non specalized class
-<<<<<<< HEAD
-  void computeNormalsOnIntegrationPointsPoint1(
-      const Array<Real> &, Array<Real> & normal, GhostType ghost_type,
-      const Array<UInt> & filter_elements = empty_filter) const;
-=======
-  void computeNormalsOnIntegrationPointsPoint1(const Array<Real> & /*unused*/,
-                                               Array<Real> & normal,
-                                               GhostType ghost_type) const;
->>>>>>> a1cc6000
 
 public:
   /// function to print the contain of the class
