--- conflicted
+++ resolved
@@ -316,15 +316,9 @@
 /* -------------------------------------------------------------------------- */
 template <ElementType type>
 void ShapeFunctions::gradientElementalFieldOnIntegrationPoints(
-<<<<<<< HEAD
     const Array<Real> & u_el, Array<Real> & out_nablauq,
     GhostType ghost_type, const Array<Real> & shapes_derivatives,
     const Array<Int> & filter_elements) const {
-=======
-    const Array<Real> & u_el, Array<Real> & out_nablauq, GhostType ghost_type,
-    const Array<Real> & shapes_derivatives,
-    const Array<UInt> & filter_elements) const {
->>>>>>> adf76025
   AKANTU_DEBUG_IN();
 
   auto nb_nodes_per_element =
