--- conflicted
+++ resolved
@@ -239,10 +239,7 @@
     if (filter_elements != empty_filter) {
       jacobians_it = jacobians_begin + filter_elements(elem);
     }
-<<<<<<< HEAD
-=======
-
->>>>>>> 88c75927
+
     Vector<Real> & J = *jacobians_it;
     computeJacobianOnQuadPointsByElement<type>(x, quad_points, J);
 
