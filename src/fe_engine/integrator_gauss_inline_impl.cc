--- conflicted
+++ resolved
@@ -40,11 +40,7 @@
 /* -------------------------------------------------------------------------- */
 template <ElementKind kind, class IntegrationOrderFunctor>
 template <ElementType type>
-<<<<<<< HEAD
-inline void IntegratorGauss<kind>::integrateOnElement(
-=======
 inline void IntegratorGauss<kind, IntegrationOrderFunctor>::integrateOnElement(
->>>>>>> f09e2651
     const Array<Real> & f, Real * intf, UInt nb_degree_of_freedom,
     const UInt elem, const GhostType & ghost_type) const {
   Array<Real> & jac_loc = jacobians(type, ghost_type);
@@ -62,14 +58,8 @@
 /* -------------------------------------------------------------------------- */
 template <ElementKind kind, class IntegrationOrderFunctor>
 template <ElementType type>
-<<<<<<< HEAD
-inline Real
-IntegratorGauss<kind>::integrate(const Vector<Real> & in_f, UInt index,
-                                 const GhostType & ghost_type) const {
-=======
 inline Real IntegratorGauss<kind, IntegrationOrderFunctor>::integrate(
     const Vector<Real> & in_f, UInt index, const GhostType & ghost_type) const {
->>>>>>> f09e2651
   const Array<Real> & jac_loc = jacobians(type, ghost_type);
 
   UInt nb_quadrature_points =
@@ -86,17 +76,10 @@
 }
 
 /* -------------------------------------------------------------------------- */
-<<<<<<< HEAD
-template <ElementKind kind>
-inline void IntegratorGauss<kind>::integrate(Real * f, Real * jac, Real * inte,
-                                             UInt nb_degree_of_freedom,
-                                             UInt nb_quadrature_points) const {
-=======
 template <ElementKind kind, class IntegrationOrderFunctor>
 inline void IntegratorGauss<kind, IntegrationOrderFunctor>::integrate(
     Real * f, Real * jac, Real * inte, UInt nb_degree_of_freedom,
     UInt nb_quadrature_points) const {
->>>>>>> f09e2651
   memset(inte, 0, nb_degree_of_freedom * sizeof(Real));
 
   Real * cjac = jac;
@@ -110,16 +93,10 @@
 }
 
 /* -------------------------------------------------------------------------- */
-<<<<<<< HEAD
-template <ElementKind kind>
-template <ElementType type>
-inline const Matrix<Real> & IntegratorGauss<kind>::getIntegrationPoints(
-=======
 template <ElementKind kind, class IntegrationOrderFunctor>
 template <ElementType type>
 inline const Matrix<Real> &
 IntegratorGauss<kind, IntegrationOrderFunctor>::getIntegrationPoints(
->>>>>>> f09e2651
     const GhostType & ghost_type) const {
   AKANTU_DEBUG_ASSERT(
       quadrature_points.exists(type, ghost_type),
@@ -131,16 +108,10 @@
 }
 
 /* -------------------------------------------------------------------------- */
-<<<<<<< HEAD
-template <ElementKind kind>
-template <ElementType type>
-inline UInt IntegratorGauss<kind>::getNbIntegrationPoints(
-=======
 template <ElementKind kind, class IntegrationOrderFunctor>
 template <ElementType type>
 inline UInt
 IntegratorGauss<kind, IntegrationOrderFunctor>::getNbIntegrationPoints(
->>>>>>> f09e2651
     const GhostType & ghost_type) const {
   AKANTU_DEBUG_ASSERT(
       quadrature_points.exists(type, ghost_type),
@@ -152,34 +123,20 @@
 }
 
 /* -------------------------------------------------------------------------- */
-<<<<<<< HEAD
-template <ElementKind kind>
-template <ElementType type, UInt polynomial_degree>
-inline Matrix<Real> IntegratorGauss<kind>::getIntegrationPoints() const {
-=======
 template <ElementKind kind, class IntegrationOrderFunctor>
 template <ElementType type, UInt polynomial_degree>
 inline Matrix<Real>
 IntegratorGauss<kind, IntegrationOrderFunctor>::getIntegrationPoints() const {
->>>>>>> f09e2651
   return GaussIntegrationElement<type,
                                  polynomial_degree>::getQuadraturePoints();
 }
 
 /* -------------------------------------------------------------------------- */
-<<<<<<< HEAD
-template <ElementKind kind>
-template <ElementType type, UInt polynomial_degree>
-inline Vector<Real> IntegratorGauss<kind>::getIntegrationWeights() const {
-  return GaussIntegrationElement<type,
-                                 polynomial_degree>::getWeights();
-=======
 template <ElementKind kind, class IntegrationOrderFunctor>
 template <ElementType type, UInt polynomial_degree>
 inline Vector<Real>
 IntegratorGauss<kind, IntegrationOrderFunctor>::getIntegrationWeights() const {
   return GaussIntegrationElement<type, polynomial_degree>::getWeights();
->>>>>>> f09e2651
 }
 
 
@@ -187,12 +144,8 @@
 template <ElementKind kind, class IntegrationOrderFunctor>
 template <ElementType type>
 inline void
-<<<<<<< HEAD
-IntegratorGauss<kind>::computeQuadraturePoints(const GhostType & ghost_type) {
-=======
 IntegratorGauss<kind, IntegrationOrderFunctor>::computeQuadraturePoints(
     const GhostType & ghost_type) {
->>>>>>> f09e2651
   Matrix<Real> & quads = quadrature_points(type, ghost_type);
   const UInt polynomial_degree =
       IntegrationOrderFunctor::template getOrder<type>();
@@ -203,30 +156,18 @@
 /* -------------------------------------------------------------------------- */
 template <ElementKind kind, class IntegrationOrderFunctor>
 template <ElementType type>
-<<<<<<< HEAD
-inline void IntegratorGauss<kind>::computeJacobianOnQuadPointsByElement(
-    const Matrix<Real> & node_coords, const Matrix<Real> & quad,
-    Vector<Real> & jacobians) const {
-=======
 inline void IntegratorGauss<kind, IntegrationOrderFunctor>::
     computeJacobianOnQuadPointsByElement(const Matrix<Real> & node_coords,
                                          const Matrix<Real> & quad,
                                          Vector<Real> & jacobians) const {
->>>>>>> f09e2651
   // jacobian
   ElementClass<type>::computeJacobian(quad, node_coords, jacobians);
 }
 
 /* -------------------------------------------------------------------------- */
-<<<<<<< HEAD
-template <ElementKind kind>
-IntegratorGauss<kind>::IntegratorGauss(const Mesh & mesh, const ID & id,
-                                       const MemoryID & memory_id)
-=======
 template <ElementKind kind, class IntegrationOrderFunctor>
 IntegratorGauss<kind, IntegrationOrderFunctor>::IntegratorGauss(
     const Mesh & mesh, const ID & id, const MemoryID & memory_id)
->>>>>>> f09e2651
     : Integrator(mesh, id, memory_id) {
   AKANTU_DEBUG_IN();
 
@@ -261,17 +202,11 @@
 /* -------------------------------------------------------------------------- */
 template <ElementKind kind, class IntegrationOrderFunctor>
 template <ElementType type>
-<<<<<<< HEAD
-void IntegratorGauss<kind>::computeJacobiansOnIntegrationPoints(
-    const Array<Real> & nodes, const Matrix<Real> & quad_points,
-    Array<Real> & jacobians, const GhostType & ghost_type) const {
-=======
 void IntegratorGauss<kind, IntegrationOrderFunctor>::
     computeJacobiansOnIntegrationPoints(const Array<Real> & nodes,
                                         const Matrix<Real> & quad_points,
                                         Array<Real> & jacobians,
                                         const GhostType & ghost_type) const {
->>>>>>> f09e2651
   AKANTU_DEBUG_IN();
 
   UInt spatial_dimension = mesh.getSpatialDimension();
@@ -302,60 +237,6 @@
 }
 
 /* -------------------------------------------------------------------------- */
-<<<<<<< HEAD
-template <ElementKind kind>
-template <ElementType type>
-void IntegratorGauss<kind>::precomputeJacobiansOnQuadraturePoints(
-    const Array<Real> & nodes, const GhostType & ghost_type) {
-  AKANTU_DEBUG_IN();
-
-  Array<Real> * jacobians_tmp;
-  if (!jacobians.exists(type, ghost_type))
-    jacobians_tmp = &jacobians.alloc(0, 1, type, ghost_type);
-  else {
-    jacobians_tmp = &jacobians(type, ghost_type);
-  }
-
-  this->computeJacobiansOnIntegrationPoints<type>(
-      nodes, quadrature_points(type, ghost_type), *jacobians_tmp, ghost_type);
-
-  AKANTU_DEBUG_OUT();
-}
-
-/* -------------------------------------------------------------------------- */
-template <ElementKind kind>
-template <ElementType type, UInt polynomial_degree>
-void IntegratorGauss<kind>::multiplyJacobiansByWeights(
-    Array<Real> & jacobians) const {
-  AKANTU_DEBUG_IN();
-
-  UInt nb_quadrature_points =
-      GaussIntegrationElement<type, polynomial_degree>::getNbQuadraturePoints();
-  UInt nb_element = jacobians.getSize() / nb_quadrature_points;
-
-  Vector<Real> weights =
-      GaussIntegrationElement<type, polynomial_degree>::getWeights();
-
-  Array<Real>::vector_iterator jacobians_it =
-      jacobians.begin_reinterpret(nb_quadrature_points, nb_element);
-  Array<Real>::vector_iterator jacobians_end =
-      jacobians.end_reinterpret(nb_quadrature_points, nb_element);
-
-  for (; jacobians_it != jacobians_end; ++jacobians_it) {
-    Vector<Real> & J = *jacobians_it;
-    J *= weights;
-  }
-
-  AKANTU_DEBUG_OUT();
-}
-
-/* -------------------------------------------------------------------------- */
-#if defined(AKANTU_COHESIVE_ELEMENT)
-template <>
-template <ElementType type>
-void IntegratorGauss<_ek_cohesive>::precomputeJacobiansOnQuadraturePoints(
-    const Array<Real> & nodes, const GhostType & ghost_type) {
-=======
 #if defined(AKANTU_COHESIVE_ELEMENT)
 template <>
 template <ElementType type>
@@ -364,29 +245,10 @@
                                         const Matrix<Real> & quad_points,
                                         Array<Real> & jacobians,
                                         const GhostType & ghost_type) const {
->>>>>>> f09e2651
   AKANTU_DEBUG_IN();
 
   UInt spatial_dimension = mesh.getSpatialDimension();
   UInt nb_nodes_per_element = Mesh::getNbNodesPerElement(type);
-<<<<<<< HEAD
-  UInt nb_quadrature_points =
-      GaussIntegrationElement<type>::getNbQuadraturePoints();
-
-  UInt nb_element = mesh.getNbElement(type, ghost_type);
-
-  Array<Real> * jacobians_tmp;
-  if (!jacobians.exists(type, ghost_type))
-    jacobians_tmp = &jacobians.alloc(nb_element * nb_quadrature_points, 1, type,
-                                     ghost_type);
-  else {
-    jacobians_tmp = &jacobians(type, ghost_type);
-    jacobians_tmp->resize(nb_element * nb_quadrature_points);
-  }
-
-  Array<Real>::vector_iterator jacobians_it =
-      jacobians_tmp->begin_reinterpret(nb_quadrature_points, nb_element);
-=======
   UInt nb_quadrature_points = quad_points.cols();
 
   UInt nb_element = mesh.getNbElement(type, ghost_type);
@@ -395,7 +257,6 @@
 
   Array<Real>::vector_iterator jacobians_it =
       jacobians.begin_reinterpret(nb_quadrature_points, nb_element);
->>>>>>> f09e2651
 
   Vector<Real> weights = GaussIntegrationElement<type>::getWeights();
 
@@ -427,17 +288,6 @@
 }
 #endif
 /* -------------------------------------------------------------------------- */
-<<<<<<< HEAD
-template <ElementKind kind>
-void IntegratorGauss<kind>::integrate(const Array<Real> & in_f,
-                                      Array<Real> & intf,
-                                      UInt nb_degree_of_freedom,
-                                      const Array<Real> & jacobians,
-                                      UInt nb_element) const {
-  AKANTU_DEBUG_IN();
-
-  UInt nb_points = jacobians.getSize() / nb_element;
-=======
 template <ElementKind kind, class IntegrationOrderFunctor>
 template <ElementType type>
 void IntegratorGauss<kind, IntegrationOrderFunctor>::
@@ -453,7 +303,6 @@
 
   AKANTU_DEBUG_OUT();
 }
->>>>>>> f09e2651
 
 /* -------------------------------------------------------------------------- */
 template <ElementKind kind, class IntegrationOrderFunctor>
@@ -462,9 +311,6 @@
     Array<Real> & jacobians) const {
   AKANTU_DEBUG_IN();
 
-<<<<<<< HEAD
-  intf.resize(nb_element);
-=======
   UInt nb_quadrature_points =
       GaussIntegrationElement<type, polynomial_degree>::getNbQuadraturePoints();
   UInt nb_element = jacobians.getSize() / nb_quadrature_points;
@@ -502,7 +348,6 @@
   Array<Real>::const_matrix_iterator f_it;
 
 
->>>>>>> f09e2651
   f_it = in_f.begin_reinterpret(nb_degree_of_freedom, nb_points, nb_element);
   inte_it = intf.begin_reinterpret(nb_degree_of_freedom, 1, nb_element);
   J_it = jacobians.begin_reinterpret(nb_points, 1, nb_element);
@@ -521,11 +366,7 @@
 /* -------------------------------------------------------------------------- */
 template <ElementKind kind, class IntegrationOrderFunctor>
 template <ElementType type>
-<<<<<<< HEAD
-void IntegratorGauss<kind>::integrate(
-=======
 void IntegratorGauss<kind, IntegrationOrderFunctor>::integrate(
->>>>>>> f09e2651
     const Array<Real> & in_f, Array<Real> & intf, UInt nb_degree_of_freedom,
     const GhostType & ghost_type, const Array<UInt> & filter_elements) const {
   AKANTU_DEBUG_IN();
@@ -537,11 +378,7 @@
   const Array<Real> & jac_loc = jacobians(type, ghost_type);
   if (filter_elements != empty_filter) {
     UInt nb_element = filter_elements.getSize();
-<<<<<<< HEAD
-    Array<Real> * filtered_J = new Array<Real>(nb_element, jac_loc.getNbComponent());
-=======
     Array<Real> * filtered_J = new Array<Real>(0, jac_loc.getNbComponent());
->>>>>>> f09e2651
     FEEngine::filterElementalData(mesh, jac_loc, *filtered_J, type, ghost_type,
                                   filter_elements);
     this->integrate(in_f, intf, nb_degree_of_freedom, *filtered_J, nb_element);
@@ -550,18 +387,16 @@
     UInt nb_element = mesh.getNbElement(type, ghost_type);
     this->integrate(in_f, intf, nb_degree_of_freedom, jac_loc, nb_element);
   }
-<<<<<<< HEAD
-
-  AKANTU_DEBUG_OUT();
-}
-
-/* -------------------------------------------------------------------------- */
-template <ElementKind kind>
+
+  AKANTU_DEBUG_OUT();
+}
+
+/* -------------------------------------------------------------------------- */
+template <ElementKind kind, class IntegrationOrderFunctor>
 template <ElementType type, UInt polynomial_degree>
-void IntegratorGauss<kind>::integrate(const Array<Real> & in_f,
-                                      Array<Real> & intf,
-                                      UInt nb_degree_of_freedom,
-                                      const GhostType & ghost_type) const {
+void IntegratorGauss<kind, IntegrationOrderFunctor>::integrate(
+    const Array<Real> & in_f, Array<Real> & intf, UInt nb_degree_of_freedom,
+    const GhostType & ghost_type) const {
   AKANTU_DEBUG_IN();
 
   Matrix<Real> quads = this->getIntegrationPoints<type, polynomial_degree>();
@@ -578,46 +413,12 @@
 }
 
 /* -------------------------------------------------------------------------- */
-template <ElementKind kind>
-template <ElementType type, UInt polynomial_degree>
-Real IntegratorGauss<kind>::integrate(
-    const Array<Real> & in_f, const GhostType & ghost_type) const {
-  AKANTU_DEBUG_IN();
-
-=======
-
-  AKANTU_DEBUG_OUT();
-}
-
-/* -------------------------------------------------------------------------- */
-template <ElementKind kind, class IntegrationOrderFunctor>
-template <ElementType type, UInt polynomial_degree>
-void IntegratorGauss<kind, IntegrationOrderFunctor>::integrate(
-    const Array<Real> & in_f, Array<Real> & intf, UInt nb_degree_of_freedom,
-    const GhostType & ghost_type) const {
-  AKANTU_DEBUG_IN();
-
-  Matrix<Real> quads = this->getIntegrationPoints<type, polynomial_degree>();
-
-  Array<Real> jacobians;
-  this->computeJacobiansOnIntegrationPoints<type>(mesh.getNodes(), quads,
-                                                  jacobians, ghost_type);
-  this->multiplyJacobiansByWeights<type, polynomial_degree>(jacobians);
-
-  this->integrate(in_f, intf, nb_degree_of_freedom, jacobians,
-                  mesh.getNbElement(type, ghost_type));
-
-  AKANTU_DEBUG_OUT();
-}
-
-/* -------------------------------------------------------------------------- */
 template <ElementKind kind, class IntegrationOrderFunctor>
 template <ElementType type, UInt polynomial_degree>
 Real IntegratorGauss<kind, IntegrationOrderFunctor>::integrate(
     const Array<Real> & in_f, const GhostType & ghost_type) const {
   AKANTU_DEBUG_IN();
 
->>>>>>> f09e2651
   Array<Real> intfv(0, 1);
   integrate<type, polynomial_degree>(in_f, intfv, 1, ghost_type);
 
@@ -631,11 +432,7 @@
 /* -------------------------------------------------------------------------- */
 template <ElementKind kind, class IntegrationOrderFunctor>
 template <ElementType type>
-<<<<<<< HEAD
-Real IntegratorGauss<kind>::integrate(
-=======
 Real IntegratorGauss<kind, IntegrationOrderFunctor>::integrate(
->>>>>>> f09e2651
     const Array<Real> & in_f, const GhostType & ghost_type,
     const Array<UInt> & filter_elements) const {
   AKANTU_DEBUG_IN();
@@ -643,39 +440,23 @@
   AKANTU_DEBUG_ASSERT(jacobians.exists(type, ghost_type),
                       "No jacobians for the type "
                           << jacobians.printType(type, ghost_type));
-<<<<<<< HEAD
 
   Array<Real> intfv(0, 1);
   integrate<type>(in_f, intfv, 1, ghost_type, filter_elements);
 
   Real res = Math::reduce(intfv);
 
-=======
-
-  Array<Real> intfv(0, 1);
-  integrate<type>(in_f, intfv, 1, ghost_type, filter_elements);
-
-  Real res = Math::reduce(intfv);
-
->>>>>>> f09e2651
   AKANTU_DEBUG_OUT();
   return res;
 }
 
 /* -------------------------------------------------------------------------- */
-<<<<<<< HEAD
-template <ElementKind kind>
-void IntegratorGauss<kind>::integrateOnIntegrationPoints(
-    const Array<Real> & in_f, Array<Real> & intf, UInt nb_degree_of_freedom,
-    const Array<Real> & jacobians, UInt nb_element) const {
-=======
 template <ElementKind kind, class IntegrationOrderFunctor>
 void IntegratorGauss<kind, IntegrationOrderFunctor>::
     integrateOnIntegrationPoints(const Array<Real> & in_f, Array<Real> & intf,
                                  UInt nb_degree_of_freedom,
                                  const Array<Real> & jacobians,
                                  UInt nb_element) const {
->>>>>>> f09e2651
   AKANTU_DEBUG_IN();
 
   UInt nb_points = jacobians.getSize() / nb_element;
@@ -702,64 +483,6 @@
   AKANTU_DEBUG_OUT();
 }
 
-<<<<<<< HEAD
-/* -------------------------------------------------------------------------- */
-template <ElementKind kind>
-template <ElementType type>
-void IntegratorGauss<kind>::integrateOnIntegrationPoints(
-    const Array<Real> & in_f, Array<Real> & intf, UInt nb_degree_of_freedom,
-    const GhostType & ghost_type, const Array<UInt> & filter_elements) const {
-  AKANTU_DEBUG_IN();
-
-  AKANTU_DEBUG_ASSERT(jacobians.exists(type, ghost_type),
-                      "No jacobians for the type "
-                          << jacobians.printType(type, ghost_type));
-
-  const Array<Real> & jac_loc = this->jacobians(type, ghost_type);
-
-  if (filter_elements != empty_filter) {
-
-    UInt nb_element = filter_elements.getSize();
-    Array<Real> * filtered_J = new Array<Real>(nb_element, jac_loc.getNbComponent());
-    FEEngine::filterElementalData(mesh, jac_loc, *filtered_J, type, ghost_type,
-                                  filter_elements);
-
-    this->integrateOnIntegrationPoints(in_f, intf, nb_degree_of_freedom,
-                                       *filtered_J, nb_element);
-  } else {
-    UInt nb_element = mesh.getNbElement(type, ghost_type);
-    this->integrateOnIntegrationPoints(in_f, intf, nb_degree_of_freedom,
-                                       jac_loc, nb_element);
-  }
-
-  AKANTU_DEBUG_OUT();
-}
-
-/* -------------------------------------------------------------------------- */
-#define INIT_INTEGRATOR(type)                                                  \
-  computeQuadraturePoints<type>(ghost_type);                                   \
-  precomputeJacobiansOnQuadraturePoints<type>(nodes, ghost_type);              \
-  checkJacobians<type>(ghost_type);                                            \
-  multiplyJacobiansByWeights<type,                                             \
-                             ElementClassProperty<type>::polynomial_degree>(   \
-      this->jacobians(type, ghost_type));
-
-template <>
-inline void
-IntegratorGauss<_ek_regular>::initIntegrator(const Array<Real> & nodes,
-                                             const ElementType & type,
-                                             const GhostType & ghost_type) {
-  AKANTU_BOOST_REGULAR_ELEMENT_SWITCH(INIT_INTEGRATOR);
-}
-
-#if defined(AKANTU_COHESIVE_ELEMENT)
-template <>
-inline void
-IntegratorGauss<_ek_cohesive>::initIntegrator(const Array<Real> & nodes,
-                                              const ElementType & type,
-                                              const GhostType & ghost_type) {
-  AKANTU_BOOST_COHESIVE_ELEMENT_SWITCH(INIT_INTEGRATOR);
-=======
 /* -------------------------------------------------------------------------- */
 template <ElementKind kind, class IntegrationOrderFunctor>
 template <ElementType type>
@@ -806,18 +529,8 @@
       IntegrationOrderFunctor::template getOrder<type>();
   multiplyJacobiansByWeights<type, polynomial_degree>(
       this->jacobians(type, ghost_type));
->>>>>>> f09e2651
-}
-
-<<<<<<< HEAD
-#if defined(AKANTU_STRUCTURAL_MECHANICS)
-template <>
-inline void
-IntegratorGauss<_ek_structural>::initIntegrator(const Array<Real> & nodes,
-                                                const ElementType & type,
-                                                const GhostType & ghost_type) {
-  AKANTU_BOOST_STRUCTURAL_ELEMENT_SWITCH(INIT_INTEGRATOR);
-=======
+}
+
 template <ElementKind kind> struct GaussIntegratorInitHelper {};
 
 #define INIT_INTEGRATOR(type)                                                  \
@@ -843,7 +556,6 @@
     const Array<Real> & nodes, const ElementType & type,
     const GhostType & ghost_type) {
   GaussIntegratorInitHelper<kind>::call(*this, nodes, type, ghost_type);
->>>>>>> f09e2651
 }
 
 __END_AKANTU__