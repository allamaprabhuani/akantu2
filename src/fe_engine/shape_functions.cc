/**
 * @file   shape_functions.cc
 *
 * @author Nicolas Richart <nicolas.richart@epfl.ch>
 *
 * @date creation: Wed Aug 09 2017
 * @date last modification: Tue Feb 09 2021
 *
 * @brief  implementation of th shape functions interface
 *
 *
 * @section LICENSE
 *
 * Copyright (©) 2016-2021 EPFL (Ecole Polytechnique Fédérale de Lausanne)
 * Laboratory (LSMS - Laboratoire de Simulation en Mécanique des Solides)
 *
 * Akantu is free software: you can redistribute it and/or modify it under the
 * terms of the GNU Lesser General Public License as published by the Free
 * Software Foundation, either version 3 of the License, or (at your option) any
 * later version.
 *
 * Akantu is distributed in the hope that it will be useful, but WITHOUT ANY
 * WARRANTY; without even the implied warranty of MERCHANTABILITY or FITNESS FOR
 * A PARTICULAR PURPOSE. See the GNU Lesser General Public License for more
 * details.
 *
 * You should have received a copy of the GNU Lesser General Public License
 * along with Akantu. If not, see <http://www.gnu.org/licenses/>.
 *
 */

/* -------------------------------------------------------------------------- */
#include "shape_functions.hh"
/* -------------------------------------------------------------------------- */

namespace akantu {

/* -------------------------------------------------------------------------- */
ShapeFunctions::ShapeFunctions(const Mesh & mesh, UInt spatial_dimension,
                               const ID & id)
    : shapes("shapes_generic", id),
      shapes_derivatives("shapes_derivatives_generic", id), mesh(mesh),
      _spatial_dimension(spatial_dimension) {}

/* -------------------------------------------------------------------------- */
template <ElementType type>
inline void
ShapeFunctions::initElementalFieldInterpolationFromIntegrationPoints(
    const Array<Real> & interpolation_points_coordinates,
    ElementTypeMapArray<Real> & interpolation_points_coordinates_matrices,
    ElementTypeMapArray<Real> & quad_points_coordinates_inv_matrices,
<<<<<<< HEAD
    const Array<Real> & quadrature_points_coordinates,
    GhostType ghost_type, const Array<Idx> & element_filter) const {
=======
    const Array<Real> & quadrature_points_coordinates, GhostType ghost_type,
    const Array<UInt> & element_filter) const {
>>>>>>> adf76025

  AKANTU_DEBUG_IN();

  auto spatial_dimension = this->mesh.getSpatialDimension();
  auto nb_element = this->mesh.getNbElement(type, ghost_type);
  decltype(nb_element) nb_element_filter;

  if (element_filter == empty_filter) {
    nb_element_filter = nb_element;
  } else {
    nb_element_filter = element_filter.size();
  }

  constexpr auto nb_quad_per_element =
      GaussIntegrationElement<type>::getNbQuadraturePoints();
  auto nb_interpolation_points_per_elem =
      interpolation_points_coordinates.size() / nb_element;

  AKANTU_DEBUG_ASSERT(interpolation_points_coordinates.size() % nb_element == 0,
                      "Number of interpolation points should be a multiple of "
                      "total number of elements");

  if (not quad_points_coordinates_inv_matrices.exists(type, ghost_type)) {
    quad_points_coordinates_inv_matrices.alloc(
        nb_element_filter, nb_quad_per_element * nb_quad_per_element, type,
        ghost_type);
  } else {
    quad_points_coordinates_inv_matrices(type, ghost_type)
        .resize(nb_element_filter);
  }

  if (!interpolation_points_coordinates_matrices.exists(type, ghost_type)) {
    interpolation_points_coordinates_matrices.alloc(
        nb_element_filter,
        nb_interpolation_points_per_elem * nb_quad_per_element, type,
        ghost_type);
  } else {
    interpolation_points_coordinates_matrices(type, ghost_type)
        .resize(nb_element_filter);
  }

  auto & quad_inv_mat = quad_points_coordinates_inv_matrices(type, ghost_type);
  auto & interp_points_mat =
      interpolation_points_coordinates_matrices(type, ghost_type);

  Matrix<Real, nb_quad_per_element, nb_quad_per_element> quad_coord_matrix;

  auto points_coords_begin =
      make_view(interpolation_points_coordinates, spatial_dimension,
                nb_interpolation_points_per_elem)
          .begin();

  /// loop over the elements of the current material and element type
  for (auto && data :
       zip(element_filter,
           make_view<nb_quad_per_element, nb_quad_per_element>(quad_inv_mat),
           make_view(interp_points_mat, nb_interpolation_points_per_elem,
                     nb_quad_per_element),
           make_view(quadrature_points_coordinates, spatial_dimension,
                     nb_quad_per_element))) {

    auto element = std::get<0>(data);
    /// matrix to store the matrix inversion result
    auto & inv_quad_coord_matrix = std::get<1>(data);
    /// matrix to store the interpolation points coordinates
    /// compatible with these functions
    auto & inv_points_coord_matrix = std::get<2>(data);
    /// matrix containing the quadrature points coordinates
    auto & quad_coords = std::get<3>(data);
    /// matrix containing the interpolation points coordinates
    auto && points_coords = points_coords_begin[element];

    /// insert the quad coordinates in a matrix compatible with the
    /// interpolation
    buildElementalFieldInterpolationMatrix<type>(quad_coords,
                                                 quad_coord_matrix);

    /// invert the interpolation matrix
    inv_quad_coord_matrix = quad_coord_matrix.inverse();

    /// insert the quad coordinates in a matrix compatible with the
    /// interpolation
    buildElementalFieldInterpolationMatrix<type>(points_coords,
                                                 inv_points_coord_matrix);
  }

  AKANTU_DEBUG_OUT();
}

/* -------------------------------------------------------------------------- */
void ShapeFunctions::initElementalFieldInterpolationFromIntegrationPoints(
    const ElementTypeMapArray<Real> & interpolation_points_coordinates,
    ElementTypeMapArray<Real> & interpolation_points_coordinates_matrices,
    ElementTypeMapArray<Real> & quad_points_coordinates_inv_matrices,
    const ElementTypeMapArray<Real> & quadrature_points_coordinates,
    const ElementTypeMapArray<Idx> * element_filter) const {

  AKANTU_DEBUG_IN();

  auto spatial_dimension = this->mesh.getSpatialDimension();

  for (auto ghost_type : ghost_types) {
    auto types_iterable = mesh.elementTypes(spatial_dimension, ghost_type);
    if (element_filter != nullptr) {
      types_iterable =
          element_filter->elementTypes(spatial_dimension, ghost_type);
    }

    for (auto type : types_iterable) {
      auto nb_element = mesh.getNbElement(type, ghost_type);
      if (nb_element == 0) {
        continue;
      }

      const Array<Idx> * elem_filter;
      if (element_filter != nullptr) {
        elem_filter = &((*element_filter)(type, ghost_type));
      } else {
        elem_filter = &(empty_filter);
      }

#define AKANTU_INIT_ELEMENTAL_FIELD_INTERPOLATION_FROM_C_POINTS(type)          \
  this->initElementalFieldInterpolationFromIntegrationPoints<type>(            \
      interpolation_points_coordinates(type, ghost_type),                      \
      interpolation_points_coordinates_matrices,                               \
      quad_points_coordinates_inv_matrices,                                    \
      quadrature_points_coordinates(type, ghost_type), ghost_type,             \
      *elem_filter)

      AKANTU_BOOST_REGULAR_ELEMENT_SWITCH(
          AKANTU_INIT_ELEMENTAL_FIELD_INTERPOLATION_FROM_C_POINTS);
#undef AKANTU_INIT_ELEMENTAL_FIELD_INTERPOLATION_FROM_C_POINTS
    }
  }

  AKANTU_DEBUG_OUT();
}

/* -------------------------------------------------------------------------- */
void ShapeFunctions::interpolateElementalFieldFromIntegrationPoints(
    const ElementTypeMapArray<Real> & field,
    const ElementTypeMapArray<Real> & interpolation_points_coordinates_matrices,
    const ElementTypeMapArray<Real> & quad_points_coordinates_inv_matrices,
    ElementTypeMapArray<Real> & result, GhostType ghost_type,
    const ElementTypeMapArray<Idx> * element_filter) const {

  AKANTU_DEBUG_IN();

  auto spatial_dimension = this->mesh.getSpatialDimension();

  auto types_iterable = mesh.elementTypes(spatial_dimension, ghost_type);
  if (element_filter != nullptr) {
    types_iterable =
        element_filter->elementTypes(spatial_dimension, ghost_type);
  }

  for (auto type : types_iterable) {
    auto nb_element = mesh.getNbElement(type, ghost_type);
    if (nb_element == 0) {
      continue;
    }

<<<<<<< HEAD
    const Array<Idx> * elem_filter;
=======
    const Array<UInt> * elem_filter;
>>>>>>> adf76025
    if (element_filter != nullptr) {
      elem_filter = &((*element_filter)(type, ghost_type));
    } else {
      elem_filter = &(empty_filter);
    }

#define AKANTU_INTERPOLATE_ELEMENTAL_FIELD_FROM_C_POINTS(type)                 \
  interpolateElementalFieldFromIntegrationPoints<type>(                        \
      field(type, ghost_type),                                                 \
      interpolation_points_coordinates_matrices(type, ghost_type),             \
      quad_points_coordinates_inv_matrices(type, ghost_type), result,          \
      ghost_type, *elem_filter)

    AKANTU_BOOST_REGULAR_ELEMENT_SWITCH(
        AKANTU_INTERPOLATE_ELEMENTAL_FIELD_FROM_C_POINTS);
#undef AKANTU_INTERPOLATE_ELEMENTAL_FIELD_FROM_C_POINTS
  }

  AKANTU_DEBUG_OUT();
}

} // namespace akantu<|MERGE_RESOLUTION|>--- conflicted
+++ resolved
@@ -49,13 +49,8 @@
     const Array<Real> & interpolation_points_coordinates,
     ElementTypeMapArray<Real> & interpolation_points_coordinates_matrices,
     ElementTypeMapArray<Real> & quad_points_coordinates_inv_matrices,
-<<<<<<< HEAD
     const Array<Real> & quadrature_points_coordinates,
     GhostType ghost_type, const Array<Idx> & element_filter) const {
-=======
-    const Array<Real> & quadrature_points_coordinates, GhostType ghost_type,
-    const Array<UInt> & element_filter) const {
->>>>>>> adf76025
 
   AKANTU_DEBUG_IN();
 
@@ -218,11 +213,7 @@
       continue;
     }
 
-<<<<<<< HEAD
     const Array<Idx> * elem_filter;
-=======
-    const Array<UInt> * elem_filter;
->>>>>>> adf76025
     if (element_filter != nullptr) {
       elem_filter = &((*element_filter)(type, ghost_type));
     } else {
