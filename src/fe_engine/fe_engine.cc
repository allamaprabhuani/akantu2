--- conflicted
+++ resolved
@@ -39,14 +39,9 @@
 namespace akantu {
 
 /* -------------------------------------------------------------------------- */
-<<<<<<< HEAD
 FEEngine::FEEngine(Mesh & mesh, Int element_dimension, const ID & id)
     : mesh(mesh),
       normals_on_integration_points("normals_on_quad_points", id) {
-=======
-FEEngine::FEEngine(Mesh & mesh, UInt element_dimension, const ID & id)
-    : mesh(mesh), normals_on_integration_points("normals_on_quad_points", id) {
->>>>>>> adf76025
   AKANTU_DEBUG_IN();
   this->element_dimension = (element_dimension != _all_dimensions)
                                 ? element_dimension
