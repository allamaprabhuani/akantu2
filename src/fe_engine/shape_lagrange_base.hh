--- conflicted
+++ resolved
@@ -42,11 +42,7 @@
   /* ------------------------------------------------------------------------ */
 public:
   ShapeLagrangeBase(const Mesh & mesh, UInt spatial_dimension,
-<<<<<<< HEAD
-                    const ElementKind & kind, const ID & id = "shape_lagrange",
-=======
                     ElementKind kind, const ID & id = "shape_lagrange",
->>>>>>> 1a7b1e21
                     const MemoryID & memory_id = 0);
   ~ShapeLagrangeBase() override;
 
