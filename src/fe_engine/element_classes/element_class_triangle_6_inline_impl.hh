--- conflicted
+++ resolved
@@ -189,16 +189,8 @@
 
   Real inradius = std::numeric_limits<Real>::max();
   for (UInt t = 0; t < 4; t++) {
-<<<<<<< HEAD
-    const Vector<Real> coord1(coord(triangles[t][0]));
-    const Vector<Real> coord2(coord(triangles[t][1]));
-    const Vector<Real> coord3(coord(triangles[t][2]));
-
-    Real ir = details::triangle_inradius(coord1, coord2, coord3);
-=======
     auto ir = Math::triangle_inradius(
         coord(triangles[t][0]), coord(triangles[t][1]), coord(triangles[t][2]));
->>>>>>> 9111b750
     inradius = std::min(ir, inradius);
   }
 
