--- conflicted
+++ resolved
@@ -98,15 +98,9 @@
 /* -------------------------------------------------------------------------- */
 inline void
 ShapeLagrange<_ek_cohesive>::computeShapeDerivativesOnIntegrationPoints(
-<<<<<<< HEAD
     const Array<Real> & nodes, const Ref<const MatrixXr> & integration_points,
     Array<Real> & shape_derivatives, ElementType type,
     GhostType ghost_type, const Array<Idx> & filter_elements) const {
-=======
-    const Array<Real> & nodes, const Matrix<Real> & integration_points,
-    Array<Real> & shape_derivatives, ElementType type, GhostType ghost_type,
-    const Array<UInt> & filter_elements) const {
->>>>>>> adf76025
 #define AKANTU_COMPUTE_SHAPES(type)                                            \
   computeShapeDerivativesOnIntegrationPoints<type>(                            \
       nodes, integration_points, shape_derivatives, ghost_type,                \
@@ -261,11 +255,7 @@
 template <ElementType type, class ReduceFunction>
 void ShapeLagrange<_ek_cohesive>::computeNormalsOnIntegrationPoints(
     const Array<Real> & u, Array<Real> & normals_u, GhostType ghost_type,
-<<<<<<< HEAD
     const Array<Idx> & filter_elements) const {
-=======
-    const Array<UInt> & filter_elements) const {
->>>>>>> adf76025
   AKANTU_DEBUG_IN();
 
   auto nb_element = this->mesh.getNbElement(type, ghost_type);
