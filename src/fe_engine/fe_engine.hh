/**
 * @file   fe_engine.hh
 *
 * @author Guillaume Anciaux <guillaume.anciaux@epfl.ch>
 * @author Emil Gallyamov <emil.gallyamov@epfl.ch>
 * @author Sébastien Hartmann <sebastien.hartmann@epfl.ch>
 * @author Mohit Pundir <mohit.pundir@epfl.ch>
 * @author Nicolas Richart <nicolas.richart@epfl.ch>
 *
 * @date creation: Fri Jun 18 2010
 * @date last modification: Fri May 14 2021
 *
 * @brief  FEM class
 *
 *
 * @section LICENSE
 *
 * Copyright (©) 2010-2021 EPFL (Ecole Polytechnique Fédérale de Lausanne)
 * Laboratory (LSMS - Laboratoire de Simulation en Mécanique des Solides)
 *
 * Akantu is free software: you can redistribute it and/or modify it under the
 * terms of the GNU Lesser General Public License as published by the Free
 * Software Foundation, either version 3 of the License, or (at your option) any
 * later version.
 *
 * Akantu is distributed in the hope that it will be useful, but WITHOUT ANY
 * WARRANTY; without even the implied warranty of MERCHANTABILITY or FITNESS FOR
 * A PARTICULAR PURPOSE. See the GNU Lesser General Public License for more
 * details.
 *
 * You should have received a copy of the GNU Lesser General Public License
 * along with Akantu. If not, see <http://www.gnu.org/licenses/>.
 *
 */

/* -------------------------------------------------------------------------- */
#include "element_type_map.hh"
#include "mesh_events.hh"
/* -------------------------------------------------------------------------- */
#include <functional>
/* -------------------------------------------------------------------------- */

#ifndef AKANTU_FE_ENGINE_HH_
#define AKANTU_FE_ENGINE_HH_

namespace akantu {
class Mesh;
class Integrator;
class ShapeFunctions;
class DOFManager;
class Element;
} // namespace akantu

/* -------------------------------------------------------------------------- */
namespace akantu {
/* -------------------------------------------------------------------------- */

/**
 * The  generic  FEEngine class  derived  in  a  FEEngineTemplate class
 * containing  the
 * shape functions and the integration method
 */
class FEEngine : public MeshEventHandler {
  /* ------------------------------------------------------------------------ */
  /* Constructors/Destructors                                                 */
  /* ------------------------------------------------------------------------ */
public:
  FEEngine(Mesh & mesh, Int element_dimension = _all_dimensions,
           const ID & id = "fem");

  ~FEEngine() override;

  /* ------------------------------------------------------------------------ */
  /* Methods                                                                  */
  /* ------------------------------------------------------------------------ */
public:
  /// pre-compute all the shape functions, their derivatives and the jacobians
  virtual void initShapeFunctions(GhostType ghost_type = _not_ghost) = 0;

  /// extract the nodal values and store them per element
  template <typename T>
  static void
  extractNodalToElementField(const Mesh & mesh, const Array<T> & nodal_f,
                             Array<T> & elemental_f, ElementType type,
                             GhostType ghost_type = _not_ghost,
                             const Array<Int> & filter_elements = empty_filter);

  /// filter a field
  template <typename T>
  static void
  filterElementalData(const Mesh & mesh, const Array<T> & quad_f,
                      Array<T> & filtered_f, ElementType type,
                      GhostType ghost_type = _not_ghost,
                      const Array<Idx> & filter_elements = empty_filter);

  /* ------------------------------------------------------------------------ */
  /* Integration method bridges                                               */
  /* ------------------------------------------------------------------------ */
  /// integrate f for all elements of type "type"
  virtual void
  integrate(const Array<Real> & f, Array<Real> & intf, Int nb_degree_of_freedom,
            ElementType type, GhostType ghost_type = _not_ghost,
            const Array<Idx> & filter_elements = empty_filter) const = 0;

  /// integrate a scalar value f on all elements of type "type"
  virtual Real
  integrate(const Array<Real> & f, ElementType type,
            GhostType ghost_type = _not_ghost,
            const Array<Idx> & filter_elements = empty_filter) const = 0;

  /// integrate f for all integration points of type "type" but don't sum over
  /// all integration points
  virtual void integrateOnIntegrationPoints(
      const Array<Real> & f, Array<Real> & intf, Int nb_degree_of_freedom,
      ElementType type, GhostType ghost_type = _not_ghost,
      const Array<Idx> & filter_elements = empty_filter) const = 0;

  /// integrate one element scalar value on all elements of type "type"
<<<<<<< HEAD
  Real integrate(const Ref<const VectorXr> & f, const Element & element) const {
    return integrate(f, element.type, element.element, element.ghost_type);
  }

private:
  virtual Real integrate(const Ref<const VectorXr> & f,
                         ElementType type, Idx index,
=======
  virtual Real integrate(const Vector<Real> & f, ElementType type, UInt index,
>>>>>>> adf76025
                         GhostType ghost_type = _not_ghost) const = 0;

  /* ------------------------------------------------------------------------ */
  /* compatibility with old FEEngine fashion */
  /* ------------------------------------------------------------------------ */
public:
  /// get the number of integration points
  virtual Int
  getNbIntegrationPoints(ElementType type,
                         GhostType ghost_type = _not_ghost) const = 0;

  /// get the precomputed shapes
<<<<<<< HEAD
  const virtual Array<Real> &
  getShapes(ElementType type, GhostType ghost_type = _not_ghost,
            Idx id = 0) const = 0;

  /// get the derivatives of shapes
  virtual const Array<Real> &
  getShapesDerivatives(ElementType type,
                       GhostType ghost_type = _not_ghost,
                       Idx id = 0) const = 0;
=======
  const virtual Array<Real> & getShapes(ElementType type,
                                        GhostType ghost_type = _not_ghost,
                                        UInt id = 0) const = 0;

  /// get the derivatives of shapes
  const virtual Array<Real> &
  getShapesDerivatives(ElementType type, GhostType ghost_type = _not_ghost,
                       UInt id = 0) const = 0;
>>>>>>> adf76025

  /// get integration points
  const virtual MatrixXr &
  getIntegrationPoints(ElementType type,
                       GhostType ghost_type = _not_ghost) const = 0;

  /* ------------------------------------------------------------------------ */
  /* Shape method bridges                                                     */
  /* ------------------------------------------------------------------------ */
  /// Compute the gradient nablauq on the integration points of an element type
  /// from nodal values u
  virtual void gradientOnIntegrationPoints(
<<<<<<< HEAD
      const Array<Real> & u, Array<Real> & nablauq, Int nb_degree_of_freedom,
      ElementType type, GhostType ghost_type = _not_ghost,
      const Array<Idx> & filter_elements = empty_filter) const = 0;
=======
      const Array<Real> & u, Array<Real> & nablauq, UInt nb_degree_of_freedom,
      ElementType type, GhostType ghost_type = _not_ghost,
      const Array<UInt> & filter_elements = empty_filter) const = 0;
>>>>>>> adf76025

  /// Interpolate a nodal field u at the integration points of an element type
  /// -> uq
  virtual void interpolateOnIntegrationPoints(
      const Array<Real> & u, Array<Real> & uq, Int nb_degree_of_freedom,
      ElementType type, GhostType ghost_type = _not_ghost,
      const Array<Idx> & filter_elements = empty_filter) const = 0;

  /// Interpolate a nodal field u at the integration points of many element
  /// types -> uq
  virtual void interpolateOnIntegrationPoints(
      const Array<Real> & u, ElementTypeMapArray<Real> & uq,
      const ElementTypeMapArray<Idx> * filter_elements = nullptr) const = 0;

  /// pre multiplies a tensor by the shapes derivaties
  virtual void
  computeBtD(const Array<Real> & Ds, Array<Real> & BtDs, ElementType type,
             GhostType ghost_type = _not_ghost,
             const Array<Idx> & filter_elements = empty_filter) const = 0;

  /// left and right  multiplies a tensor by the shapes derivaties
  virtual void
<<<<<<< HEAD
  computeBtDB(const Array<Real> & Ds, Array<Real> & BtDBs, Int order_d,
              ElementType type,
              GhostType ghost_type = _not_ghost,
              const Array<Idx> & filter_elements = empty_filter) const = 0;
=======
  computeBtDB(const Array<Real> & Ds, Array<Real> & BtDBs, UInt order_d,
              ElementType type, GhostType ghost_type = _not_ghost,
              const Array<UInt> & filter_elements = empty_filter) const = 0;
>>>>>>> adf76025

  /// left multiples a vector by the shape functions
  virtual void
  computeNtb(const Array<Real> & bs, Array<Real> & Ntbs, ElementType type,
             GhostType ghost_type = _not_ghost,
             const Array<Idx> & filter_elements = empty_filter) const = 0;

  /// left and right  multiplies a tensor by the shapes
  virtual void
  computeNtbN(const Array<Real> & bs, Array<Real> & NtbNs, ElementType type,
              GhostType ghost_type = _not_ghost,
              const Array<UInt> & filter_elements = empty_filter) const = 0;

  /// Compute the interpolation point position in the global coordinates for
  /// many element types
  virtual void computeIntegrationPointsCoordinates(
      ElementTypeMapArray<Real> & integration_points_coordinates,
      const ElementTypeMapArray<Idx> * filter_elements = nullptr) const = 0;

  /// Compute the interpolation point position in the global coordinates for an
  /// element type
  virtual void computeIntegrationPointsCoordinates(
      Array<Real> & integration_points_coordinates, ElementType type,
      GhostType ghost_type = _not_ghost,
      const Array<Idx> & filter_elements = empty_filter) const = 0;

  /// Build pre-computed matrices for interpolation of field form integration
  /// points at other given positions (interpolation_points)
  virtual void initElementalFieldInterpolationFromIntegrationPoints(
      const ElementTypeMapArray<Real> & interpolation_points_coordinates,
      ElementTypeMapArray<Real> & interpolation_points_coordinates_matrices,
      ElementTypeMapArray<Real> & integration_points_coordinates_inv_matrices,
      const ElementTypeMapArray<Idx> * element_filter) const = 0;

  /// interpolate field at given position (interpolation_points) from given
  /// values of this field at integration points (field)
  virtual void interpolateElementalFieldFromIntegrationPoints(
      const ElementTypeMapArray<Real> & field,
      const ElementTypeMapArray<Real> & interpolation_points_coordinates,
      ElementTypeMapArray<Real> & result, const GhostType ghost_type,
      const ElementTypeMapArray<Idx> * element_filter) const = 0;

  /// Interpolate field at given position from given values of this field at
  /// integration points (field)
  /// using matrices precomputed with
  /// initElementalFieldInterplationFromIntegrationPoints
  virtual void interpolateElementalFieldFromIntegrationPoints(
      const ElementTypeMapArray<Real> & field,
      const ElementTypeMapArray<Real> &
          interpolation_points_coordinates_matrices,
      const ElementTypeMapArray<Real> &
          integration_points_coordinates_inv_matrices,
      ElementTypeMapArray<Real> & result, const GhostType ghost_type,
      const ElementTypeMapArray<Idx> * element_filter) const = 0;

  /// interpolate on a phyiscal point inside an element
  virtual void interpolate(const Ref<const VectorXr> & real_coords,
                           const Ref<const MatrixXr> & nodal_values,
                           Ref<VectorXr> interpolated,
                           const Element & element) const = 0;

  /// compute the shape on a provided point
<<<<<<< HEAD
  virtual void
  computeShapes(const Ref<const VectorXr> & real_coords, Int elem,
                ElementType type, Ref<VectorXr> shapes,
                GhostType ghost_type = _not_ghost) const = 0;

  /// compute the shape derivatives on a provided point
  virtual void
  computeShapeDerivatives(const Ref<const VectorXr> & real_coords, Int element,
                          ElementType type,
                          Ref<MatrixXr> shape_derivatives,
=======
  virtual void computeShapes(const Vector<Real> & real_coords, UInt elem,
                             ElementType type, Vector<Real> & shapes,
                             GhostType ghost_type = _not_ghost) const = 0;

  /// compute the shape derivatives on a provided point
  virtual void
  computeShapeDerivatives(const Vector<Real> & real_coords, UInt element,
                          ElementType type, Matrix<Real> & shape_derivatives,
>>>>>>> adf76025
                          GhostType ghost_type = _not_ghost) const = 0;

  /// assembles the lumped version of @f[ \int N^t rho N @f]
  virtual void assembleFieldLumped(
      const std::function<void(Matrix<Real> &, const Element &)> & field_funct,
      const ID & matrix_id, const ID & dof_id, DOFManager & dof_manager,
      ElementType type, GhostType ghost_type = _not_ghost) const = 0;

  /// assembles the matrix @f[ \int N^t rho N @f]
  virtual void assembleFieldMatrix(
      const std::function<void(Matrix<Real> &, const Element &)> & field_funct,
      const ID & matrix_id, const ID & dof_id, DOFManager & dof_manager,
      ElementType type, GhostType ghost_type = _not_ghost) const = 0;

  /* ------------------------------------------------------------------------ */
  /* Other methods                                                            */
  /* ------------------------------------------------------------------------ */

  /// pre-compute normals on integration points
  virtual void
  computeNormalsOnIntegrationPoints(GhostType ghost_type = _not_ghost) = 0;

  /// pre-compute normals on integration points
  virtual void
  computeNormalsOnIntegrationPoints(const Array<Real> & /*field*/,
                                    GhostType /*ghost_type*/ = _not_ghost) {
    AKANTU_TO_IMPLEMENT();
  }

  /// pre-compute normals on integration points
  virtual void computeNormalsOnIntegrationPoints(
      const Array<Real> & /*field*/, Array<Real> & /*normal*/,
      ElementType /*type*/, GhostType /*ghost_type*/ = _not_ghost) const {
    AKANTU_TO_IMPLEMENT();
  }

  /// function to print the containt of the class
  virtual void printself(std::ostream & stream, int indent = 0) const;

private:
  /// initialise the class
  void init();

  /* ------------------------------------------------------------------------ */
  /* Accessors                                                                */
  /* ------------------------------------------------------------------------ */
public:
  using ElementTypesIteratorHelper =
      ElementTypeMapArray<Real, ElementType>::ElementTypesIteratorHelper;

  ElementTypesIteratorHelper elementTypes(Int dim = _all_dimensions,
                                          GhostType ghost_type = _not_ghost,
                                          ElementKind kind = _ek_regular) const;

  /// get the dimension of the element handeled by this fe_engine object
  AKANTU_GET_MACRO_AUTO(ElementDimension, element_dimension);

  /// get the mesh contained in the fem object
  AKANTU_GET_MACRO_AUTO(Mesh, mesh);
  /// get the mesh contained in the fem object
  AKANTU_GET_MACRO_NOT_CONST(Mesh, mesh, Mesh &);

  /// get the in-radius of an element
  static inline constexpr Real getElementInradius(const Ref<const MatrixXr> & coord,
                                                  ElementType type);

  inline Real getElementInradius(const Element & element) const;

  /// get the normals on integration points
  AKANTU_GET_MACRO_BY_ELEMENT_TYPE_CONST(NormalsOnIntegrationPoints,
                                         normals_on_integration_points, Real);

  /// get cohesive element type for a given facet type
<<<<<<< HEAD
  static inline constexpr auto
  getCohesiveElementType(ElementType type_facet);
=======
  static inline ElementType getCohesiveElementType(ElementType type_facet);
>>>>>>> adf76025

  /// get igfem element type for a given regular type
  static inline Vector<ElementType> getIGFEMElementTypes(ElementType type);

  /// get the interpolation element associated to an element type
<<<<<<< HEAD
  static inline constexpr auto
  getInterpolationType(ElementType el_type);
=======
  static inline InterpolationType getInterpolationType(ElementType el_type);
>>>>>>> adf76025

  /// get the shape function class (probably useless: see getShapeFunction in
  /// fe_engine_template.hh)
  virtual const ShapeFunctions & getShapeFunctionsInterface() const = 0;
  /// get the integrator class (probably useless: see getIntegrator in
  /// fe_engine_template.hh)
  virtual const Integrator & getIntegratorInterface() const = 0;

  AKANTU_GET_MACRO(ID, id, ID);

  /* ------------------------------------------------------------------------ */
  /* Class Members                                                            */
  /* ------------------------------------------------------------------------ */
protected:
  ID id;

  /// spatial dimension of the problem
  Int element_dimension;

  /// the mesh on which all computation are made
  Mesh & mesh;

  /// normals at integration points
  ElementTypeMapArray<Real> normals_on_integration_points;
};

/* -------------------------------------------------------------------------- */
/* inline functions                                                           */
/* -------------------------------------------------------------------------- */

/// standard output stream operator
inline std::ostream & operator<<(std::ostream & stream,
                                 const FEEngine & _this) {
  _this.printself(stream);
  return stream;
}

} // namespace akantu

#include "fe_engine_inline_impl.hh"
#include "fe_engine_template.hh"

#endif /* AKANTU_FE_ENGINE_HH_ */<|MERGE_RESOLUTION|>--- conflicted
+++ resolved
@@ -116,7 +116,6 @@
       const Array<Idx> & filter_elements = empty_filter) const = 0;
 
   /// integrate one element scalar value on all elements of type "type"
-<<<<<<< HEAD
   Real integrate(const Ref<const VectorXr> & f, const Element & element) const {
     return integrate(f, element.type, element.element, element.ghost_type);
   }
@@ -124,9 +123,6 @@
 private:
   virtual Real integrate(const Ref<const VectorXr> & f,
                          ElementType type, Idx index,
-=======
-  virtual Real integrate(const Vector<Real> & f, ElementType type, UInt index,
->>>>>>> adf76025
                          GhostType ghost_type = _not_ghost) const = 0;
 
   /* ------------------------------------------------------------------------ */
@@ -139,7 +135,6 @@
                          GhostType ghost_type = _not_ghost) const = 0;
 
   /// get the precomputed shapes
-<<<<<<< HEAD
   const virtual Array<Real> &
   getShapes(ElementType type, GhostType ghost_type = _not_ghost,
             Idx id = 0) const = 0;
@@ -149,16 +144,6 @@
   getShapesDerivatives(ElementType type,
                        GhostType ghost_type = _not_ghost,
                        Idx id = 0) const = 0;
-=======
-  const virtual Array<Real> & getShapes(ElementType type,
-                                        GhostType ghost_type = _not_ghost,
-                                        UInt id = 0) const = 0;
-
-  /// get the derivatives of shapes
-  const virtual Array<Real> &
-  getShapesDerivatives(ElementType type, GhostType ghost_type = _not_ghost,
-                       UInt id = 0) const = 0;
->>>>>>> adf76025
 
   /// get integration points
   const virtual MatrixXr &
@@ -171,15 +156,9 @@
   /// Compute the gradient nablauq on the integration points of an element type
   /// from nodal values u
   virtual void gradientOnIntegrationPoints(
-<<<<<<< HEAD
       const Array<Real> & u, Array<Real> & nablauq, Int nb_degree_of_freedom,
       ElementType type, GhostType ghost_type = _not_ghost,
       const Array<Idx> & filter_elements = empty_filter) const = 0;
-=======
-      const Array<Real> & u, Array<Real> & nablauq, UInt nb_degree_of_freedom,
-      ElementType type, GhostType ghost_type = _not_ghost,
-      const Array<UInt> & filter_elements = empty_filter) const = 0;
->>>>>>> adf76025
 
   /// Interpolate a nodal field u at the integration points of an element type
   /// -> uq
@@ -202,16 +181,10 @@
 
   /// left and right  multiplies a tensor by the shapes derivaties
   virtual void
-<<<<<<< HEAD
   computeBtDB(const Array<Real> & Ds, Array<Real> & BtDBs, Int order_d,
               ElementType type,
               GhostType ghost_type = _not_ghost,
               const Array<Idx> & filter_elements = empty_filter) const = 0;
-=======
-  computeBtDB(const Array<Real> & Ds, Array<Real> & BtDBs, UInt order_d,
-              ElementType type, GhostType ghost_type = _not_ghost,
-              const Array<UInt> & filter_elements = empty_filter) const = 0;
->>>>>>> adf76025
 
   /// left multiples a vector by the shape functions
   virtual void
@@ -274,7 +247,6 @@
                            const Element & element) const = 0;
 
   /// compute the shape on a provided point
-<<<<<<< HEAD
   virtual void
   computeShapes(const Ref<const VectorXr> & real_coords, Int elem,
                 ElementType type, Ref<VectorXr> shapes,
@@ -285,16 +257,6 @@
   computeShapeDerivatives(const Ref<const VectorXr> & real_coords, Int element,
                           ElementType type,
                           Ref<MatrixXr> shape_derivatives,
-=======
-  virtual void computeShapes(const Vector<Real> & real_coords, UInt elem,
-                             ElementType type, Vector<Real> & shapes,
-                             GhostType ghost_type = _not_ghost) const = 0;
-
-  /// compute the shape derivatives on a provided point
-  virtual void
-  computeShapeDerivatives(const Vector<Real> & real_coords, UInt element,
-                          ElementType type, Matrix<Real> & shape_derivatives,
->>>>>>> adf76025
                           GhostType ghost_type = _not_ghost) const = 0;
 
   /// assembles the lumped version of @f[ \int N^t rho N @f]
@@ -368,23 +330,15 @@
                                          normals_on_integration_points, Real);
 
   /// get cohesive element type for a given facet type
-<<<<<<< HEAD
   static inline constexpr auto
   getCohesiveElementType(ElementType type_facet);
-=======
-  static inline ElementType getCohesiveElementType(ElementType type_facet);
->>>>>>> adf76025
 
   /// get igfem element type for a given regular type
   static inline Vector<ElementType> getIGFEMElementTypes(ElementType type);
 
   /// get the interpolation element associated to an element type
-<<<<<<< HEAD
   static inline constexpr auto
   getInterpolationType(ElementType el_type);
-=======
-  static inline InterpolationType getInterpolationType(ElementType el_type);
->>>>>>> adf76025
 
   /// get the shape function class (probably useless: see getShapeFunction in
   /// fe_engine_template.hh)
