/**
 * @file   fe_engine.hh
 *
 * @author Guillaume Anciaux <guillaume.anciaux@epfl.ch>
 * @author Emil Gallyamov <emil.gallyamov@epfl.ch>
 * @author Sébastien Hartmann <sebastien.hartmann@epfl.ch>
 * @author Mohit Pundir <mohit.pundir@epfl.ch>
 * @author Nicolas Richart <nicolas.richart@epfl.ch>
 *
 * @date creation: Fri Jun 18 2010
 * @date last modification: Fri May 14 2021
 *
 * @brief  FEM class
 *
 *
 * @section LICENSE
 *
 * Copyright (©) 2010-2021 EPFL (Ecole Polytechnique Fédérale de Lausanne)
 * Laboratory (LSMS - Laboratoire de Simulation en Mécanique des Solides)
 *
 * Akantu is free software: you can redistribute it and/or modify it under the
 * terms of the GNU Lesser General Public License as published by the Free
 * Software Foundation, either version 3 of the License, or (at your option) any
 * later version.
 *
 * Akantu is distributed in the hope that it will be useful, but WITHOUT ANY
 * WARRANTY; without even the implied warranty of MERCHANTABILITY or FITNESS FOR
 * A PARTICULAR PURPOSE. See the GNU Lesser General Public License for more
 * details.
 *
 * You should have received a copy of the GNU Lesser General Public License
 * along with Akantu. If not, see <http://www.gnu.org/licenses/>.
 *
 */

/* -------------------------------------------------------------------------- */
#include "element_type_map.hh"
#include "mesh_events.hh"
/* -------------------------------------------------------------------------- */
#include <functional>
/* -------------------------------------------------------------------------- */

#ifndef AKANTU_FE_ENGINE_HH_
#define AKANTU_FE_ENGINE_HH_

namespace akantu {
class Mesh;
class Integrator;
class ShapeFunctions;
class DOFManager;
class Element;
} // namespace akantu

/* -------------------------------------------------------------------------- */
namespace akantu {
/* -------------------------------------------------------------------------- */

/**
 * The  generic  FEEngine class  derived  in  a  FEEngineTemplate class
 * containing  the
 * shape functions and the integration method
 */
class FEEngine : public MeshEventHandler {
  /* ------------------------------------------------------------------------ */
  /* Constructors/Destructors                                                 */
  /* ------------------------------------------------------------------------ */
public:
  FEEngine(Mesh & mesh, UInt element_dimension = _all_dimensions,
           const ID & id = "fem");

  ~FEEngine() override;

  /* ------------------------------------------------------------------------ */
  /* Methods                                                                  */
  /* ------------------------------------------------------------------------ */
public:
  /// pre-compute all the shape functions, their derivatives and the jacobians
  virtual void initShapeFunctions(GhostType ghost_type = _not_ghost) = 0;

  /// extract the nodal values and store them per element
  template <typename T>
  static void extractNodalToElementField(
      const Mesh & mesh, const Array<T> & nodal_f, Array<T> & elemental_f,
      ElementType type, GhostType ghost_type = _not_ghost,
      const Array<UInt> & filter_elements = empty_filter);

  /// filter a field
  template <typename T>
  static void
  filterElementalData(const Mesh & mesh, const Array<T> & elem_f,
                      Array<T> & filtered_f, ElementType type,
                      GhostType ghost_type = _not_ghost,
                      const Array<UInt> & filter_elements = empty_filter);

  /* ------------------------------------------------------------------------ */
  /* Integration method bridges                                               */
  /* ------------------------------------------------------------------------ */
  /// integrate f for all elements of type "type"
  virtual void
  integrate(const Array<Real> & f, Array<Real> & intf,
            UInt nb_degree_of_freedom, ElementType type,
            GhostType ghost_type = _not_ghost,
            const Array<UInt> & filter_elements = empty_filter) const = 0;

  /// integrate a scalar value f on all elements of type "type"
  virtual Real
  integrate(const Array<Real> & f, ElementType type,
            GhostType ghost_type = _not_ghost,
            const Array<UInt> & filter_elements = empty_filter) const = 0;

  /// integrate f for all integration points of type "type" but don't sum over
  /// all integration points
  virtual void integrateOnIntegrationPoints(
      const Array<Real> & f, Array<Real> & intf, UInt nb_degree_of_freedom,
      ElementType type, GhostType ghost_type = _not_ghost,
      const Array<UInt> & filter_elements = empty_filter) const = 0;

  /// integrate one element scalar value on all elements of type "type"
  virtual Real integrate(const Vector<Real> & f, ElementType type, UInt index,
                         GhostType ghost_type = _not_ghost) const = 0;

  /* ------------------------------------------------------------------------ */
  /* compatibility with old FEEngine fashion */
  /* ------------------------------------------------------------------------ */
  /// get the number of integration points
  virtual UInt
  getNbIntegrationPoints(ElementType type,
                         GhostType ghost_type = _not_ghost) const = 0;

  /// get the precomputed shapes
  const virtual Array<Real> & getShapes(ElementType type,
                                        GhostType ghost_type = _not_ghost,
                                        UInt id = 0) const = 0;

  /// get the derivatives of shapes
  const virtual Array<Real> &
  getShapesDerivatives(ElementType type, GhostType ghost_type = _not_ghost,
                       UInt id = 0) const = 0;

  /// get integration points
  const virtual Matrix<Real> &
  getIntegrationPoints(ElementType type,
                       GhostType ghost_type = _not_ghost) const = 0;

  /* ------------------------------------------------------------------------ */
  /* Shape method bridges                                                     */
  /* ------------------------------------------------------------------------ */
  /// Compute the gradient nablauq on the integration points of an element type
  /// from nodal values u
  virtual void gradientOnIntegrationPoints(
      const Array<Real> & u, Array<Real> & nablauq, UInt nb_degree_of_freedom,
      ElementType type, GhostType ghost_type = _not_ghost,
      const Array<UInt> & filter_elements = empty_filter) const = 0;

  /// Interpolate a nodal field u at the integration points of an element type
  /// -> uq
  virtual void interpolateOnIntegrationPoints(
      const Array<Real> & u, Array<Real> & uq, UInt nb_degree_of_freedom,
      ElementType type, GhostType ghost_type = _not_ghost,
      const Array<UInt> & filter_elements = empty_filter) const = 0;

  /// Interpolate a nodal field u at the integration points of many element
  /// types -> uq
  virtual void interpolateOnIntegrationPoints(
      const Array<Real> & u, ElementTypeMapArray<Real> & uq,
      const ElementTypeMapArray<UInt> * filter_elements = nullptr) const = 0;

  /// pre multiplies a tensor by the shapes derivaties
  virtual void
  computeBtD(const Array<Real> & Ds, Array<Real> & BtDs, ElementType type,
             GhostType ghost_type = _not_ghost,
             const Array<UInt> & filter_elements = empty_filter) const = 0;

  /// left and right  multiplies a tensor by the shapes derivaties
  virtual void
  computeBtDB(const Array<Real> & Ds, Array<Real> & BtDBs, UInt order_d,
              ElementType type, GhostType ghost_type = _not_ghost,
              const Array<UInt> & filter_elements = empty_filter) const = 0;

  /// left multiples a vector by the shape functions
  virtual void
  computeNtb(const Array<Real> & bs, Array<Real> & Ntbs, ElementType type,
             GhostType ghost_type = _not_ghost,
             const Array<UInt> & filter_elements = empty_filter) const = 0;

  /// left and right  multiplies a tensor by the shapes
  virtual void
  computeNtbN(const Array<Real> & bs, Array<Real> & NtbNs, ElementType type,
              GhostType ghost_type = _not_ghost,
              const Array<UInt> & filter_elements = empty_filter) const = 0;

  /// Compute the interpolation point position in the global coordinates for
  /// many element types
  virtual void computeIntegrationPointsCoordinates(
      ElementTypeMapArray<Real> & integration_points_coordinates,
      const ElementTypeMapArray<UInt> * filter_elements = nullptr) const = 0;

  /// Compute the interpolation point position in the global coordinates for an
  /// element type
  virtual void computeIntegrationPointsCoordinates(
      Array<Real> & integration_points_coordinates, ElementType type,
      GhostType ghost_type = _not_ghost,
      const Array<UInt> & filter_elements = empty_filter) const = 0;

  /// Build pre-computed matrices for interpolation of field form integration
  /// points at other given positions (interpolation_points)
  virtual void initElementalFieldInterpolationFromIntegrationPoints(
      const ElementTypeMapArray<Real> & interpolation_points_coordinates,
      ElementTypeMapArray<Real> & interpolation_points_coordinates_matrices,
      ElementTypeMapArray<Real> & integration_points_coordinates_inv_matrices,
      const ElementTypeMapArray<UInt> * element_filter) const = 0;

  /// interpolate field at given position (interpolation_points) from given
  /// values of this field at integration points (field)
  virtual void interpolateElementalFieldFromIntegrationPoints(
      const ElementTypeMapArray<Real> & field,
      const ElementTypeMapArray<Real> & interpolation_points_coordinates,
      ElementTypeMapArray<Real> & result, GhostType ghost_type,
      const ElementTypeMapArray<UInt> * element_filter) const = 0;

  /// Interpolate field at given position from given values of this field at
  /// integration points (field)
  /// using matrices precomputed with
  /// initElementalFieldInterplationFromIntegrationPoints
  virtual void interpolateElementalFieldFromIntegrationPoints(
      const ElementTypeMapArray<Real> & field,
      const ElementTypeMapArray<Real> &
          interpolation_points_coordinates_matrices,
      const ElementTypeMapArray<Real> &
          integration_points_coordinates_inv_matrices,
      ElementTypeMapArray<Real> & result, GhostType ghost_type,
      const ElementTypeMapArray<UInt> * element_filter) const = 0;

  /// interpolate on a phyiscal point inside an element
  virtual void interpolate(const Vector<Real> & real_coords,
                           const Matrix<Real> & nodal_values,
                           Vector<Real> & interpolated,
                           const Element & element) const = 0;

  /// compute the shape on a provided point
  virtual void computeShapes(const Vector<Real> & real_coords, UInt elem,
                             ElementType type, Vector<Real> & shapes,
                             GhostType ghost_type = _not_ghost) const = 0;

  /// compute the shape derivatives on a provided point
  virtual void
  computeShapeDerivatives(const Vector<Real> & real_coords, UInt element,
                          ElementType type, Matrix<Real> & shape_derivatives,
                          GhostType ghost_type = _not_ghost) const = 0;

  /// assembles the lumped version of @f[ \int N^t rho N @f]
  virtual void assembleFieldLumped(
      const std::function<void(Matrix<Real> &, const Element &)> & field_funct,
      const ID & matrix_id, const ID & dof_id, DOFManager & dof_manager,
      ElementType type, GhostType ghost_type = _not_ghost) const = 0;

  /// assembles the matrix @f[ \int N^t rho N @f]
  virtual void assembleFieldMatrix(
      const std::function<void(Matrix<Real> &, const Element &)> & field_funct,
      const ID & matrix_id, const ID & dof_id, DOFManager & dof_manager,
      ElementType type, GhostType ghost_type = _not_ghost) const = 0;

  /* ------------------------------------------------------------------------ */
  /* Other methods                                                            */
  /* ------------------------------------------------------------------------ */

  /// pre-compute normals on integration points
  virtual void
  computeNormalsOnIntegrationPoints(GhostType ghost_type = _not_ghost) = 0;

  /// pre-compute normals on integration points
  virtual void
  computeNormalsOnIntegrationPoints(const Array<Real> & /*field*/,
                                    GhostType /*ghost_type*/ = _not_ghost) {
    AKANTU_TO_IMPLEMENT();
  }

  /// pre-compute normals on integration points
  virtual void computeNormalsOnIntegrationPoints(
      const Array<Real> & /*field*/, Array<Real> & /*normal*/,
<<<<<<< HEAD
      ElementType /*type*/,
      GhostType /*ghost_type*/ = _not_ghost,
      const Array<UInt> & /*filter_elements*/ = empty_filter) const {
=======
      ElementType /*type*/, GhostType /*ghost_type*/ = _not_ghost) const {
>>>>>>> 9111b750
    AKANTU_TO_IMPLEMENT();
  }

  /// function to print the containt of the class
  virtual void printself(std::ostream & stream, int indent = 0) const;

private:
  /// initialise the class
  void init();

  /* ------------------------------------------------------------------------ */
  /* Accessors                                                                */
  /* ------------------------------------------------------------------------ */
public:
  using ElementTypesIteratorHelper =
      ElementTypeMapArray<Real, ElementType>::ElementTypesIteratorHelper;

  ElementTypesIteratorHelper elementTypes(UInt dim = _all_dimensions,
                                          GhostType ghost_type = _not_ghost,
                                          ElementKind kind = _ek_regular) const;

  /// get the dimension of the element handeled by this fe_engine object
  AKANTU_GET_MACRO(ElementDimension, element_dimension, UInt);

  /// get the mesh contained in the fem object
  AKANTU_GET_MACRO(Mesh, mesh, const Mesh &);
  /// get the mesh contained in the fem object
  AKANTU_GET_MACRO_NOT_CONST(Mesh, mesh, Mesh &);

  /// get the in-radius of an element
  static inline Real getElementInradius(const Matrix<Real> & coord,
                                        ElementType type);

  inline Real getElementInradius(const Element & element) const;

  /// get the normals on integration points
  AKANTU_GET_MACRO_BY_ELEMENT_TYPE_CONST(NormalsOnIntegrationPoints,
                                         normals_on_integration_points, Real);

  /// get cohesive element type for a given facet type
  static inline ElementType getCohesiveElementType(ElementType type_facet);

  /// get igfem element type for a given regular type
  static inline Vector<ElementType> getIGFEMElementTypes(ElementType type);

  /// get the interpolation element associated to an element type
  static inline InterpolationType getInterpolationType(ElementType el_type);

  /// get the shape function class (probably useless: see getShapeFunction in
  /// fe_engine_template.hh)
  virtual const ShapeFunctions & getShapeFunctionsInterface() const = 0;
  /// get the integrator class (probably useless: see getIntegrator in
  /// fe_engine_template.hh)
  virtual const Integrator & getIntegratorInterface() const = 0;

  AKANTU_GET_MACRO(ID, id, ID);

  /* ------------------------------------------------------------------------ */
  /* Class Members                                                            */
  /* ------------------------------------------------------------------------ */
protected:
  ID id;

  /// spatial dimension of the problem
  UInt element_dimension;

  /// the mesh on which all computation are made
  Mesh & mesh;

  /// normals at integration points
  ElementTypeMapArray<Real> normals_on_integration_points;
};

/* -------------------------------------------------------------------------- */
/* inline functions                                                           */
/* -------------------------------------------------------------------------- */

/// standard output stream operator
inline std::ostream & operator<<(std::ostream & stream,
                                 const FEEngine & _this) {
  _this.printself(stream);
  return stream;
}

} // namespace akantu

#include "fe_engine_inline_impl.hh"
#include "fe_engine_template.hh"

#endif /* AKANTU_FE_ENGINE_HH_ */<|MERGE_RESOLUTION|>--- conflicted
+++ resolved
@@ -278,13 +278,8 @@
   /// pre-compute normals on integration points
   virtual void computeNormalsOnIntegrationPoints(
       const Array<Real> & /*field*/, Array<Real> & /*normal*/,
-<<<<<<< HEAD
-      ElementType /*type*/,
-      GhostType /*ghost_type*/ = _not_ghost,
+      ElementType /*type*/, GhostType /*ghost_type*/ = _not_ghost,
       const Array<UInt> & /*filter_elements*/ = empty_filter) const {
-=======
-      ElementType /*type*/, GhostType /*ghost_type*/ = _not_ghost) const {
->>>>>>> 9111b750
     AKANTU_TO_IMPLEMENT();
   }
 
