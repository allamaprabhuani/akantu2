--- conflicted
+++ resolved
@@ -182,12 +182,8 @@
   /// left multiples a vector by the shape functions
   virtual void
   computeNtb(const Array<Real> & bs, Array<Real> & Ntbs,
-<<<<<<< HEAD
-             const ElementType & type, const GhostType & ghost_type,
-=======
              ElementType type,
              GhostType ghost_type = _not_ghost,
->>>>>>> 1a7b1e21
              const Array<UInt> & filter_elements = empty_filter) const = 0;
 
   /// Compute the interpolation point position in the global coordinates for
@@ -274,25 +270,16 @@
   /// pre-compute normals on integration points
   virtual void computeNormalsOnIntegrationPoints(
       const Array<Real> & /*field*/,
-<<<<<<< HEAD
-      const GhostType & /*ghost_type*/ = _not_ghost) {
-=======
       GhostType /*ghost_type*/ = _not_ghost) {
->>>>>>> 1a7b1e21
     AKANTU_TO_IMPLEMENT();
   }
 
   /// pre-compute normals on integration points
   virtual void computeNormalsOnIntegrationPoints(
       const Array<Real> & /*field*/, Array<Real> & /*normal*/,
-<<<<<<< HEAD
-      const ElementType & /*type*/,
-      const GhostType & /*ghost_type*/ = _not_ghost,
+      ElementType /*type*/,
+      GhostType /*ghost_type*/ = _not_ghost,
       const Array<UInt> & /*filter_elements*/ = empty_filter) const {
-=======
-      ElementType /*type*/,
-      GhostType /*ghost_type*/ = _not_ghost) const {
->>>>>>> 1a7b1e21
     AKANTU_TO_IMPLEMENT();
   }
 
