/**
 * @file   integrator_gauss.hh
 *
 * @author Guillaume Anciaux <guillaume.anciaux@epfl.ch>
 * @author Nicolas Richart <nicolas.richart@epfl.ch>
 *
 * @date creation: Fri Jun 18 2010
 * @date last modification: Tue Sep 29 2020
 *
 * @brief  Gauss integration facilities
 *
 *
 * @section LICENSE
 *
 * Copyright (©) 2010-2021 EPFL (Ecole Polytechnique Fédérale de Lausanne)
 * Laboratory (LSMS - Laboratoire de Simulation en Mécanique des Solides)
 *
 * Akantu is free software: you can redistribute it and/or modify it under the
 * terms of the GNU Lesser General Public License as published by the Free
 * Software Foundation, either version 3 of the License, or (at your option) any
 * later version.
 *
 * Akantu is distributed in the hope that it will be useful, but WITHOUT ANY
 * WARRANTY; without even the implied warranty of MERCHANTABILITY or FITNESS FOR
 * A PARTICULAR PURPOSE. See the GNU Lesser General Public License for more
 * details.
 *
 * You should have received a copy of the GNU Lesser General Public License
 * along with Akantu. If not, see <http://www.gnu.org/licenses/>.
 *
 */

/* -------------------------------------------------------------------------- */
#include "integrator.hh"
/* -------------------------------------------------------------------------- */

#ifndef AKANTU_INTEGRATOR_GAUSS_HH_
#define AKANTU_INTEGRATOR_GAUSS_HH_

namespace akantu {
namespace integrator {
  namespace details {
    template <ElementKind> struct GaussIntegratorComputeJacobiansHelper;
  } // namespace details
} // namespace integrator

/* -------------------------------------------------------------------------- */
template <ElementKind kind, class IntegrationOrderFunctor>
class IntegratorGauss : public Integrator {
  /* ------------------------------------------------------------------------ */
  /* Constructors/Destructors                                                 */
  /* ------------------------------------------------------------------------ */
public:
  IntegratorGauss(const Mesh & mesh, Int spatial_dimension,
                  const ID & id = "integrator_gauss");

  ~IntegratorGauss() override = default;

  /* ------------------------------------------------------------------------ */
  /* Methods                                                                  */
  /* ------------------------------------------------------------------------ */
public:
  void initIntegrator(const Array<Real> & nodes, ElementType type,
                      GhostType ghost_type);

  template <ElementType type>
  inline void initIntegrator(const Array<Real> & nodes, GhostType ghost_type);

  /// integrate f on the element "elem" of type "type"
  template <ElementType type>
  inline void integrateOnElement(const Array<Real> & f, Real * intf,
                                 Int nb_degree_of_freedom, const Idx elem,
                                 GhostType ghost_type) const;

  /// integrate f for all elements of type "type"
  template <ElementType type>
  void integrate(const Array<Real> & in_f, Array<Real> & intf,
                 Int nb_degree_of_freedom, GhostType ghost_type,
                 const Array<Idx> & filter_elements) const;

  /// integrate scalar field in_f
  template <ElementType type, Int polynomial_degree>
  Real integrate(const Array<Real> & in_f,
                 GhostType ghost_type = _not_ghost) const;

  /// integrate partially around a quadrature point (@f$ intf_q = f_q * J_q *
  /// w_q @f$)
  template <ElementType type>
  Real integrate(const Vector<Real> & in_f, Idx index,
                 GhostType ghost_type) const;

  /// integrate scalar field in_f
  template <ElementType type>
  Real integrate(const Array<Real> & in_f, GhostType ghost_type,
                 const Array<Idx> & filter_elements) const;

  /// integrate a field without using the pre-computed values
  template <ElementType type, Int polynomial_degree>
  void integrate(const Array<Real> & in_f, Array<Real> & intf,
                 Int nb_degree_of_freedom, GhostType ghost_type) const;

  /// integrate partially around a quadrature point (@f$ intf_q = f_q * J_q *
  /// w_q @f$)
  template <ElementType type>
<<<<<<< HEAD
  void integrateOnIntegrationPoints(const Array<Real> & in_f,
                                    Array<Real> & intf,
                                    Int nb_degree_of_freedom,
                                    GhostType ghost_type,
                                    const Array<Idx> & filter_elements) const;
=======
  void
  integrateOnIntegrationPoints(const Array<Real> & in_f, Array<Real> & intf,
                               UInt nb_degree_of_freedom, GhostType ghost_type,
                               const Array<UInt> & filter_elements) const;
>>>>>>> adf76025

  /// return a matrix with quadrature points natural coordinates
  template <ElementType type>
  const decltype(auto) getIntegrationPoints(GhostType ghost_type) const;

  /// return number of quadrature points
  template <ElementType type>
  Int getNbIntegrationPoints(GhostType ghost_type) const;

  template <ElementType type, Int n> Matrix<Real> getIntegrationPoints() const;
  template <ElementType type, Int n> Vector<Real> getIntegrationWeights() const;

protected:
  friend struct integrator::details::GaussIntegratorComputeJacobiansHelper<
      kind>;

  template <ElementType type>
  void computeJacobiansOnIntegrationPoints(
      const Array<Real> & nodes, const Matrix<Real> & quad_points,
      Array<Real> & jacobians, GhostType ghost_type,
      const Array<Idx> & filter_elements = empty_filter) const;

  void computeJacobiansOnIntegrationPoints(
      const Array<Real> & nodes, const Matrix<Real> & quad_points,
<<<<<<< HEAD
      Array<Real> & jacobians, ElementType type,
      GhostType ghost_type,
      const Array<Idx> & filter_elements = empty_filter) const;
=======
      Array<Real> & jacobians, ElementType type, GhostType ghost_type,
      const Array<UInt> & filter_elements = empty_filter) const;
>>>>>>> adf76025

  /// precompute jacobians on elements of type "type"
  template <ElementType type>
  void precomputeJacobiansOnQuadraturePoints(const Array<Real> & nodes,
                                             GhostType ghost_type);

  // multiply the jacobians by the integration weights and stores the results in
  // jacobians
  template <ElementType type, Int polynomial_degree>
  void multiplyJacobiansByWeights(
      Array<Real> & jacobians,
      const Array<Idx> & filter_elements = empty_filter) const;

  /// compute the vector of quadrature points natural coordinates
  template <ElementType type>
  void computeQuadraturePoints(GhostType ghost_type);

  /// check that the jacobians are not negative
  template <ElementType type> void checkJacobians(GhostType ghost_type) const;

  /// internal integrate partially around a quadrature point (@f$ intf_q = f_q *
  /// J_q *
  /// w_q @f$)
  void integrateOnIntegrationPoints(const Array<Real> & in_f,
                                    Array<Real> & intf,
                                    Int nb_degree_of_freedom,
                                    const Array<Real> & jacobians,
                                    Int nb_element) const;

  void integrate(const Array<Real> & in_f, Array<Real> & intf,
                 Int nb_degree_of_freedom, const Array<Real> & jacobians,
                 Int nb_element) const;

public:
  /// compute the jacobians on quad points for a given element
  template <ElementType type, class D1, class D2, class D3>
  inline void computeJacobianOnQuadPointsByElement(
      const Eigen::MatrixBase<D1> & node_coords,
      const Eigen::MatrixBase<D2> & quad,
      Eigen::MatrixBase<D3> & jacobians) const;

public:
  void onElementsAdded(const Array<Element> & elements) override;

  template <ElementType type>
  void onElementsAddedByType(const Array<Idx> & new_elements,
                             GhostType ghost_type);

  /* ------------------------------------------------------------------------ */
  /* Class Members                                                            */
  /* ------------------------------------------------------------------------ */
protected:
  /// integrate the field f with the jacobian jac -> inte
  inline void integrate(const Real * f, const Real * jac, Real * inte,
                        Int nb_degree_of_freedom,
                        Int nb_quadrature_points) const;

private:
  /// ElementTypeMap of the quadrature points
  ElementTypeMap<Matrix<Real>> quadrature_points;
};

} // namespace akantu

#include "integrator_gauss_inline_impl.hh"

#endif /* AKANTU_INTEGRATOR_GAUSS_HH_ */<|MERGE_RESOLUTION|>--- conflicted
+++ resolved
@@ -102,18 +102,11 @@
   /// integrate partially around a quadrature point (@f$ intf_q = f_q * J_q *
   /// w_q @f$)
   template <ElementType type>
-<<<<<<< HEAD
   void integrateOnIntegrationPoints(const Array<Real> & in_f,
                                     Array<Real> & intf,
                                     Int nb_degree_of_freedom,
                                     GhostType ghost_type,
                                     const Array<Idx> & filter_elements) const;
-=======
-  void
-  integrateOnIntegrationPoints(const Array<Real> & in_f, Array<Real> & intf,
-                               UInt nb_degree_of_freedom, GhostType ghost_type,
-                               const Array<UInt> & filter_elements) const;
->>>>>>> adf76025
 
   /// return a matrix with quadrature points natural coordinates
   template <ElementType type>
@@ -138,14 +131,9 @@
 
   void computeJacobiansOnIntegrationPoints(
       const Array<Real> & nodes, const Matrix<Real> & quad_points,
-<<<<<<< HEAD
       Array<Real> & jacobians, ElementType type,
       GhostType ghost_type,
       const Array<Idx> & filter_elements = empty_filter) const;
-=======
-      Array<Real> & jacobians, ElementType type, GhostType ghost_type,
-      const Array<UInt> & filter_elements = empty_filter) const;
->>>>>>> adf76025
 
   /// precompute jacobians on elements of type "type"
   template <ElementType type>
