--- conflicted
+++ resolved
@@ -275,12 +275,8 @@
   UInt size_of_shapes = ElementClass<type>::getShapeSize();
 
   Array<Real> & shapes_tmp =
-<<<<<<< HEAD
-      shapes.alloc(0, size_of_shapes, itp_type, ghost_type);
-=======
       shapes.alloc(0,
                    size_of_shapes, itp_type, ghost_type);
->>>>>>> b39ae574
 
   this->computeShapesOnIntegrationPoints<type>(nodes, natural_coords,
                                                shapes_tmp, ghost_type);
@@ -288,10 +284,6 @@
 }
 
 /* -------------------------------------------------------------------------- */
-<<<<<<< HEAD
-/* -------------------------------------------------------------------------- */
-=======
->>>>>>> b39ae574
 template <ElementKind kind>
 template <ElementType type>
 void ShapeLagrange<kind>::computeShapeDerivativesOnIntegrationPoints(
@@ -346,12 +338,8 @@
   UInt size_of_shapesd = ElementClass<type>::getShapeDerivativesSize();
 
   Array<Real> & shapes_derivatives_tmp =
-<<<<<<< HEAD
-      shapes_derivatives.alloc(0, size_of_shapesd, itp_type, ghost_type);
-=======
       shapes_derivatives.alloc(0,
                                size_of_shapesd, itp_type, ghost_type);
->>>>>>> b39ae574
 
   this->computeShapeDerivativesOnIntegrationPoints<type>(
       nodes, natural_coords, shapes_derivatives_tmp, ghost_type);
