/**
 * @file   shape_functions_inline_impl.cc
 *
 * @author Guillaume Anciaux <guillaume.anciaux@epfl.ch>
 * @author Fabian Barras <fabian.barras@epfl.ch>
 * @author Nicolas Richart <nicolas.richart@epfl.ch>
 * @author Marco Vocialta <marco.vocialta@epfl.ch>
 *
 * @date creation: Wed Oct 27 2010
 * @date last modification: Thu Oct 15 2015
 *
 * @brief  ShapeFunctions inline implementation
 *
 * @section LICENSE
 *
 * Copyright (©)  2010-2012, 2014,  2015 EPFL  (Ecole Polytechnique  Fédérale de
 * Lausanne)  Laboratory (LSMS  -  Laboratoire de  Simulation  en Mécanique  des
 * Solides)
 *
 * Akantu is free  software: you can redistribute it and/or  modify it under the
 * terms  of the  GNU Lesser  General Public  License as  published by  the Free
 * Software Foundation, either version 3 of the License, or (at your option) any
 * later version.
 *
 * Akantu is  distributed in the  hope that it  will be useful, but  WITHOUT ANY
 * WARRANTY; without even the implied warranty of MERCHANTABILITY or FITNESS FOR
 * A  PARTICULAR PURPOSE. See  the GNU  Lesser General  Public License  for more
 * details.
 *
 * You should  have received  a copy  of the GNU  Lesser General  Public License
 * along with Akantu. If not, see <http://www.gnu.org/licenses/>.
 *
 */

/* -------------------------------------------------------------------------- */

__END_AKANTU__
#include "fe_engine.hh"
__BEGIN_AKANTU__

/* -------------------------------------------------------------------------- */
inline UInt ShapeFunctions::getShapeSize(const ElementType & type) {
  AKANTU_DEBUG_IN();

  UInt shape_size = 0;
#define GET_SHAPE_SIZE(type) shape_size = ElementClass<type>::getShapeSize()

  AKANTU_BOOST_ALL_ELEMENT_SWITCH(GET_SHAPE_SIZE); // ,

#undef GET_SHAPE_SIZE

  AKANTU_DEBUG_OUT();
  return shape_size;
}

/* -------------------------------------------------------------------------- */
inline UInt ShapeFunctions::getShapeDerivativesSize(const ElementType & type) {
  AKANTU_DEBUG_IN();

  UInt shape_derivatives_size = 0;
#define GET_SHAPE_DERIVATIVES_SIZE(type)                                       \
  shape_derivatives_size = ElementClass<type>::getShapeDerivativesSize()

  AKANTU_BOOST_ALL_ELEMENT_SWITCH(GET_SHAPE_DERIVATIVES_SIZE); // ,

#undef GET_SHAPE_DERIVATIVES_SIZE

  AKANTU_DEBUG_OUT();
  return shape_derivatives_size;
}

/* -------------------------------------------------------------------------- */
template <ElementType type>
void ShapeFunctions::setIntegrationPointsByType(const Matrix<Real> & points,
                                                const GhostType & ghost_type) {
  integration_points(type, ghost_type).shallowCopy(points);
}

/* -------------------------------------------------------------------------- */
inline void
ShapeFunctions::initElementalFieldInterpolationFromIntegrationPoints(
    const ElementTypeMapArray<Real> & interpolation_points_coordinates,
    ElementTypeMapArray<Real> & interpolation_points_coordinates_matrices,
    ElementTypeMapArray<Real> & quad_points_coordinates_inv_matrices,
    const ElementTypeMapArray<Real> & quadrature_points_coordinates,
    const ElementTypeMapArray<UInt> * element_filter) const {

  AKANTU_DEBUG_IN();

  UInt spatial_dimension = this->mesh.getSpatialDimension();

  for (ghost_type_t::iterator gt = ghost_type_t::begin();
       gt != ghost_type_t::end(); ++gt) {

    GhostType ghost_type = *gt;

    Mesh::type_iterator it, last;

    if (element_filter) {
      it = element_filter->firstType(spatial_dimension, ghost_type);
      last = element_filter->lastType(spatial_dimension, ghost_type);
    } else {
      it = mesh.firstType(spatial_dimension, ghost_type);
      last = mesh.lastType(spatial_dimension, ghost_type);
    }
    for (; it != last; ++it) {

      ElementType type = *it;
      UInt nb_element = mesh.getNbElement(type, ghost_type);
      if (nb_element == 0)
        continue;

      const Array<UInt> * elem_filter;
      if (element_filter)
        elem_filter = &((*element_filter)(type, ghost_type));
      else
        elem_filter = &(empty_filter);

#define AKANTU_INIT_ELEMENTAL_FIELD_INTERPOLATION_FROM_C_POINTS(type)          \
  initElementalFieldInterpolationFromIntegrationPoints<type>(                  \
      interpolation_points_coordinates(type, ghost_type),                      \
      interpolation_points_coordinates_matrices,                               \
      quad_points_coordinates_inv_matrices,                                    \
      quadrature_points_coordinates(type, ghost_type), ghost_type,             \
      *elem_filter)

      AKANTU_BOOST_REGULAR_ELEMENT_SWITCH(
          AKANTU_INIT_ELEMENTAL_FIELD_INTERPOLATION_FROM_C_POINTS);
#undef AKANTU_INIT_ELEMENTAL_FIELD_INTERPOLATION_FROM_C_POINTS
    }
  }

  AKANTU_DEBUG_OUT();
}

/* -------------------------------------------------------------------------- */
template <ElementType type>
inline void
ShapeFunctions::initElementalFieldInterpolationFromIntegrationPoints(
    const Array<Real> & interpolation_points_coordinates,
    ElementTypeMapArray<Real> & interpolation_points_coordinates_matrices,
    ElementTypeMapArray<Real> & quad_points_coordinates_inv_matrices,
    const Array<Real> & quadrature_points_coordinates, GhostType & ghost_type,
    const Array<UInt> & element_filter) const {

  AKANTU_DEBUG_IN();

  UInt spatial_dimension = this->mesh.getSpatialDimension();
  UInt nb_element = this->mesh.getNbElement(type, ghost_type);
  UInt nb_element_filter;

  if (element_filter == empty_filter)
    nb_element_filter = nb_element;
  else
    nb_element_filter = element_filter.getSize();

  UInt nb_quad_per_element =
      GaussIntegrationElement<type>::getNbQuadraturePoints();
  UInt nb_interpolation_points_per_elem =
      interpolation_points_coordinates.getSize() / nb_element;

  AKANTU_DEBUG_ASSERT(interpolation_points_coordinates.getSize() % nb_element ==
                          0,
                      "Number of interpolation points should be a multiple of "
                      "total number of elements");

  if (!quad_points_coordinates_inv_matrices.exists(type, ghost_type))
    quad_points_coordinates_inv_matrices.alloc(
        nb_element_filter, nb_quad_per_element * nb_quad_per_element, type,
        ghost_type);
  else
    quad_points_coordinates_inv_matrices(type, ghost_type)
        .resize(nb_element_filter);

  if (!interpolation_points_coordinates_matrices.exists(type, ghost_type))
    interpolation_points_coordinates_matrices.alloc(
        nb_element_filter,
        nb_interpolation_points_per_elem * nb_quad_per_element, type,
        ghost_type);
  else
    interpolation_points_coordinates_matrices(type, ghost_type)
        .resize(nb_element_filter);

  Array<Real> & quad_inv_mat =
      quad_points_coordinates_inv_matrices(type, ghost_type);
  Array<Real> & interp_points_mat =
      interpolation_points_coordinates_matrices(type, ghost_type);

  Matrix<Real> quad_coord_matrix(nb_quad_per_element, nb_quad_per_element);

  Array<Real>::const_matrix_iterator quad_coords_it =
      quadrature_points_coordinates.begin_reinterpret(
          spatial_dimension, nb_quad_per_element, nb_element_filter);

  Array<Real>::const_matrix_iterator points_coords_begin =
      interpolation_points_coordinates.begin_reinterpret(
          spatial_dimension, nb_interpolation_points_per_elem, nb_element);

  Array<Real>::matrix_iterator inv_quad_coord_it =
      quad_inv_mat.begin(nb_quad_per_element, nb_quad_per_element);

  Array<Real>::matrix_iterator int_points_mat_it = interp_points_mat.begin(
      nb_interpolation_points_per_elem, nb_quad_per_element);

  /// loop over the elements of the current material and element type
  for (UInt el = 0; el < nb_element_filter;
       ++el, ++inv_quad_coord_it, ++int_points_mat_it, ++quad_coords_it) {
    /// matrix containing the quadrature points coordinates
    const Matrix<Real> & quad_coords = *quad_coords_it;
    /// matrix to store the matrix inversion result
    Matrix<Real> & inv_quad_coord_matrix = *inv_quad_coord_it;

    /// insert the quad coordinates in a matrix compatible with the
    /// interpolation
    buildElementalFieldInterpolationMatrix<type>(quad_coords,
                                                 quad_coord_matrix);

    /// invert the interpolation matrix
    inv_quad_coord_matrix.inverse(quad_coord_matrix);

    /// matrix containing the interpolation points coordinates
    const Matrix<Real> & points_coords =
        points_coords_begin[element_filter(el)];
    /// matrix to store the interpolation points coordinates
    /// compatible with these functions
    Matrix<Real> & inv_points_coord_matrix = *int_points_mat_it;

    /// insert the quad coordinates in a matrix compatible with the
    /// interpolation
    buildElementalFieldInterpolationMatrix<type>(points_coords,
                                                 inv_points_coord_matrix);
  }

  AKANTU_DEBUG_OUT();
}

/* -------------------------------------------------------------------------- */
inline void
ShapeFunctions::buildInterpolationMatrix(const Matrix<Real> & coordinates,
                                         Matrix<Real> & coordMatrix,
                                         UInt integration_order) const {
  switch (integration_order) {

  case 1: {
    for (UInt i = 0; i < coordinates.cols(); ++i)
      coordMatrix(i, 0) = 1;
    break;
  }

  case 2: {
    UInt nb_quadrature_points = coordMatrix.cols();

    for (UInt i = 0; i < coordinates.cols(); ++i) {
      coordMatrix(i, 0) = 1;
      for (UInt j = 1; j < nb_quadrature_points; ++j)
        coordMatrix(i, j) = coordinates(j - 1, i);
    }
    break;
  }

  default: {

    AKANTU_DEBUG_TO_IMPLEMENT();
    break;
  }
  }
}

/* -------------------------------------------------------------------------- */
template <ElementType type>
inline void ShapeFunctions::buildElementalFieldInterpolationMatrix(
    __attribute__((unused)) const Matrix<Real> & coordinates,
    __attribute__((unused)) Matrix<Real> & coordMatrix,
    __attribute__((unused)) UInt integration_order) const {
  AKANTU_DEBUG_TO_IMPLEMENT();
}

/* -------------------------------------------------------------------------- */
template <>
inline void ShapeFunctions::buildElementalFieldInterpolationMatrix<_segment_2>(
    const Matrix<Real> & coordinates, Matrix<Real> & coordMatrix,
    UInt integration_order) const {
  buildInterpolationMatrix(coordinates, coordMatrix, integration_order);
}

/* -------------------------------------------------------------------------- */
template <>
inline void ShapeFunctions::buildElementalFieldInterpolationMatrix<_segment_3>(
    const Matrix<Real> & coordinates, Matrix<Real> & coordMatrix,
    UInt integration_order) const {

  buildInterpolationMatrix(coordinates, coordMatrix, integration_order);
}

/* -------------------------------------------------------------------------- */
template <>
inline void ShapeFunctions::buildElementalFieldInterpolationMatrix<_triangle_3>(
    const Matrix<Real> & coordinates, Matrix<Real> & coordMatrix,
    UInt integration_order) const {
  buildInterpolationMatrix(coordinates, coordMatrix, integration_order);
}

/* -------------------------------------------------------------------------- */
template <>
inline void ShapeFunctions::buildElementalFieldInterpolationMatrix<_triangle_6>(
    const Matrix<Real> & coordinates, Matrix<Real> & coordMatrix,
    UInt integration_order) const {

  buildInterpolationMatrix(coordinates, coordMatrix, integration_order);
}

/* -------------------------------------------------------------------------- */
template <>
inline void
ShapeFunctions::buildElementalFieldInterpolationMatrix<_tetrahedron_4>(
    const Matrix<Real> & coordinates, Matrix<Real> & coordMatrix,
    UInt integration_order) const {
  buildInterpolationMatrix(coordinates, coordMatrix, integration_order);
}

/* -------------------------------------------------------------------------- */
template <>
inline void
ShapeFunctions::buildElementalFieldInterpolationMatrix<_tetrahedron_10>(
    const Matrix<Real> & coordinates, Matrix<Real> & coordMatrix,
    UInt integration_order) const {

  buildInterpolationMatrix(coordinates, coordMatrix, integration_order);
}

/**
 * @todo Write a more efficient interpolation for quadrangles by
 * dropping unnecessary quadrature points
 *
 */

/* -------------------------------------------------------------------------- */
template <>
inline void
ShapeFunctions::buildElementalFieldInterpolationMatrix<_quadrangle_4>(
    const Matrix<Real> & coordinates, Matrix<Real> & coordMatrix,
    UInt integration_order) const {

  if (integration_order !=
      ElementClassProperty<_quadrangle_4>::polynomial_degree) {

    AKANTU_DEBUG_TO_IMPLEMENT();
  } else {

    for (UInt i = 0; i < coordinates.cols(); ++i) {
      Real x = coordinates(0, i);
      Real y = coordinates(1, i);

      coordMatrix(i, 0) = 1;
      coordMatrix(i, 1) = x;
      coordMatrix(i, 2) = y;
      coordMatrix(i, 3) = x * y;
    }
  }
}

/* -------------------------------------------------------------------------- */
template <>
inline void
ShapeFunctions::buildElementalFieldInterpolationMatrix<_quadrangle_8>(
    const Matrix<Real> & coordinates, Matrix<Real> & coordMatrix,
    UInt integration_order) const {

  if (integration_order !=
      ElementClassProperty<_quadrangle_8>::polynomial_degree) {

    AKANTU_DEBUG_TO_IMPLEMENT();
  } else {

    for (UInt i = 0; i < coordinates.cols(); ++i) {

      UInt j = 0;
      Real x = coordinates(0, i);
      Real y = coordinates(1, i);

      for (UInt e = 0; e <= 2; ++e) {
        for (UInt n = 0; n <= 2; ++n) {
          coordMatrix(i, j) = std::pow(x, e) * std::pow(y, n);
          ++j;
        }
      }
    }
  }
}

/* -------------------------------------------------------------------------- */
void ShapeFunctions::interpolateElementalFieldFromIntegrationPoints(
    const ElementTypeMapArray<Real> & field,
    const ElementTypeMapArray<Real> & interpolation_points_coordinates_matrices,
    const ElementTypeMapArray<Real> & quad_points_coordinates_inv_matrices,
    ElementTypeMapArray<Real> & result, const GhostType ghost_type,
    const ElementTypeMapArray<UInt> * element_filter) const {

  AKANTU_DEBUG_IN();

  UInt spatial_dimension = this->mesh.getSpatialDimension();

  Mesh::type_iterator it, last;

  if (element_filter) {
    it = element_filter->firstType(spatial_dimension, ghost_type);
    last = element_filter->lastType(spatial_dimension, ghost_type);
  } else {
    it = mesh.firstType(spatial_dimension, ghost_type);
    last = mesh.lastType(spatial_dimension, ghost_type);
  }

  for (; it != last; ++it) {

    ElementType type = *it;
    UInt nb_element = mesh.getNbElement(type, ghost_type);
    if (nb_element == 0)
      continue;

    const Array<UInt> * elem_filter;
    if (element_filter)
      elem_filter = &((*element_filter)(type, ghost_type));
    else
      elem_filter = &(empty_filter);

#define AKANTU_INTERPOLATE_ELEMENTAL_FIELD_FROM_C_POINTS(type)                 \
  interpolateElementalFieldFromIntegrationPoints<type>(                        \
      field(type, ghost_type),                                                 \
      interpolation_points_coordinates_matrices(type, ghost_type),             \
      quad_points_coordinates_inv_matrices(type, ghost_type), result,          \
      ghost_type, *elem_filter)

    AKANTU_BOOST_REGULAR_ELEMENT_SWITCH(
        AKANTU_INTERPOLATE_ELEMENTAL_FIELD_FROM_C_POINTS);
#undef AKANTU_INTERPOLATE_ELEMENTAL_FIELD_FROM_C_POINTS
  }

  AKANTU_DEBUG_OUT();
}

/* -------------------------------------------------------------------------- */
template <ElementType type>
inline void ShapeFunctions::interpolateElementalFieldFromIntegrationPoints(
    const Array<Real> & field,
    const Array<Real> & interpolation_points_coordinates_matrices,
    const Array<Real> & quad_points_coordinates_inv_matrices,
    ElementTypeMapArray<Real> & result, const GhostType ghost_type,
    const Array<UInt> & element_filter) const {
  AKANTU_DEBUG_IN();

  UInt nb_element = this->mesh.getNbElement(type, ghost_type);

  UInt nb_quad_per_element =
      GaussIntegrationElement<type>::getNbQuadraturePoints();
  UInt nb_interpolation_points_per_elem =
      interpolation_points_coordinates_matrices.getNbComponent() /
      nb_quad_per_element;

  if (!result.exists(type, ghost_type))
    result.alloc(nb_element * nb_interpolation_points_per_elem,
                 field.getNbComponent(), type, ghost_type);

  if (element_filter != empty_filter)
    nb_element = element_filter.getSize();

  Matrix<Real> coefficients(nb_quad_per_element, field.getNbComponent());

  Array<Real> & result_vec = result(type, ghost_type);

  Array<Real>::const_matrix_iterator field_it = field.begin_reinterpret(
      field.getNbComponent(), nb_quad_per_element, nb_element);

  Array<Real>::const_matrix_iterator interpolation_points_coordinates_it =
      interpolation_points_coordinates_matrices.begin(
          nb_interpolation_points_per_elem, nb_quad_per_element);

  Array<Real>::matrix_iterator result_begin = result_vec.begin_reinterpret(
      field.getNbComponent(), nb_interpolation_points_per_elem,
      result_vec.getSize() / nb_interpolation_points_per_elem);

  Array<Real>::const_matrix_iterator inv_quad_coord_it =
      quad_points_coordinates_inv_matrices.begin(nb_quad_per_element,
                                                 nb_quad_per_element);

  /// loop over the elements of the current filter and element type
  for (UInt el = 0; el < nb_element; ++el, ++field_it, ++inv_quad_coord_it,
            ++interpolation_points_coordinates_it) {
    /**
     * matrix containing the inversion of the quadrature points'
     * coordinates
     */
    const Matrix<Real> & inv_quad_coord_matrix = *inv_quad_coord_it;

    /**
     * multiply it by the field values over quadrature points to get
     * the interpolation coefficients
     */
    coefficients.mul<false, true>(inv_quad_coord_matrix, *field_it);

    /// matrix containing the points' coordinates
    const Matrix<Real> & coord = *interpolation_points_coordinates_it;

    /// multiply the coordinates matrix by the coefficients matrix and store the
    /// result
    Matrix<Real> res(result_begin[element_filter(el)]);
    res.mul<true, true>(coefficients, coord);
  }

  AKANTU_DEBUG_OUT();
}
/* -------------------------------------------------------------------------- */
template <ElementType type>
inline void ShapeFunctions::interpolateElementalFieldOnIntegrationPoints(
    const Array<Real> & u_el, Array<Real> & uq, GhostType ghost_type,
    const Array<Real> & shapes, const Array<UInt> & filter_elements) const {
  UInt nb_element;
  UInt nb_nodes_per_element = ElementClass<type>::getShapeSize();

  UInt nb_points = shapes.getSize() / mesh.getNbElement(type, ghost_type);
  UInt nb_degree_of_freedom = u_el.getNbComponent() / nb_nodes_per_element;

  Array<Real>::const_matrix_iterator N_it;
  Array<Real>::const_matrix_iterator u_it;
  Array<Real>::matrix_iterator inter_u_it;

  Array<Real> * filtered_N = NULL;
  if (filter_elements != empty_filter) {
    nb_element = filter_elements.getSize();
<<<<<<< HEAD
    filtered_N = new Array<Real>(nb_element, shapes.getNbComponent());
=======
    filtered_N = new Array<Real>(0, shapes.getNbComponent());
>>>>>>> b39ae574
    FEEngine::filterElementalData(mesh, shapes, *filtered_N, type, ghost_type,
                                  filter_elements);
    N_it = filtered_N->begin_reinterpret(nb_nodes_per_element, nb_points,
                                         nb_element);
  } else {
    nb_element = mesh.getNbElement(type, ghost_type);
    N_it =
        shapes.begin_reinterpret(nb_nodes_per_element, nb_points, nb_element);
  }

  uq.resize(nb_element * nb_points);

  u_it = u_el.begin(nb_degree_of_freedom, nb_nodes_per_element);
  inter_u_it =
      uq.begin_reinterpret(nb_degree_of_freedom, nb_points, nb_element);

  for (UInt el = 0; el < nb_element; ++el, ++N_it, ++u_it, ++inter_u_it) {
    const Matrix<Real> & u = *u_it;
    const Matrix<Real> & N = *N_it;
    Matrix<Real> & inter_u = *inter_u_it;
    
    inter_u.mul<false, false>(u, N);
    
  }

  delete filtered_N;
}

/* -------------------------------------------------------------------------- */
template <ElementType type>
void ShapeFunctions::gradientElementalFieldOnIntegrationPoints(
    const Array<Real> & u_el, Array<Real> & out_nablauq, GhostType ghost_type,
    const Array<Real> & shapes_derivatives,
    const Array<UInt> & filter_elements) const {
  AKANTU_DEBUG_IN();

  UInt nb_nodes_per_element =
      ElementClass<type>::getNbNodesPerInterpolationElement();
  UInt nb_points = integration_points(type, ghost_type).cols();
  UInt element_dimension = ElementClass<type>::getNaturalSpaceDimension();
  UInt nb_degree_of_freedom = u_el.getNbComponent() / nb_nodes_per_element;

  Array<Real>::const_matrix_iterator B_it;
  Array<Real>::const_matrix_iterator u_it;
  Array<Real>::matrix_iterator nabla_u_it;

  UInt nb_element;
  Array<Real> * filtered_B = NULL;
  if (filter_elements != empty_filter) {
    nb_element = filter_elements.getSize();
<<<<<<< HEAD
    filtered_B = new Array<Real>(nb_element, shapes_derivatives.getNbComponent());
=======
    filtered_B = new Array<Real>(0, shapes_derivatives.getNbComponent());
>>>>>>> b39ae574
    FEEngine::filterElementalData(mesh, shapes_derivatives, *filtered_B, type,
                                  ghost_type, filter_elements);
    B_it = filtered_B->begin(element_dimension, nb_nodes_per_element);
  } else {
    B_it = shapes_derivatives.begin(element_dimension, nb_nodes_per_element);
    nb_element = mesh.getNbElement(type, ghost_type);
  }

  out_nablauq.resize(nb_element * nb_points);

  u_it = u_el.begin(nb_degree_of_freedom, nb_nodes_per_element);
  nabla_u_it = out_nablauq.begin(nb_degree_of_freedom, element_dimension);

  for (UInt el = 0; el < nb_element; ++el, ++u_it) {
    const Matrix<Real> & u = *u_it;
    for (UInt q = 0; q < nb_points; ++q, ++B_it, ++nabla_u_it) {
      const Matrix<Real> & B = *B_it;
      Matrix<Real> & nabla_u = *nabla_u_it;

      nabla_u.mul<false, true>(u, B);
    }
  }

  delete filtered_B;

  AKANTU_DEBUG_OUT();
}

/* -------------------------------------------------------------------------- */<|MERGE_RESOLUTION|>--- conflicted
+++ resolved
@@ -526,11 +526,7 @@
   Array<Real> * filtered_N = NULL;
   if (filter_elements != empty_filter) {
     nb_element = filter_elements.getSize();
-<<<<<<< HEAD
-    filtered_N = new Array<Real>(nb_element, shapes.getNbComponent());
-=======
     filtered_N = new Array<Real>(0, shapes.getNbComponent());
->>>>>>> b39ae574
     FEEngine::filterElementalData(mesh, shapes, *filtered_N, type, ghost_type,
                                   filter_elements);
     N_it = filtered_N->begin_reinterpret(nb_nodes_per_element, nb_points,
@@ -581,11 +577,7 @@
   Array<Real> * filtered_B = NULL;
   if (filter_elements != empty_filter) {
     nb_element = filter_elements.getSize();
-<<<<<<< HEAD
-    filtered_B = new Array<Real>(nb_element, shapes_derivatives.getNbComponent());
-=======
     filtered_B = new Array<Real>(0, shapes_derivatives.getNbComponent());
->>>>>>> b39ae574
     FEEngine::filterElementalData(mesh, shapes_derivatives, *filtered_B, type,
                                   ghost_type, filter_elements);
     B_it = filtered_B->begin(element_dimension, nb_nodes_per_element);
