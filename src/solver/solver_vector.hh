--- conflicted
+++ resolved
@@ -72,21 +72,11 @@
 
   virtual void printself(std::ostream & stream, int indent = 0) const = 0;
 
-<<<<<<< HEAD
-  /**
-   * The default implementation of this function, which should be suitable for
-   * everyone, converts `*this` into an array and then performs the checks on
-   * the result.
-   */
-  virtual bool isFinite() const = 0;
-
-=======
   virtual bool isFinite() const = 0;
 
   /// Returns `true` if `*this` is distributed or not.
   virtual bool isDistributed() const { return false; }
 
->>>>>>> 09de0b6e
 protected:
   ID id;
 
