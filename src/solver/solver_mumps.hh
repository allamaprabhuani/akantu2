/**
 * @file   sparse_solver_mumps.hh
 *
 * @author Nicolas Richart <nicolas.richart@epfl.ch>
 *
 * @date creation: Fri Jun 18 2010
 * @date last modification: Tue Jan 19 2016
 *
 * @brief  Solver class implementation for the mumps solver
 *
 * @section LICENSE
 *
 * Copyright (©)  2010-2012, 2014,  2015 EPFL  (Ecole Polytechnique  Fédérale de
 * Lausanne)  Laboratory (LSMS  -  Laboratoire de  Simulation  en Mécanique  des
 * Solides)
 *
 * Akantu is free  software: you can redistribute it and/or  modify it under the
 * terms  of the  GNU Lesser  General Public  License as  published by  the Free
 * Software Foundation, either version 3 of the License, or (at your option) any
 * later version.
 *
 * Akantu is  distributed in the  hope that it  will be useful, but  WITHOUT ANY
 * WARRANTY; without even the implied warranty of MERCHANTABILITY or FITNESS FOR
 * A  PARTICULAR PURPOSE. See  the GNU  Lesser General  Public License  for more
 * details.
 *
 * You should  have received  a copy  of the GNU  Lesser General  Public License
 * along with Akantu. If not, see <http://www.gnu.org/licenses/>.
 *
 */

/* -------------------------------------------------------------------------- */
#include "sparse_solver.hh"
/* -------------------------------------------------------------------------- */
#include <dmumps_c.h>
/* -------------------------------------------------------------------------- */

#ifndef __AKANTU_SOLVER_MUMPS_HH__
#define __AKANTU_SOLVER_MUMPS_HH__

<<<<<<< HEAD
namespace akantu {
  class DOFManagerDefault;
  class SparseMatrixAIJ;
}
=======
class SolverMumpsOptions : public SolverOptions {
public:
  enum ParallelMethod {
    _not_parallel,
    _fully_distributed,
    _master_slave_distributed,
    _serial_split
  };
>>>>>>> b767c8c5


__BEGIN_AKANTU__

class SparseSolverMumps : public SparseSolver {
  /* ------------------------------------------------------------------------ */
  /* Constructors/Destructors                                                 */
  /* ------------------------------------------------------------------------ */
public:
<<<<<<< HEAD
  SparseSolverMumps(DOFManagerDefault & dof_manager,
                    const ID & matrix_id,
                    const ID & id = "sparse_solver_mumps",
                    const MemoryID & memory_id = 0);
=======

  SolverMumps(SparseMatrix & sparse_matrix,
	      const ID & id = "solver_mumps",
	      const MemoryID & memory_id = 0,
	      StaticCommunicator & comm = StaticCommunicator::getStaticCommunicator());
>>>>>>> b767c8c5

  virtual ~SparseSolverMumps();

  /* ------------------------------------------------------------------------ */
  /* Methods                                                                  */
  /* ------------------------------------------------------------------------ */
public:
  /// build the profile and do the analysis part
  virtual void initialize();

  //  void initializeSlave(SolverOptions & options = _solver_no_options);

  /// analysis (symbolic facto + permutations)
  virtual void analysis();

  /// factorize the matrix
  virtual void factorize();

  /// solve the system
  virtual void solve();

private:
  /// print the error if any happened in mumps
  void printError();

  /// set internal values;
  void initMumpsData();

  /// set the level of verbosity of mumps based on the debug level of akantu
  void setOutputLevel();

  /* ------------------------------------------------------------------------ */
  /* Accessors                                                                */
  /* ------------------------------------------------------------------------ */
private:
  /// access the control variable
  inline Int & icntl(UInt i) { return mumps_data.icntl[i - 1]; }

  /// access the results info
  inline Int & info(UInt i) { return mumps_data.info[i - 1]; }

  /* ------------------------------------------------------------------------ */
  /* Class Members                                                            */
  /* ------------------------------------------------------------------------ */
private:
  /// DOFManager used by the Mumps implementation of the SparseSolver
  DOFManagerDefault & dof_manager;

  /// AIJ Matrix, usualy the jacobian matrix
  SparseMatrixAIJ & matrix;

  /// Right hand side per processors
  const Array<Real> & rhs;

  /// solution vector per processors
  Array<Real> & solution;

  /// Full right hand side on the master processors and solution after solve
  Array<Real> master_rhs_solution;

  /// mumps data
  DMUMPS_STRUC_C mumps_data;

  /// Rank of the current process
  UInt prank;

  /// matrix release at last solve
  UInt last_profile_release;

  /// matrix release at last solve
  UInt last_value_release;

  /* ------------------------------------------------------------------------ */
  /* Local types                                                              */
  /* ------------------------------------------------------------------------ */
private:
  SolverParallelMethod parallel_method;

  bool rhs_is_local;

  enum SolverMumpsJob {
    _smj_initialize = -1,
    _smj_analyze = 1,
    _smj_factorize = 2,
    _smj_solve = 3,
    _smj_analyze_factorize = 4,
    _smj_factorize_solve = 5,
    _smj_complete = 6, // analyze, factorize, solve
    _smj_destroy = -2
  };
};

__END_AKANTU__

#endif /* __AKANTU_SOLVER_MUMPS_HH__ */<|MERGE_RESOLUTION|>--- conflicted
+++ resolved
@@ -1,4 +1,4 @@
-/**
+n/**
  * @file   sparse_solver_mumps.hh
  *
  * @author Nicolas Richart <nicolas.richart@epfl.ch>
@@ -38,21 +38,10 @@
 #ifndef __AKANTU_SOLVER_MUMPS_HH__
 #define __AKANTU_SOLVER_MUMPS_HH__
 
-<<<<<<< HEAD
 namespace akantu {
   class DOFManagerDefault;
   class SparseMatrixAIJ;
 }
-=======
-class SolverMumpsOptions : public SolverOptions {
-public:
-  enum ParallelMethod {
-    _not_parallel,
-    _fully_distributed,
-    _master_slave_distributed,
-    _serial_split
-  };
->>>>>>> b767c8c5
 
 
 __BEGIN_AKANTU__
@@ -62,18 +51,10 @@
   /* Constructors/Destructors                                                 */
   /* ------------------------------------------------------------------------ */
 public:
-<<<<<<< HEAD
   SparseSolverMumps(DOFManagerDefault & dof_manager,
                     const ID & matrix_id,
                     const ID & id = "sparse_solver_mumps",
                     const MemoryID & memory_id = 0);
-=======
-
-  SolverMumps(SparseMatrix & sparse_matrix,
-	      const ID & id = "solver_mumps",
-	      const MemoryID & memory_id = 0,
-	      StaticCommunicator & comm = StaticCommunicator::getStaticCommunicator());
->>>>>>> b767c8c5
 
   virtual ~SparseSolverMumps();
 
