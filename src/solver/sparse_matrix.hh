/**
 * @file   sparse_matrix.hh
 *
 * @author Nicolas Richart <nicolas.richart@epfl.ch>
 *
 * @date creation: Mon Dec 13 2010
 * @date last modification: Wed Sep 16 2020
 *
 * @brief  sparse matrix storage class (distributed assembled matrix)
 * This is a COO format (Coordinate List)
 *
 *
 * @section LICENSE
 *
 * Copyright (©) 2010-2021 EPFL (Ecole Polytechnique Fédérale de Lausanne)
 * Laboratory (LSMS - Laboratoire de Simulation en Mécanique des Solides)
 *
 * Akantu is free software: you can redistribute it and/or modify it under the
 * terms of the GNU Lesser General Public License as published by the Free
 * Software Foundation, either version 3 of the License, or (at your option) any
 * later version.
 *
 * Akantu is distributed in the hope that it will be useful, but WITHOUT ANY
 * WARRANTY; without even the implied warranty of MERCHANTABILITY or FITNESS FOR
 * A PARTICULAR PURPOSE. See the GNU Lesser General Public License for more
 * details.
 *
 * You should have received a copy of the GNU Lesser General Public License
 * along with Akantu. If not, see <http://www.gnu.org/licenses/>.
 *
 */

/* -------------------------------------------------------------------------- */
#include "aka_common.hh"
/* -------------------------------------------------------------------------- */

#ifndef AKANTU_SPARSE_MATRIX_HH_
#define AKANTU_SPARSE_MATRIX_HH_

/* -------------------------------------------------------------------------- */
namespace akantu {
class DOFManager;
class TermsToAssemble;
class SolverVector;
} // namespace akantu

namespace akantu {

class SparseMatrix {
  /* ------------------------------------------------------------------------ */
  /* Constructors/Destructors                                                 */
  /* ------------------------------------------------------------------------ */
public:
  SparseMatrix(DOFManager & dof_manager, const MatrixType & matrix_type,
               const ID & id = "sparse_matrix");

  SparseMatrix(const SparseMatrix & matrix, const ID & id = "sparse_matrix");

  virtual ~SparseMatrix();

  /* ------------------------------------------------------------------------ */
  /* Methods                                                                  */
  /* ------------------------------------------------------------------------ */
public:
  /// remove the existing profile
  virtual void clearProfile();

  /// set the matrix to 0
  virtual void set(Real val) = 0;

  virtual void zero() { this->set(0); }

  /// add a non-zero element to the profile
  virtual Idx add(Idx i, Idx j) = 0;

  /// assemble a local matrix in the sparse one
  virtual void add(Idx i, Idx j, Real value) = 0;

  /// save the profil in a file using the MatrixMarket file format
  virtual void saveProfile(const std::string & /* filename */) const {
    AKANTU_TO_IMPLEMENT();
  }

  /// save the matrix in a file using the MatrixMarket file format
  virtual void saveMatrix(const std::string & /* filename */) const {
    AKANTU_TO_IMPLEMENT();
  };

  /// multiply the matrix by a coefficient
  virtual void mul(Real alpha) = 0;

  /// add matrices
  virtual void add(const SparseMatrix & B, Real alpha = 1.);

  /// Equivalent of *gemv in blas
  virtual void matVecMul(const SolverVector & x, SolverVector & y,
                         Real alpha = 1., Real beta = 0.) const = 0;

  /// modify the matrix to "remove" the blocked dof
  virtual void applyBoundary(Real block_val = 1.) = 0;

  /// copy the profile of another matrix
  virtual void copyProfile(const SparseMatrix & other) = 0;

  /// operator *=
  SparseMatrix & operator*=(Real alpha) {
    this->mul(alpha);
    return *this;
  }

protected:
  /// This is the revert of add \f[B += \alpha * *this\f];
  virtual void addMeTo(SparseMatrix & B, Real alpha) const = 0;

  /* ------------------------------------------------------------------------ */
  /* Accessors                                                                */
  /* ------------------------------------------------------------------------ */
public:
  /// return the values at potition i, j
  virtual inline Real operator()(Idx /*i*/, Idx /*j*/) const {
    AKANTU_TO_IMPLEMENT();
  }
  /// return the values at potition i, j
  virtual inline Real & operator()(Idx /*i*/, Idx /*j*/) {
    AKANTU_TO_IMPLEMENT();
  }

<<<<<<< HEAD
  AKANTU_GET_MACRO_AUTO(NbNonZero, nb_non_zero);
  Int size() const { return size_; }
  AKANTU_GET_MACRO_AUTO(MatrixType, matrix_type);
=======
  /// return the minimum value
  virtual inline Real min() { AKANTU_TO_IMPLEMENT(); }

  AKANTU_GET_MACRO(NbNonZero, nb_non_zero, UInt);
  UInt size() const { return size_; }
  AKANTU_GET_MACRO(MatrixType, matrix_type, const MatrixType &);
>>>>>>> adf76025

  virtual UInt getRelease() const = 0;

  /* ------------------------------------------------------------------------ */
  /* Class Members                                                            */
  /* ------------------------------------------------------------------------ */
protected:
  ID id;

  /// Underlying dof manager
  DOFManager & _dof_manager;

  /// sparce matrix type
  MatrixType matrix_type;

  /// Size of the matrix
  Int size_;

  /// number of processors
  Int nb_proc;

  /// number of non zero element
  Int nb_non_zero;
};

// Array<Real> & operator*=(Array<Real> & vect, const SparseMatrix & mat);

} // namespace akantu

/* -------------------------------------------------------------------------- */
/* inline functions                                                           */
/* -------------------------------------------------------------------------- */
#include "sparse_matrix_inline_impl.hh"

#endif /* AKANTU_SPARSE_MATRIX_HH_ */<|MERGE_RESOLUTION|>--- conflicted
+++ resolved
@@ -125,18 +125,9 @@
     AKANTU_TO_IMPLEMENT();
   }
 
-<<<<<<< HEAD
   AKANTU_GET_MACRO_AUTO(NbNonZero, nb_non_zero);
   Int size() const { return size_; }
   AKANTU_GET_MACRO_AUTO(MatrixType, matrix_type);
-=======
-  /// return the minimum value
-  virtual inline Real min() { AKANTU_TO_IMPLEMENT(); }
-
-  AKANTU_GET_MACRO(NbNonZero, nb_non_zero, UInt);
-  UInt size() const { return size_; }
-  AKANTU_GET_MACRO(MatrixType, matrix_type, const MatrixType &);
->>>>>>> adf76025
 
   virtual UInt getRelease() const = 0;
 
