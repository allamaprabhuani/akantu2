/**
 * @file   sparse_matrix.hh
 *
 * @author Nicolas Richart <nicolas.richart@epfl.ch>
 *
 * @date creation: Mon Dec 13 2010
 * @date last modification: Mon Sep 15 2014
 *
 * @brief  sparse matrix storage class (distributed assembled matrix)
 * This is a COO format (Coordinate List)
 *
 * @section LICENSE
 *
 * Copyright (©) 2010-2012, 2014 EPFL (Ecole Polytechnique Fédérale de Lausanne)
 * Laboratory (LSMS - Laboratoire de Simulation en Mécanique des Solides)
 *
 * Akantu is free  software: you can redistribute it and/or  modify it under the
 * terms  of the  GNU Lesser  General Public  License as  published by  the Free
 * Software Foundation, either version 3 of the License, or (at your option) any
 * later version.
 *
 * Akantu is  distributed in the  hope that it  will be useful, but  WITHOUT ANY
 * WARRANTY; without even the implied warranty of MERCHANTABILITY or FITNESS FOR
 * A  PARTICULAR PURPOSE. See  the GNU  Lesser General  Public License  for more
 * details.
 *
 * You should  have received  a copy  of the GNU  Lesser General  Public License
 * along with Akantu. If not, see <http://www.gnu.org/licenses/>.
 *
 */

/* -------------------------------------------------------------------------- */

#ifndef __AKANTU_SPARSE_MATRIX_HH__
#define __AKANTU_SPARSE_MATRIX_HH__

/* -------------------------------------------------------------------------- */
#include "dof_manager.hh"
#include "mesh.hh"

<<<<<<< HEAD
=======
/* -------------------------------------------------------------------------- */
#if defined(AKANTU_UNORDERED_MAP_IS_CXX11)

__BEGIN_AKANTU_UNORDERED_MAP__

#if AKANTU_INTEGER_SIZE == 4
#define AKANTU_HASH_COMBINE_MAGIC_NUMBER 0x9e3779b9
#elif AKANTU_INTEGER_SIZE == 8
#define AKANTU_HASH_COMBINE_MAGIC_NUMBER 0x9e3779b97f4a7c13LL
#endif

/**
 * Hashing function for pairs based on hash_combine from boost The magic number
 * is coming from the golden number @f[\phi = \frac{1 + \sqrt5}{2}@f]
 * @f[\frac{2^32}{\phi} = 0x9e3779b9@f]
 * http://stackoverflow.com/questions/4948780/magic-number-in-boosthash-combine
 * http://burtleburtle.net/bob/hash/doobs.html
 */
template <typename a, typename b> struct hash<std::pair<a, b>> {
public:
  hash() : ah(), bh() {}
  size_t operator()(const std::pair<a, b> & p) const {
    size_t seed = ah(p.first);
    return bh(p.second) + AKANTU_HASH_COMBINE_MAGIC_NUMBER + (seed << 6) +
           (seed >> 2);
  }

private:
  const hash<a> ah;
  const hash<b> bh;
};

__END_AKANTU_UNORDERED_MAP__

#endif

>>>>>>> 3483b09e
__BEGIN_AKANTU__

class SparseMatrix : protected Memory {
  /* ------------------------------------------------------------------------ */
  /* Constructors/Destructors                                                 */
  /* ------------------------------------------------------------------------ */
public:
<<<<<<< HEAD
  SparseMatrix(DOFManager & dof_manager,
               const MatrixType & matrix_type,
	       const ID & id = "sparse_matrix",
	       const MemoryID & memory_id = 0);
=======
  SparseMatrix(UInt size, const SparseMatrixType & sparse_matrix_type,
               const ID & id = "sparse_matrix", const MemoryID & memory_id = 0);
>>>>>>> 3483b09e

  SparseMatrix(const SparseMatrix & matrix, const ID & id = "sparse_matrix",
               const MemoryID & memory_id = 0);

  virtual ~SparseMatrix();

  /* ------------------------------------------------------------------------ */
  /* Methods                                                                  */
  /* ------------------------------------------------------------------------ */
public:
  /// remove the existing profile
<<<<<<< HEAD
  virtual void clearProfile();
=======
  inline void clearProfile();

  /// add a non-zero element
  virtual UInt addToProfile(UInt i, UInt j);
>>>>>>> 3483b09e

  /// set the matrix to 0
  virtual void clear();

<<<<<<< HEAD
  /// add a non-zero element to the profile
  virtual inline UInt addToProfile(UInt i, UInt j) = 0;

  /// assemble a local matrix in the sparse one
  virtual inline void addToMatrix(UInt i, UInt j, Real value) = 0;
=======
  /// assemble a local matrix in the sparse one
  inline void addToMatrix(UInt i, UInt j, Real value);

  /// set the size of the matrix
  void resize(UInt size) { this->size = size; }

  virtual void buildProfile(const Mesh & mesh,
                            const DOFSynchronizer & dof_synchronizer,
                            UInt nb_degree_of_freedom);

  /// modify the matrix to "remove" the blocked dof
  virtual void applyBoundary(const Array<bool> & boundary, Real block_val = 1.);

  //  /// modify the matrix to "remove" the blocked dof
  //  void applyBoundaryNormal(Array<bool> & boundary_normal, Array<Real> &
  //  EulerAngles, Array<Real> & rhs, const Array<Real> & matrix, Array<Real> &
  //  rhs_rotated);
>>>>>>> 3483b09e

  /// save the profil in a file using the MatrixMarket file format
  virtual void saveProfile(const std::string & filename) const;

  /// save the matrix in a file using the MatrixMarket file format
  virtual void saveMatrix(const std::string & filename) const;

  /// copy assuming the profile are the same
  virtual void copyContent(const SparseMatrix & matrix);
<<<<<<< HEAD
=======

  /// copy profile
  //  void copyProfile(const SparseMatrix & matrix);
>>>>>>> 3483b09e

  /// add matrix assuming the profile are the same
  virtual void add(const SparseMatrix & matrix, Real alpha);

<<<<<<< HEAD
  /// modify the matrix to "remove" the blocked dof
  virtual void applyBoundary(const Array<bool> & boundary, Real block_val = 1.);
=======
  /// diagonal lumping
  virtual void lump(Array<Real> & lumped);

  /// function to print the contain of the class
  // virtual void printself(std::ostream & stream, int indent = 0) const;

protected:
  inline KeyCOO key(UInt i, UInt j) const {
    if (sparse_matrix_type == _symmetric && (i > j))
      return std::make_pair(j, i);

    return std::make_pair(i, j);
  }
>>>>>>> 3483b09e

  /* ------------------------------------------------------------------------ */
  /* Accessors                                                                */
  /* ------------------------------------------------------------------------ */
public:
  /// return the values at potition i, j
  virtual inline Real operator()(UInt i, UInt j) const { AKANTU_DEBUG_TO_IMPLEMENT(); }
  /// return the values at potition i, j
  virtual inline Real & operator()(UInt i, UInt j) { AKANTU_DEBUG_TO_IMPLEMENT(); }

  AKANTU_GET_MACRO(NbNonZero, nb_non_zero, UInt);

  AKANTU_GET_MACRO(Size, size, UInt);

<<<<<<< HEAD
  AKANTU_GET_MACRO(MatrixType, matrix_type, const MatrixType &);
=======
  AKANTU_GET_MACRO(SparseMatrixType, sparse_matrix_type,
                   const SparseMatrixType &);

  AKANTU_GET_MACRO(Offset, offset, UInt);

  const DOFSynchronizer & getDOFSynchronizer() const {
    AKANTU_DEBUG_ASSERT(dof_synchronizer != NULL,
                        "DOFSynchronizer not initialized in the SparseMatrix!");
    return *dof_synchronizer;
  }

  DOFSynchronizer & getDOFSynchronizer() {
    AKANTU_DEBUG_ASSERT(dof_synchronizer != NULL,
                        "DOFSynchronizer not initialized in the SparseMatrix!");
    return *dof_synchronizer;
  }
>>>>>>> 3483b09e

  /* ------------------------------------------------------------------------ */
  /* Class Members                                                            */
  /* ------------------------------------------------------------------------ */
protected:
  /// Underlying dof manager
  DOFManager & dof_manager;

  /// sparce matrix type
  MatrixType matrix_type;

  /// Size of the matrix
  UInt size;

  /// number of processors
  UInt nb_proc;

  /// number of non zero element
  UInt nb_non_zero;
<<<<<<< HEAD
};

Array<Real> & operator*=(Array<Real> & vect, const SparseMatrix & mat);

__END_AKANTU__

=======

  /// row indexes
  Array<Int> irn;

  /// column indexes
  Array<Int> jcn;

  /// values : A[k] = Matrix[irn[k]][jcn[k]]
  Array<Real> a;

  /// saved row indexes
  Array<Int> * irn_save;

  /// saved column indexes
  Array<Int> * jcn_save;

  /// saved size
  UInt size_save;

  /// information to know where to assemble an element in a global sparse matrix
  //  ElementTypeMapArray<UInt> element_to_sparse_profile;

  /* map for  (i,j) ->  k correspondence \warning std::map are slow
   *  \todo improve  with hash_map (non standard in stl) or unordered_map (boost
   * or C++0x)
   */
  coordinate_list_map irn_jcn_k;

  DOFSynchronizer * dof_synchronizer;
  //  std::map<std::pair<UInt, UInt>, UInt> * irn_jcn_to_k;

  /// offset to inidcate whether row and column indices start at 0 (C/C++) or 1
  /// (Fortran)
  UInt offset;
};

>>>>>>> 3483b09e
/* -------------------------------------------------------------------------- */
/* inline functions                                                           */
/* -------------------------------------------------------------------------- */
#include "sparse_matrix_inline_impl.cc"

<<<<<<< HEAD
=======
#if defined(AKANTU_INCLUDE_INLINE_IMPL)
#include "sparse_matrix_inline_impl.cc"
#endif

// /// standard output stream operator
// inline std::ostream & operator <<(std::ostream & stream, const SparseMatrix &
// _this)
// {
//   _this.printself(stream);
//   return stream;
// }

Array<Real> & operator*=(Array<Real> & vect, const SparseMatrix & mat);

__END_AKANTU__
>>>>>>> 3483b09e

#endif /* __AKANTU_SPARSE_MATRIX_HH__ */<|MERGE_RESOLUTION|>--- conflicted
+++ resolved
@@ -38,45 +38,6 @@
 #include "dof_manager.hh"
 #include "mesh.hh"
 
-<<<<<<< HEAD
-=======
-/* -------------------------------------------------------------------------- */
-#if defined(AKANTU_UNORDERED_MAP_IS_CXX11)
-
-__BEGIN_AKANTU_UNORDERED_MAP__
-
-#if AKANTU_INTEGER_SIZE == 4
-#define AKANTU_HASH_COMBINE_MAGIC_NUMBER 0x9e3779b9
-#elif AKANTU_INTEGER_SIZE == 8
-#define AKANTU_HASH_COMBINE_MAGIC_NUMBER 0x9e3779b97f4a7c13LL
-#endif
-
-/**
- * Hashing function for pairs based on hash_combine from boost The magic number
- * is coming from the golden number @f[\phi = \frac{1 + \sqrt5}{2}@f]
- * @f[\frac{2^32}{\phi} = 0x9e3779b9@f]
- * http://stackoverflow.com/questions/4948780/magic-number-in-boosthash-combine
- * http://burtleburtle.net/bob/hash/doobs.html
- */
-template <typename a, typename b> struct hash<std::pair<a, b>> {
-public:
-  hash() : ah(), bh() {}
-  size_t operator()(const std::pair<a, b> & p) const {
-    size_t seed = ah(p.first);
-    return bh(p.second) + AKANTU_HASH_COMBINE_MAGIC_NUMBER + (seed << 6) +
-           (seed >> 2);
-  }
-
-private:
-  const hash<a> ah;
-  const hash<b> bh;
-};
-
-__END_AKANTU_UNORDERED_MAP__
-
-#endif
-
->>>>>>> 3483b09e
 __BEGIN_AKANTU__
 
 class SparseMatrix : protected Memory {
@@ -84,15 +45,10 @@
   /* Constructors/Destructors                                                 */
   /* ------------------------------------------------------------------------ */
 public:
-<<<<<<< HEAD
   SparseMatrix(DOFManager & dof_manager,
                const MatrixType & matrix_type,
-	       const ID & id = "sparse_matrix",
-	       const MemoryID & memory_id = 0);
-=======
-  SparseMatrix(UInt size, const SparseMatrixType & sparse_matrix_type,
-               const ID & id = "sparse_matrix", const MemoryID & memory_id = 0);
->>>>>>> 3483b09e
+               const ID & id = "sparse_matrix",
+               const MemoryID & memory_id = 0);
 
   SparseMatrix(const SparseMatrix & matrix, const ID & id = "sparse_matrix",
                const MemoryID & memory_id = 0);
@@ -104,43 +60,16 @@
   /* ------------------------------------------------------------------------ */
 public:
   /// remove the existing profile
-<<<<<<< HEAD
   virtual void clearProfile();
-=======
-  inline void clearProfile();
-
-  /// add a non-zero element
-  virtual UInt addToProfile(UInt i, UInt j);
->>>>>>> 3483b09e
 
   /// set the matrix to 0
   virtual void clear();
 
-<<<<<<< HEAD
   /// add a non-zero element to the profile
   virtual inline UInt addToProfile(UInt i, UInt j) = 0;
 
   /// assemble a local matrix in the sparse one
   virtual inline void addToMatrix(UInt i, UInt j, Real value) = 0;
-=======
-  /// assemble a local matrix in the sparse one
-  inline void addToMatrix(UInt i, UInt j, Real value);
-
-  /// set the size of the matrix
-  void resize(UInt size) { this->size = size; }
-
-  virtual void buildProfile(const Mesh & mesh,
-                            const DOFSynchronizer & dof_synchronizer,
-                            UInt nb_degree_of_freedom);
-
-  /// modify the matrix to "remove" the blocked dof
-  virtual void applyBoundary(const Array<bool> & boundary, Real block_val = 1.);
-
-  //  /// modify the matrix to "remove" the blocked dof
-  //  void applyBoundaryNormal(Array<bool> & boundary_normal, Array<Real> &
-  //  EulerAngles, Array<Real> & rhs, const Array<Real> & matrix, Array<Real> &
-  //  rhs_rotated);
->>>>>>> 3483b09e
 
   /// save the profil in a file using the MatrixMarket file format
   virtual void saveProfile(const std::string & filename) const;
@@ -150,34 +79,12 @@
 
   /// copy assuming the profile are the same
   virtual void copyContent(const SparseMatrix & matrix);
-<<<<<<< HEAD
-=======
-
-  /// copy profile
-  //  void copyProfile(const SparseMatrix & matrix);
->>>>>>> 3483b09e
 
   /// add matrix assuming the profile are the same
   virtual void add(const SparseMatrix & matrix, Real alpha);
 
-<<<<<<< HEAD
   /// modify the matrix to "remove" the blocked dof
   virtual void applyBoundary(const Array<bool> & boundary, Real block_val = 1.);
-=======
-  /// diagonal lumping
-  virtual void lump(Array<Real> & lumped);
-
-  /// function to print the contain of the class
-  // virtual void printself(std::ostream & stream, int indent = 0) const;
-
-protected:
-  inline KeyCOO key(UInt i, UInt j) const {
-    if (sparse_matrix_type == _symmetric && (i > j))
-      return std::make_pair(j, i);
-
-    return std::make_pair(i, j);
-  }
->>>>>>> 3483b09e
 
   /* ------------------------------------------------------------------------ */
   /* Accessors                                                                */
@@ -192,26 +99,7 @@
 
   AKANTU_GET_MACRO(Size, size, UInt);
 
-<<<<<<< HEAD
   AKANTU_GET_MACRO(MatrixType, matrix_type, const MatrixType &);
-=======
-  AKANTU_GET_MACRO(SparseMatrixType, sparse_matrix_type,
-                   const SparseMatrixType &);
-
-  AKANTU_GET_MACRO(Offset, offset, UInt);
-
-  const DOFSynchronizer & getDOFSynchronizer() const {
-    AKANTU_DEBUG_ASSERT(dof_synchronizer != NULL,
-                        "DOFSynchronizer not initialized in the SparseMatrix!");
-    return *dof_synchronizer;
-  }
-
-  DOFSynchronizer & getDOFSynchronizer() {
-    AKANTU_DEBUG_ASSERT(dof_synchronizer != NULL,
-                        "DOFSynchronizer not initialized in the SparseMatrix!");
-    return *dof_synchronizer;
-  }
->>>>>>> 3483b09e
 
   /* ------------------------------------------------------------------------ */
   /* Class Members                                                            */
@@ -231,73 +119,16 @@
 
   /// number of non zero element
   UInt nb_non_zero;
-<<<<<<< HEAD
 };
 
 Array<Real> & operator*=(Array<Real> & vect, const SparseMatrix & mat);
 
 __END_AKANTU__
 
-=======
-
-  /// row indexes
-  Array<Int> irn;
-
-  /// column indexes
-  Array<Int> jcn;
-
-  /// values : A[k] = Matrix[irn[k]][jcn[k]]
-  Array<Real> a;
-
-  /// saved row indexes
-  Array<Int> * irn_save;
-
-  /// saved column indexes
-  Array<Int> * jcn_save;
-
-  /// saved size
-  UInt size_save;
-
-  /// information to know where to assemble an element in a global sparse matrix
-  //  ElementTypeMapArray<UInt> element_to_sparse_profile;
-
-  /* map for  (i,j) ->  k correspondence \warning std::map are slow
-   *  \todo improve  with hash_map (non standard in stl) or unordered_map (boost
-   * or C++0x)
-   */
-  coordinate_list_map irn_jcn_k;
-
-  DOFSynchronizer * dof_synchronizer;
-  //  std::map<std::pair<UInt, UInt>, UInt> * irn_jcn_to_k;
-
-  /// offset to inidcate whether row and column indices start at 0 (C/C++) or 1
-  /// (Fortran)
-  UInt offset;
-};
-
->>>>>>> 3483b09e
 /* -------------------------------------------------------------------------- */
 /* inline functions                                                           */
 /* -------------------------------------------------------------------------- */
 #include "sparse_matrix_inline_impl.cc"
 
-<<<<<<< HEAD
-=======
-#if defined(AKANTU_INCLUDE_INLINE_IMPL)
-#include "sparse_matrix_inline_impl.cc"
-#endif
-
-// /// standard output stream operator
-// inline std::ostream & operator <<(std::ostream & stream, const SparseMatrix &
-// _this)
-// {
-//   _this.printself(stream);
-//   return stream;
-// }
-
-Array<Real> & operator*=(Array<Real> & vect, const SparseMatrix & mat);
-
-__END_AKANTU__
->>>>>>> 3483b09e
 
 #endif /* __AKANTU_SPARSE_MATRIX_HH__ */