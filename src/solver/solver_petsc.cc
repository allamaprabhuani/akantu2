--- conflicted
+++ resolved
@@ -43,7 +43,6 @@
 __BEGIN_AKANTU__
 
 /* -------------------------------------------------------------------------- */
-<<<<<<< HEAD
 SolverPETSc::SolverPETSc(DOFManagerPETSc & dof_manager, const ID & matrix_id,
                          const ID & id, const MemoryID & memory_id)
     : SparseSolver(dof_manager, matrix_id, id, memory_id),
@@ -56,12 +55,6 @@
   ierr = KSPCreate(PETSC_COMM_WORLD, &this->ksp);
   CHKERRXX(ierr);
 }
-=======
-SolverPETSc::SolverPETSc(SparseMatrix & matrix, const ID & id,
-                         const MemoryID & memory_id)
-    : Solver(matrix, id, memory_id), is_petsc_data_initialized(false),
-      petsc_solver_wrapper(new PETScSolverWrapper) {}
->>>>>>> ad6888dd
 
 /* -------------------------------------------------------------------------- */
 SolverPETSc::~SolverPETSc() {
@@ -71,29 +64,15 @@
 
   AKANTU_DEBUG_OUT();
 }
-<<<<<<< HEAD
-
-=======
->>>>>>> ad6888dd
+
 /* -------------------------------------------------------------------------- */
 void SolverPETSc::destroyInternalData() {
   AKANTU_DEBUG_IN();
 
   if (this->is_petsc_data_initialized) {
     PetscErrorCode ierr;
-<<<<<<< HEAD
     ierr = KSPDestroy(&(this->ksp));
     CHKERRXX(ierr);
-=======
-    ierr = KSPDestroy(&(this->petsc_solver_wrapper->ksp));
-    CHKERRXX(ierr);
-    ierr = VecDestroy(&(this->petsc_solver_wrapper->rhs));
-    CHKERRXX(ierr);
-    ierr = VecDestroy(&(this->petsc_solver_wrapper->solution));
-    CHKERRXX(ierr);
-    delete petsc_solver_wrapper;
-
->>>>>>> ad6888dd
     this->is_petsc_data_initialized = false;
   }
 
@@ -101,90 +80,15 @@
 }
 
 /* -------------------------------------------------------------------------- */
-<<<<<<< HEAD
 void SolverPETSc::initialize() {
   AKANTU_DEBUG_IN();
 
   this->is_petsc_data_initialized = true;
 
-=======
-void SolverPETSc::initialize(__attribute__((unused)) SolverOptions & options) {
-  AKANTU_DEBUG_IN();
-
-#if defined(AKANTU_USE_MPI)
-  StaticCommunicator & comm = StaticCommunicator::getStaticCommunicator();
-  const StaticCommunicatorMPI & mpi_st_comm =
-      dynamic_cast<const StaticCommunicatorMPI &>(
-          comm.getRealStaticCommunicator());
-  this->petsc_solver_wrapper->communicator =
-      mpi_st_comm.getMPITypeWrapper().getMPICommunicator();
-#else
-  this->petsc_solver_wrapper->communicator = PETSC_COMM_SELF;
-#endif
-
-  PetscErrorCode ierr;
-  PETScMatrix * petsc_matrix = static_cast<PETScMatrix *>(this->matrix);
-  /// create a solver context
-  ierr = KSPCreate(this->petsc_solver_wrapper->communicator,
-                   &(this->petsc_solver_wrapper->ksp));
-  CHKERRXX(ierr);
-
-  /// create the PETSc vector for the right-hand side
-  ierr = VecCreate(this->petsc_solver_wrapper->communicator,
-                   &(this->petsc_solver_wrapper->rhs));
-  CHKERRXX(ierr);
-
-  ierr = VecSetSizes((this->petsc_solver_wrapper->rhs),
-                     petsc_matrix->getLocalSize(), petsc_matrix->getSize());
-  CHKERRXX(ierr);
-  ierr = VecSetFromOptions((this->petsc_solver_wrapper->rhs));
-  CHKERRXX(ierr);
-
-  /// create the PETSc vector for the solution
-  ierr = VecDuplicate((this->petsc_solver_wrapper->rhs),
-                      &(this->petsc_solver_wrapper->solution));
-  CHKERRXX(ierr);
-  /// set the solution to zero
-  ierr = VecZeroEntries(this->petsc_solver_wrapper->solution);
-  this->is_petsc_data_initialized = true;
->>>>>>> ad6888dd
   AKANTU_DEBUG_OUT();
 }
 
 /* -------------------------------------------------------------------------- */
-<<<<<<< HEAD
-=======
-void SolverPETSc::setRHS(Array<Real> & rhs) {
-  PetscErrorCode ierr;
-  PETScMatrix * petsc_matrix = static_cast<PETScMatrix *>(this->matrix);
-
-  UInt nb_component = rhs.getNbComponent();
-  UInt size = rhs.getSize();
-  for (UInt i = 0; i < size; ++i) {
-    for (UInt j = 0; j < nb_component; ++j) {
-      UInt i_local = i * nb_component + j;
-      if (this->matrix->getDOFSynchronizer().isLocalOrMasterDOF(i_local)) {
-        Int i_global =
-            this->matrix->getDOFSynchronizer().getDOFGlobalID(i_local);
-        AOApplicationToPetsc(petsc_matrix->getPETScMatrixWrapper()->ao, 1,
-                             &(i_global));
-        ierr = VecSetValue((this->petsc_solver_wrapper->rhs), i_global,
-                           rhs(i, j), INSERT_VALUES);
-        CHKERRXX(ierr);
-      }
-    }
-  }
-
-  ierr = VecAssemblyBegin(this->petsc_solver_wrapper->rhs);
-  CHKERRXX(ierr);
-  ierr = VecAssemblyEnd(this->petsc_solver_wrapper->rhs);
-  CHKERRXX(ierr);
-  ///  ierr = VecCopy((this->petsc_solver_wrapper->rhs),
-  ///  (this->petsc_solver_wrapper->solution)); CHKERRXX(ierr);
-}
-
-/* -------------------------------------------------------------------------- */
->>>>>>> ad6888dd
 void SolverPETSc::solve() {
   AKANTU_DEBUG_IN();
 
@@ -192,13 +96,7 @@
   Vec & solution = this->dof_manager.getGlobalSolution();
 
   PetscErrorCode ierr;
-<<<<<<< HEAD
   ierr = KSPSolve(this->ksp, rhs, solution);
-=======
-  ierr =
-      KSPSolve(this->petsc_solver_wrapper->ksp, this->petsc_solver_wrapper->rhs,
-               this->petsc_solver_wrapper->solution);
->>>>>>> ad6888dd
   CHKERRXX(ierr);
 
   AKANTU_DEBUG_OUT();
@@ -211,37 +109,8 @@
 //   this->solution = &solution;
 //   this->solve();
 
-<<<<<<< HEAD
 //   PetscErrorCode ierr;
 //   PETScMatrix * petsc_matrix = static_cast<PETScMatrix *>(this->matrix);
-=======
-  PetscErrorCode ierr;
-  PETScMatrix * petsc_matrix = static_cast<PETScMatrix *>(this->matrix);
-
-  // ierr = VecGetOwnershipRange(this->petsc_solver_wrapper->solution,
-  // solution_begin, solution_end); CHKERRXX(ierr);
-  // ierr = VecGetArray(this->petsc_solver_wrapper->solution, PetscScalar
-  // **array); CHKERRXX(ierr);
-  UInt nb_component = solution.getNbComponent();
-  UInt size = solution.getSize();
-
-  for (UInt i = 0; i < size; ++i) {
-    for (UInt j = 0; j < nb_component; ++j) {
-      UInt i_local = i * nb_component + j;
-      if (this->matrix->getDOFSynchronizer().isLocalOrMasterDOF(i_local)) {
-        Int i_global =
-            this->matrix->getDOFSynchronizer().getDOFGlobalID(i_local);
-        ierr = AOApplicationToPetsc(petsc_matrix->getPETScMatrixWrapper()->ao,
-                                    1, &(i_global));
-        CHKERRXX(ierr);
-        ierr = VecGetValues(this->petsc_solver_wrapper->solution, 1, &i_global,
-                            &solution(i, j));
-        CHKERRXX(ierr);
-      }
-    }
-  }
-  synch_registry->synchronize(_gst_solver_solution);
->>>>>>> ad6888dd
 
 //   // ierr = VecGetOwnershipRange(this->petsc_solver_wrapper->solution,
 //   // solution_begin, solution_end); CHKERRXX(ierr);
@@ -276,7 +145,6 @@
   PetscErrorCode ierr;
   /// set the matrix that defines the linear system and the matrix for
   /// preconditioning (here they are the same)
-<<<<<<< HEAD
 #if PETSC_VERSION_MAJOR >= 3 && PETSC_VERSION_MINOR >= 5
   ierr = KSPSetOperators(this->ksp,
                          this->matrix.getPETScMat(),
@@ -294,28 +162,6 @@
   /// KSPSolve().
   ierr = KSPSetInitialGuessNonzero(this->ksp, PETSC_TRUE);
   KSPSetFromOptions(this->ksp);
-=======
-  PETScMatrix * petsc_matrix = static_cast<PETScMatrix *>(this->matrix);
-
-#if PETSC_VERSION_MAJOR >= 3 && PETSC_VERSION_MINOR >= 5
-  ierr = KSPSetOperators(this->petsc_solver_wrapper->ksp,
-                         petsc_matrix->getPETScMatrixWrapper()->mat,
-                         petsc_matrix->getPETScMatrixWrapper()->mat);
-  CHKERRXX(ierr);
-#else
-  ierr = KSPSetOperators(this->petsc_solver_wrapper->ksp,
-                         petsc_matrix->getPETScMatrixWrapper()->mat,
-                         petsc_matrix->getPETScMatrixWrapper()->mat,
-                         SAME_NONZERO_PATTERN);
-  CHKERRXX(ierr);
-#endif
-  /// If this is not called the solution vector is zeroed in the call to
-  /// KSPSolve().
-  ierr = KSPSetInitialGuessNonzero(this->petsc_solver_wrapper->ksp, PETSC_TRUE);
-  CHKERRXX(ierr);
-  ierr = KSPSetFromOptions(this->petsc_solver_wrapper->ksp);
-  CHKERRXX(ierr);
->>>>>>> ad6888dd
 
   AKANTU_DEBUG_OUT();
 }
