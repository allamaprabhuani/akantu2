--- conflicted
+++ resolved
@@ -188,26 +188,12 @@
   auto x_it = make_view(x).begin();
   auto y_it = make_view(y).begin();
 
-<<<<<<< HEAD
   for (auto && data : zip(this->irn, this->jcn, this->a)) {
     auto i =
         this->dof_manager.globalToLocalEquationNumber(std::get<0>(data) - 1);
     auto j =
         this->dof_manager.globalToLocalEquationNumber(std::get<1>(data) - 1);
     const auto & A = std::get<2>(data);
-=======
-  auto i_it = this->irn.begin();
-  auto j_it = this->jcn.begin();
-  auto a_it = this->a.begin();
-  auto a_end = this->a.end();
-  auto x_it = x.begin_reinterpret(x.size() * x.getNbComponent());
-  auto y_it = tmp.begin_reinterpret(x.size() * x.getNbComponent());
-
-  for (; a_it != a_end; ++i_it, ++j_it, ++a_it) {
-    Int i = this->dof_manager.globalToLocalEquationNumber(*i_it - 1);
-    Int j = this->dof_manager.globalToLocalEquationNumber(*j_it - 1);
-    const Real & A = *a_it;
->>>>>>> d6d33307
 
     y_it[i] += alpha * A * x_it[j];
 
