/**
 * @file   sparse_matrix_aij.cc
 *
 * @author Nicolas Richart <nicolas.richart@epfl.ch>
 *
 * @date creation: Fri Aug 21 2015
 * @date last modification: Mon Dec 04 2017
 *
 * @brief  Implementation of the AIJ sparse matrix
 *
 *
 * Copyright (©) 2015-2018 EPFL (Ecole Polytechnique Fédérale de Lausanne)
 * Laboratory (LSMS - Laboratoire de Simulation en Mécanique des Solides)
 *
 * Akantu is free  software: you can redistribute it and/or  modify it under the
 * terms  of the  GNU Lesser  General Public  License as published by  the Free
 * Software Foundation, either version 3 of the License, or (at your option) any
 * later version.
 *
 * Akantu is  distributed in the  hope that it  will be useful, but  WITHOUT ANY
 * WARRANTY; without even the implied warranty of MERCHANTABILITY or FITNESS FOR
 * A PARTICULAR PURPOSE. See  the GNU  Lesser General  Public License  for more
 * details.
 *
 * You should  have received  a copy  of the GNU  Lesser General  Public License
 * along with Akantu. If not, see <http://www.gnu.org/licenses/>.
 *
 */

/* -------------------------------------------------------------------------- */
#include "sparse_matrix_aij.hh"
#include "aka_iterators.hh"
#include "dof_manager_default.hh"
#include "dof_synchronizer.hh"
#include "solver_vector_default.hh"
#include "terms_to_assemble.hh"
/* -------------------------------------------------------------------------- */
#include <fstream>
/* -------------------------------------------------------------------------- */

namespace akantu {

/* -------------------------------------------------------------------------- */
SparseMatrixAIJ::SparseMatrixAIJ(DOFManagerDefault & dof_manager,
                                 const MatrixType & matrix_type, const ID & id)
    : SparseMatrix(dof_manager, matrix_type, id), dof_manager(dof_manager),
      irn(0, 1, id + ":irn"), jcn(0, 1, id + ":jcn"), a(0, 1, id + ":a") {}

/* -------------------------------------------------------------------------- */
SparseMatrixAIJ::SparseMatrixAIJ(const SparseMatrixAIJ & matrix, const ID & id)
    : SparseMatrix(matrix, id), dof_manager(matrix.dof_manager),
      irn(matrix.irn, id + ":irn"), jcn(matrix.jcn, id + ":jcn"),
      a(matrix.a, id + ":a") {}

/* -------------------------------------------------------------------------- */
SparseMatrixAIJ::~SparseMatrixAIJ() = default;

/* -------------------------------------------------------------------------- */
void SparseMatrixAIJ::applyBoundary(Real block_val) {
  AKANTU_DEBUG_IN();

  const auto & blocked_dofs = this->dof_manager.getGlobalBlockedDOFs();
  auto begin = blocked_dofs.begin();
  auto end = blocked_dofs.end();

  auto is_blocked = [&](auto && i) -> bool {
    auto il = this->dof_manager.globalToLocalEquationNumber(i);
    return std::binary_search(begin, end, il);
  };

  for (auto && ij_a : zip(irn, jcn, a)) {
    UInt ni = std::get<0>(ij_a) - 1;
    UInt nj = std::get<1>(ij_a) - 1;

    if (is_blocked(ni) or is_blocked(nj)) {

      std::get<2>(ij_a) =
          std::get<0>(ij_a) != std::get<1>(ij_a)
              ? 0.
              : this->dof_manager.isLocalOrMasterDOF(
                    this->dof_manager.globalToLocalEquationNumber(ni))
                    ? block_val
                    : 0.;
    }
  }

  this->value_release++;

  AKANTU_DEBUG_OUT();
}

/* -------------------------------------------------------------------------- */
void SparseMatrixAIJ::saveProfile(const std::string & filename) const {
  AKANTU_DEBUG_IN();

  std::ofstream outfile;
  outfile.open(filename.c_str());

  UInt m = this->size_;

  auto & comm = dof_manager.getCommunicator();

  // write header
  if (comm.whoAmI() == 0) {

    outfile << "%%MatrixMarket matrix coordinate pattern";
    if (this->matrix_type == _symmetric) {
      outfile << " symmetric";
    } else {
      outfile << " general";
    }
    outfile << std::endl;
    outfile << m << " " << m << " " << this->nb_non_zero << std::endl;
  }

  for (auto p : arange(comm.getNbProc())) {
    // write content
    if (comm.whoAmI() == p) {
      for (UInt i = 0; i < this->nb_non_zero; ++i) {
        outfile << this->irn.storage()[i] << " " << this->jcn.storage()[i]
                << " 1" << std::endl;
      }
    }
    comm.barrier();
  }

  outfile.close();

  AKANTU_DEBUG_OUT();
}

/* -------------------------------------------------------------------------- */
void SparseMatrixAIJ::saveMatrix(const std::string & filename) const {
  AKANTU_DEBUG_IN();
  auto & comm = dof_manager.getCommunicator();

  // open and set the properties of the stream
  std::ofstream outfile;

  if (0 == comm.whoAmI()) {
    outfile.open(filename.c_str());
  } else {
    outfile.open(filename.c_str(), std::ios_base::app);
  }

  outfile.precision(std::numeric_limits<Real>::digits10);
  // write header
  decltype(nb_non_zero) nnz = this->nb_non_zero;
  comm.allReduce(nnz);

  if (comm.whoAmI() == 0) {
    outfile << "%%MatrixMarket matrix coordinate real";
    if (this->matrix_type == _symmetric) {
      outfile << " symmetric";
    } else {
      outfile << " general";
    }
    outfile << std::endl;
    outfile << this->size_ << " " << this->size_ << " " << nnz << std::endl;
  }

  for (auto p : arange(comm.getNbProc())) {
    // write content
    if (comm.whoAmI() == p) {
      for (UInt i = 0; i < this->nb_non_zero; ++i) {
        outfile << this->irn(i) << " " << this->jcn(i) << " " << this->a(i)
                << std::endl;
      }
    }
    comm.barrier();
  }
  // time to end
  outfile.close();

  AKANTU_DEBUG_OUT();
}

/* -------------------------------------------------------------------------- */
void SparseMatrixAIJ::matVecMul(const Array<Real> & x, Array<Real> & y,
                                Real alpha, Real beta) const {
  AKANTU_DEBUG_IN();

  y *= beta;

  auto i_it = this->irn.begin();
  auto j_it = this->jcn.begin();
  auto a_it = this->a.begin();
  auto a_end = this->a.end();
  auto x_it = x.begin_reinterpret(x.size() * x.getNbComponent());
  auto y_it = y.begin_reinterpret(x.size() * x.getNbComponent());

  for (; a_it != a_end; ++i_it, ++j_it, ++a_it) {
    Int i = this->dof_manager.globalToLocalEquationNumber(*i_it - 1);
    Int j = this->dof_manager.globalToLocalEquationNumber(*j_it - 1);
    const Real & A = *a_it;

    y_it[i] += alpha * A * x_it[j];

    if ((this->matrix_type == _symmetric) && (i != j)) {
      y_it[j] += alpha * A * x_it[i];
    }
  }

<<<<<<< HEAD
  if (this->dof_manager.hasSynchronizer())
    this->dof_manager.getSynchronizer().reduceSynchronizeArray<AddOperation>(y);
=======
  if (this->dof_manager.hasSynchronizer()) {
    this->dof_manager.getSynchronizer().reduceSynchronizeArray<AddOperation>(y);
  }
>>>>>>> 1a7b1e21

  AKANTU_DEBUG_OUT();
}

/* -------------------------------------------------------------------------- */
void SparseMatrixAIJ::matVecMul(const SolverVector & _x, SolverVector & _y,
                                Real alpha, Real beta) const {
  AKANTU_DEBUG_IN();

  auto && x = aka::as_type<SolverVectorArray>(_x).getVector();
  auto && y = aka::as_type<SolverVectorArray>(_y).getVector();
  this->matVecMul(x, y, alpha, beta);
}

/* -------------------------------------------------------------------------- */
void SparseMatrixAIJ::copyContent(const SparseMatrix & matrix) {
  AKANTU_DEBUG_IN();
  const auto & mat = aka::as_type<SparseMatrixAIJ>(matrix);
  AKANTU_DEBUG_ASSERT(nb_non_zero == mat.getNbNonZero(),
                      "The to matrix don't have the same profiles");
  memcpy(a.storage(), mat.getA().storage(), nb_non_zero * sizeof(Real));

  this->value_release++;

  AKANTU_DEBUG_OUT();
}

/* -------------------------------------------------------------------------- */
void SparseMatrixAIJ::copyProfile(const SparseMatrix & other) {
  const auto & A = aka::as_type<SparseMatrixAIJ>(other);

  SparseMatrix::clearProfile();

  this->irn.copy(A.irn);
  this->jcn.copy(A.jcn);

  this->irn_jcn_k.clear();

  UInt i;
  UInt j;
  UInt k;
  for (auto && data : enumerate(irn, jcn)) {
    std::tie(k, i, j) = data;

    this->irn_jcn_k[this->key(i - 1, j - 1)] = k;
  }

  this->nb_non_zero = this->irn.size();
  this->a.resize(this->nb_non_zero);

  this->a.set(0.);
  this->size_ = A.size_;

  this->profile_release = A.profile_release;
  this->value_release++;
}

/* -------------------------------------------------------------------------- */
template <class MatrixType>
void SparseMatrixAIJ::addMeToTemplated(MatrixType & B, Real alpha) const {
  UInt i;
  UInt j;
  Real A_ij;
  for (auto && tuple : zip(irn, jcn, a)) {
    std::tie(i, j, A_ij) = tuple;
    B.add(i - 1, j - 1, alpha * A_ij);
  }
}

/* -------------------------------------------------------------------------- */
void SparseMatrixAIJ::addMeTo(SparseMatrix & B, Real alpha) const {

  if (aka::is_of_type<SparseMatrixAIJ>(B)) {
    this->addMeToTemplated<SparseMatrixAIJ>(aka::as_type<SparseMatrixAIJ>(B),
                                            alpha);
  } else {
    //    this->addMeToTemplated<SparseMatrix>(*this, alpha);
  }
}

/* -------------------------------------------------------------------------- */
void SparseMatrixAIJ::mul(Real alpha) {
  this->a *= alpha;
  this->value_release++;
}

/* -------------------------------------------------------------------------- */
void SparseMatrixAIJ::set(Real val) {
  a.set(val);

  this->value_release++;
}

} // namespace akantu<|MERGE_RESOLUTION|>--- conflicted
+++ resolved
@@ -201,14 +201,9 @@
     }
   }
 
-<<<<<<< HEAD
-  if (this->dof_manager.hasSynchronizer())
-    this->dof_manager.getSynchronizer().reduceSynchronizeArray<AddOperation>(y);
-=======
   if (this->dof_manager.hasSynchronizer()) {
     this->dof_manager.getSynchronizer().reduceSynchronizeArray<AddOperation>(y);
   }
->>>>>>> 1a7b1e21
 
   AKANTU_DEBUG_OUT();
 }
