/**
 * @file   sparse_matrix_petsc.cc
 *
 * @author Aurelia Isabel Cuba Ramos <aurelia.cubaramos@epfl.ch>
 *
 * @date creation: Mon Dec 13 2010
 * @date last modification: Sat Feb 03 2018
 *
 * @brief  Implementation of PETSc matrix class
 *
 * @section LICENSE
 *
 * Copyright (©)  2010-2018 EPFL (Ecole Polytechnique Fédérale de Lausanne)
 * Laboratory (LSMS - Laboratoire de Simulation en Mécanique des Solides)
 *
 * Akantu is free  software: you can redistribute it and/or  modify it under the
 * terms  of the  GNU Lesser  General Public  License as published by  the Free
 * Software Foundation, either version 3 of the License, or (at your option) any
 * later version.
 *
 * Akantu is  distributed in the  hope that it  will be useful, but  WITHOUT ANY
 * WARRANTY; without even the implied warranty of MERCHANTABILITY or FITNESS FOR
 * A PARTICULAR PURPOSE. See  the GNU  Lesser General  Public License  for more
 * details.
 *
 * You should  have received  a copy  of the GNU  Lesser General  Public License
 * along with Akantu. If not, see <http://www.gnu.org/licenses/>.
 *
 */

/* -------------------------------------------------------------------------- */
#include "sparse_matrix_petsc.hh"
#include "dof_manager_petsc.hh"
#include "mpi_communicator_data.hh"
#include "solver_vector_petsc.hh"
/* -------------------------------------------------------------------------- */

namespace akantu {

/* -------------------------------------------------------------------------- */
SparseMatrixPETSc::SparseMatrixPETSc(DOFManagerPETSc & dof_manager,
                                     const MatrixType & matrix_type,
                                     const ID & id)
    : SparseMatrix(dof_manager, matrix_type, id), dof_manager(dof_manager) {
  AKANTU_DEBUG_IN();

  auto mpi_comm = dof_manager.getMPIComm();

  PETSc_call(MatCreate, mpi_comm, &mat);
  detail::PETScSetName(mat, id);
 
  resize();

  PETSc_call(MatSetFromOptions, mat);
  
  PETSc_call(MatSetUp, mat);

  PETSc_call(MatSetOption, mat, MAT_ROW_ORIENTED, PETSC_TRUE);
  PETSc_call(MatSetOption, mat, MAT_NEW_NONZERO_LOCATIONS, PETSC_TRUE);

  if (matrix_type == _symmetric)
    PETSc_call(MatSetOption, mat, MAT_SYMMETRIC, PETSC_TRUE);
    
  AKANTU_DEBUG_OUT();
}

/* -------------------------------------------------------------------------- */
SparseMatrixPETSc::SparseMatrixPETSc(const SparseMatrixPETSc & matrix,
                                     const ID & id)
    : SparseMatrix(matrix, id), dof_manager(matrix.dof_manager) {
  PETSc_call(MatDuplicate, matrix.mat, MAT_COPY_VALUES, &mat);
  detail::PETScSetName(mat, id);
}

/* -------------------------------------------------------------------------- */
SparseMatrixPETSc::~SparseMatrixPETSc() {
  AKANTU_DEBUG_IN();

  if (mat)
    PETSc_call(MatDestroy, &mat);

  AKANTU_DEBUG_OUT();
}

/* -------------------------------------------------------------------------- */
<<<<<<< HEAD
/**
 * This method generates a mapping from the global Akantu equation
 * numbering to the global PETSc dof ordering
 * @param local_master_eq_nbs_ptr Int pointer to the array of equation
 * numbers of all local or master dofs, i.e. the row indices of the
 * local matrix
 */
void SparseMatrixPETSc::createGlobalAkantuToPETScMap(
    Int * local_master_eq_nbs_ptr) {
  AKANTU_DEBUG_IN();

  PetscErrorCode ierr;

  StaticCommunicator & comm = StaticCommunicator::getWorldCommunicator();
  UInt rank = comm.whoAmI();

  // initialize vector to store the number of local and master nodes that are
  // assigned to each processor
  Vector<UInt> master_local_ndofs_per_proc(nb_proc);

  /// store the nb of master and local dofs on each processor
  master_local_ndofs_per_proc(rank) = this->local_size;

  /// exchange the information among all processors
  comm.allGather(master_local_ndofs_per_proc.storage(), 1);

  /// each processor creates a map for his akantu global dofs to the
  /// corresponding petsc global dofs

  /// determine the PETSc-index for the first dof on each processor

  for (UInt i = 0; i < rank; ++i) {
    this->first_global_index += master_local_ndofs_per_proc(i);
  }

  /// create array for petsc ordering
  Array<Int> petsc_dofs(this->local_size);
  Array<Int>::scalar_iterator it_petsc_dofs = petsc_dofs.begin();

  for (Int i = this->first_global_index;
       i < this->first_global_index + this->local_size; ++i, ++it_petsc_dofs) {
    *it_petsc_dofs = i;
  }

  ierr =
      AOCreateBasic(PETSC_COMM_WORLD, this->local_size, local_master_eq_nbs_ptr,
                    petsc_dofs.storage(), &(this->ao));
  CHKERRXX(ierr);
=======
void SparseMatrixPETSc::resize() {
  auto local_size = dof_manager.getPureLocalSystemSize();
  PETSc_call(MatSetSizes, mat, local_size, local_size, size_, size_);
>>>>>>> 64b062ea

  auto & is_ltog_mapping = dof_manager.getISLocalToGlobalMapping();
  PETSc_call(MatSetLocalToGlobalMapping, mat, is_ltog_mapping, is_ltog_mapping);
}

/* -------------------------------------------------------------------------- */
/**
 * Method to save the nonzero pattern and the values stored at each position
 * @param filename name of the file in which the information will be stored
 */
void SparseMatrixPETSc::saveMatrix(const std::string & filename) const {
  AKANTU_DEBUG_IN();

  auto mpi_comm = dof_manager.getMPIComm();

  /// create Petsc viewer
  PetscViewer viewer;
  PETSc_call(PetscViewerASCIIOpen, mpi_comm, filename.c_str(), &viewer);
  PETSc_call(PetscViewerPushFormat, viewer, PETSC_VIEWER_ASCII_MATRIXMARKET);
  PETSc_call(MatView, mat, viewer);
  PETSc_call(PetscViewerPopFormat, viewer);
  PETSc_call(PetscViewerDestroy, &viewer);

  AKANTU_DEBUG_OUT();
}

/* -------------------------------------------------------------------------- */
/// Equivalent of *gemv in blas
void SparseMatrixPETSc::matVecMul(const SolverVector & _x, SolverVector & _y,
                                  Real alpha, Real beta) const {
  auto & x = aka::as_type<SolverVectorPETSc>(_x);
  auto & y = aka::as_type<SolverVectorPETSc>(_y);

  // y = alpha A x + beta y
  SolverVectorPETSc w(x, this->id + ":tmp");

  // w = A x
  if (release == 0) {
    PETSc_call(VecZeroEntries, w);
  } else {
    PETSc_call(MatMult, mat, x, w);
  }
  
  if (alpha != 1.) {
    // w = alpha w
    PETSc_call(VecScale, w, alpha);
  }

  // y = w + beta y
  PETSc_call(VecAYPX, y, beta, w);
}

/* -------------------------------------------------------------------------- */
void SparseMatrixPETSc::addMeToImpl(SparseMatrixPETSc & B, Real alpha) const {
  PETSc_call(MatAXPY, B.mat, alpha, mat, SAME_NONZERO_PATTERN);
  
  B.release++;
}

/* -------------------------------------------------------------------------- */
/**
 * Method to add another PETSc matrix to this PETSc matrix
 * @param matrix PETSc matrix to be added
 * @param alpha the factor specifying how many times the matrix should be added
 */
void SparseMatrixPETSc::addMeTo(SparseMatrix & B, Real alpha) const {
  if (aka::is_of_type<SparseMatrixPETSc>(B)) {
    auto & B_petsc = aka::as_type<SparseMatrixPETSc>(B);
    this->addMeToImpl(B_petsc, alpha);
  } else {
    AKANTU_TO_IMPLEMENT();
    //    this->addMeToTemplated<SparseMatrix>(*this, alpha);
  }
}

/* -------------------------------------------------------------------------- */
/**
 * MatSetValues() generally caches the values. The matrix is ready to
 * use only after MatAssemblyBegin() and MatAssemblyEnd() have been
 * called. (http://www.mcs.anl.gov/petsc/)
 */
void SparseMatrixPETSc::applyModifications() {
  this->beginAssembly();
  this->endAssembly();
}

/* -------------------------------------------------------------------------- */
void SparseMatrixPETSc::beginAssembly() {
  PETSc_call(MatAssemblyBegin, mat, MAT_FINAL_ASSEMBLY);
}

/* -------------------------------------------------------------------------- */
void SparseMatrixPETSc::endAssembly() {
  PETSc_call(MatAssemblyEnd, mat, MAT_FINAL_ASSEMBLY);
  PETSc_call(MatSetOption, mat, MAT_NEW_NONZERO_LOCATIONS, PETSC_FALSE);

  this->release++;
}

/* -------------------------------------------------------------------------- */
void SparseMatrixPETSc::copyProfile(const SparseMatrix & other)  {
  auto & A = aka::as_type<SparseMatrixPETSc>(other);
  
  MatDestroy(&mat);
  MatDuplicate(A.mat, MAT_DO_NOT_COPY_VALUES, &mat);
}
  

/* -------------------------------------------------------------------------- */
void SparseMatrixPETSc::applyBoundary(Real block_val) {
  AKANTU_DEBUG_IN();

  const auto & blocked_dofs = this->dof_manager.getGlobalBlockedDOFs();
  // std::vector<PetscInt> rows;
  // for (auto && data : enumerate(blocked)) {
  //   if (std::get<1>(data)) {
  //     rows.push_back(std::get<0>(data));
  //   }
  // }
  //applyModifications();

  static int c = 0;
  
  saveMatrix("before_blocked_" + std::to_string(c) + ".mtx");
  
  PETSc_call(MatZeroRowsColumnsLocal, mat, blocked_dofs.size(),
             blocked_dofs.storage(), block_val, nullptr, nullptr);

  saveMatrix("after_blocked_" + std::to_string(c) + ".mtx");
  ++c;
  
  AKANTU_DEBUG_OUT();
}

/* -------------------------------------------------------------------------- */
void SparseMatrixPETSc::mul(Real alpha) {
  PETSc_call(MatScale, mat, alpha);
  this->release++;
}

/* -------------------------------------------------------------------------- */
void SparseMatrixPETSc::clear() {
  PETSc_call(MatZeroEntries, mat);
  this->release++;
}

/* -------------------------------------------------------------------------- */
void SparseMatrixPETSc::clearProfile() {
  SparseMatrix::clearProfile();
  PETSc_call(MatResetPreallocation, mat);
  PETSc_call(MatSetOption, mat, MAT_NEW_NONZERO_LOCATIONS, PETSC_TRUE);
//   PETSc_call(MatSetOption, MAT_KEEP_NONZERO_PATTERN, PETSC_TRUE);
//   PETSc_call(MatSetOption, MAT_NEW_NONZERO_ALLOCATIONS, PETSC_TRUE);
//   PETSc_call(MatSetOption, MAT_NEW_NONZERO_ALLOCATION_ERR, PETSC_TRUE);

  clear();
}

/* -------------------------------------------------------------------------- */
UInt SparseMatrixPETSc::add(UInt i, UInt j) {
  PETSc_call(MatSetValue, mat, i, j, 0, ADD_VALUES);
  return 0;
}

/* -------------------------------------------------------------------------- */
void SparseMatrixPETSc::add(UInt i, UInt j, Real val) {
  PETSc_call(MatSetValue, mat, i, j, val, ADD_VALUES);
}

/* -------------------------------------------------------------------------- */
void SparseMatrixPETSc::addLocal(UInt i, UInt j) {
  PETSc_call(MatSetValueLocal, mat, i, j, 0, ADD_VALUES);
}

/* -------------------------------------------------------------------------- */
void SparseMatrixPETSc::addLocal(UInt i, UInt j, Real val) {
  PETSc_call(MatSetValueLocal, mat, i, j, val, ADD_VALUES);
}

/* -------------------------------------------------------------------------- */
void SparseMatrixPETSc::addLocal(const Vector<Int> & rows,
                                 const Vector<Int> & cols,
                                 const Matrix<Real> & vals) {
  PETSc_call(MatSetValuesLocal, mat, rows.size(), rows.storage(), cols.size(),
             cols.storage(), vals.storage(), ADD_VALUES);
}

/* -------------------------------------------------------------------------- */
void SparseMatrixPETSc::addValues(const Vector<Int> & rows,
                                  const Vector<Int> & cols,
                                  const Matrix<Real> & vals, MatrixType type) {
  if (type == _unsymmetric and matrix_type == _symmetric) {
    PETSc_call(MatSetOption, mat, MAT_SYMMETRIC, PETSC_FALSE);
    PETSc_call(MatSetOption, mat, MAT_STRUCTURALLY_SYMMETRIC, PETSC_FALSE);
  }

  PETSc_call(MatSetValues, mat, rows.size(), rows.storage(), cols.size(),
             cols.storage(), vals.storage(), ADD_VALUES);
}

/* -------------------------------------------------------------------------- */

} // namespace akantu<|MERGE_RESOLUTION|>--- conflicted
+++ resolved
@@ -83,60 +83,9 @@
 }
 
 /* -------------------------------------------------------------------------- */
-<<<<<<< HEAD
-/**
- * This method generates a mapping from the global Akantu equation
- * numbering to the global PETSc dof ordering
- * @param local_master_eq_nbs_ptr Int pointer to the array of equation
- * numbers of all local or master dofs, i.e. the row indices of the
- * local matrix
- */
-void SparseMatrixPETSc::createGlobalAkantuToPETScMap(
-    Int * local_master_eq_nbs_ptr) {
-  AKANTU_DEBUG_IN();
-
-  PetscErrorCode ierr;
-
-  StaticCommunicator & comm = StaticCommunicator::getWorldCommunicator();
-  UInt rank = comm.whoAmI();
-
-  // initialize vector to store the number of local and master nodes that are
-  // assigned to each processor
-  Vector<UInt> master_local_ndofs_per_proc(nb_proc);
-
-  /// store the nb of master and local dofs on each processor
-  master_local_ndofs_per_proc(rank) = this->local_size;
-
-  /// exchange the information among all processors
-  comm.allGather(master_local_ndofs_per_proc.storage(), 1);
-
-  /// each processor creates a map for his akantu global dofs to the
-  /// corresponding petsc global dofs
-
-  /// determine the PETSc-index for the first dof on each processor
-
-  for (UInt i = 0; i < rank; ++i) {
-    this->first_global_index += master_local_ndofs_per_proc(i);
-  }
-
-  /// create array for petsc ordering
-  Array<Int> petsc_dofs(this->local_size);
-  Array<Int>::scalar_iterator it_petsc_dofs = petsc_dofs.begin();
-
-  for (Int i = this->first_global_index;
-       i < this->first_global_index + this->local_size; ++i, ++it_petsc_dofs) {
-    *it_petsc_dofs = i;
-  }
-
-  ierr =
-      AOCreateBasic(PETSC_COMM_WORLD, this->local_size, local_master_eq_nbs_ptr,
-                    petsc_dofs.storage(), &(this->ao));
-  CHKERRXX(ierr);
-=======
 void SparseMatrixPETSc::resize() {
   auto local_size = dof_manager.getPureLocalSystemSize();
   PETSc_call(MatSetSizes, mat, local_size, local_size, size_, size_);
->>>>>>> 64b062ea
 
   auto & is_ltog_mapping = dof_manager.getISLocalToGlobalMapping();
   PETSc_call(MatSetLocalToGlobalMapping, mat, is_ltog_mapping, is_ltog_mapping);
