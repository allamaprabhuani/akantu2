--- conflicted
+++ resolved
@@ -73,12 +73,8 @@
   for (const auto & elem : event.getList()) {
     const Array<UInt> & conn = connectivities(elem.type, elem.ghost_type);
 
-<<<<<<< HEAD
-    UInt nb_nodes_per_elem = this->getNbNodesPerElement(elem.type);
-=======
     UInt nb_nodes_per_elem = Mesh::getNbNodesPerElement(elem.type);
 
->>>>>>> bbef626f
     for (UInt n = 0; n < nb_nodes_per_elem; ++n) {
       UInt node = conn(elem.element, n);
       if (not nodes_to_elements[node]) {
@@ -435,7 +431,6 @@
 }
 
 /* -------------------------------------------------------------------------- */
-<<<<<<< HEAD
 inline UInt Mesh::getNaturalSpaceDimension(const ElementType & type) {
   UInt natural_dimension = 0;
 #define GET_NATURAL_DIMENSION(type)                                            \
@@ -447,11 +442,7 @@
 }
 
 /* -------------------------------------------------------------------------- */
-inline UInt Mesh::getNbFacetTypes(const ElementType & type,
-=======
-inline UInt Mesh::getNbFacetTypes(ElementType type,
->>>>>>> bbef626f
-                                  __attribute__((unused)) UInt t) {
+inline UInt Mesh::getNbFacetTypes(ElementType & type, UInt /*t*/) {
   UInt nb = 0;
 #define GET_NB_FACET_TYPE(type) nb = ElementClass<type>::getNbFacetTypes()
 
