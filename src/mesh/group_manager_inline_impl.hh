/**
 * @file   group_manager_inline_impl.hh
 *
 * @author Guillaume Anciaux <guillaume.anciaux@epfl.ch>
 * @author Dana Christen <dana.christen@gmail.com>
 * @author Nicolas Richart <nicolas.richart@epfl.ch>
 *
 * @date creation: Wed Nov 13 2013
 * @date last modification: Tue Mar 03 2020
 *
 * @brief  Stores information relevent to the notion of domain boundary and
 * surfaces.
 *
 *
 * @section LICENSE
 *
 * Copyright (©) 2014-2021 EPFL (Ecole Polytechnique Fédérale de Lausanne)
 * Laboratory (LSMS - Laboratoire de Simulation en Mécanique des Solides)
 *
 * Akantu is free software: you can redistribute it and/or modify it under the
 * terms of the GNU Lesser General Public License as published by the Free
 * Software Foundation, either version 3 of the License, or (at your option) any
 * later version.
 *
 * Akantu is distributed in the hope that it will be useful, but WITHOUT ANY
 * WARRANTY; without even the implied warranty of MERCHANTABILITY or FITNESS FOR
 * A PARTICULAR PURPOSE. See the GNU Lesser General Public License for more
 * details.
 *
 * You should have received a copy of the GNU Lesser General Public License
 * along with Akantu. If not, see <http://www.gnu.org/licenses/>.
 *
 */

/* -------------------------------------------------------------------------- */
#include "dumper_field.hh"
#include "element_group.hh"
#include "element_type_map_filter.hh"
#ifdef AKANTU_USE_IOHELPER
#include "dumper_nodal_field.hh"
/* -------------------------------------------------------------------------- */

namespace akantu {

/* -------------------------------------------------------------------------- */
template <typename T, template <bool> class dump_type>
std::shared_ptr<dumper::Field> GroupManager::createElementalField(
    const ElementTypeMapArray<T> & field, const std::string & group_name,
    Int spatial_dimension, ElementKind kind,
    ElementTypeMap<Int> nb_data_per_elem) {

  const auto * field_ptr = &field;
  if (field_ptr == nullptr) {
    return nullptr;
  }
  if (group_name == "all") {
    return this->createElementalField<dump_type<false>>(
        field, group_name, spatial_dimension, kind, nb_data_per_elem);
  }
  return this->createElementalFilteredField<dump_type<true>>(
      field, group_name, spatial_dimension, kind, nb_data_per_elem);
}

/* -------------------------------------------------------------------------- */
template <typename T, class ret_type,
          template <class, class, bool> class dump_type>
std::shared_ptr<dumper::Field> GroupManager::createElementalField(
    const ElementTypeMapArray<T> & field, const std::string & group_name,
    Int spatial_dimension, ElementKind kind,
    ElementTypeMap<Int> nb_data_per_elem) {

  const auto * field_ptr = &field;
  if (field_ptr == nullptr) {
    return nullptr;
  }
  if (group_name == "all") {
    return this->createElementalField<dump_type<T, T2, false>>(
        field, group_name, spatial_dimension, kind, nb_data_per_elem);
  }
  return this->createElementalFilteredField<dump_type<T, T2, true>>(
      field, group_name, spatial_dimension, kind, nb_data_per_elem);
}

/* -------------------------------------------------------------------------- */
template <typename T, template <typename T2, bool filtered>
                      class dump_type> ///< type of InternalMaterialField
<<<<<<< HEAD
std::shared_ptr<dumper::Field> GroupManager::createElementalField(
    const ElementTypeMapArray<T> & field, const std::string & group_name,
    Int spatial_dimension, ElementKind kind,
    ElementTypeMap<Int> nb_data_per_elem) {
  const auto * field_ptr = &field;
=======
std::shared_ptr<dumpers::Field>
GroupManager::createElementalField(const ElementTypeMapArray<T> & field,
                                   const std::string & group_name,
                                   UInt spatial_dimension, ElementKind kind,
                                   ElementTypeMap<UInt> nb_data_per_elem) {
  const ElementTypeMapArray<T> * field_ptr = &field;
>>>>>>> adf76025

  if (field_ptr == nullptr) {
    return nullptr;
  }
  if (group_name == "all") {
    return this->createElementalField<dump_type<T, false>>(
        field, group_name, spatial_dimension, kind, nb_data_per_elem);
  }
  return this->createElementalFilteredField<dump_type<T, true>>(
      field, group_name, spatial_dimension, kind, nb_data_per_elem);
}

/* -------------------------------------------------------------------------- */
template <typename dump_type, typename field_type>
std::shared_ptr<dumpers::Field> GroupManager::createElementalField(
    const field_type & field, const std::string & group_name,
    Int spatial_dimension, ElementKind kind,
    const ElementTypeMap<Int> & nb_data_per_elem) {
  const field_type * field_ptr = &field;
  if (field_ptr == nullptr) {
    return nullptr;
  }

  if (group_name != "all") {
    throw;
  }

  auto dumper =
      std::make_shared<dump_type>(field, spatial_dimension, _not_ghost, kind);
  dumper->setNbDataPerElem(nb_data_per_elem);
  return dumper;
}

/* -------------------------------------------------------------------------- */
template <typename dump_type, typename field_type>
std::shared_ptr<dumpers::Field> GroupManager::createElementalFilteredField(
    const field_type & field, const std::string & group_name,
    Int spatial_dimension, ElementKind kind,
    ElementTypeMap<Int> nb_data_per_elem) {

  const auto * field_ptr = &field;
  if (field_ptr == nullptr) {
    return nullptr;
  }
  if (group_name == "all") {
    throw;
  }

  using T = typename field_type::type;
  auto & group = this->getElementGroup(group_name);
  auto dim = group.getDimension();
  if (dim != spatial_dimension) {
      throw;
  }
  const auto & elemental_filter = group.getElements();

  auto * filtered = new ElementTypeMapArrayFilter<T>(field, elemental_filter,
                                                     nb_data_per_elem);

  auto dumper = std::make_shared<dump_type>(*filtered, dim, _not_ghost, kind);
  dumper->setNbDataPerElem(nb_data_per_elem);

  return dumper;
}

/* -------------------------------------------------------------------------- */
template <typename type, bool flag, template <class, bool> class ftype>
std::shared_ptr<dumpers::Field>
GroupManager::createNodalField(const ftype<type, flag> * field,
                               const std::string & group_name,
                               Int padding_size) {
  return createStridedNodalField(field, group_name, 0, 0, padding_size);
}

/* -------------------------------------------------------------------------- */
template <typename type, bool flag, template <class, bool> class ftype>
std::shared_ptr<dumpers::Field>
GroupManager::createStridedNodalField(const ftype<type, flag> * field,
                                      const std::string & group_name, Int size,
                                      Int stride, Int padding_size) {
  if (not field) {
    return nullptr;
  }

  if (group_name == "all") {
    using DumpType = typename dumpers::NodalField<type, false>;
    auto dumper = std::make_shared<DumpType>(*field, size, stride);
    dumper->setPadding(padding_size);
    return dumper;
  }

  ElementGroup & group = this->getElementGroup(group_name);
  const Array<UInt> * nodal_filter = &(group.getNodeGroup().getNodes());
  using DumpType = typename dumpers::NodalField<type, true>;
  auto dumper = std::make_shared<DumpType>(*field, size, stride, nodal_filter);
  dumper->setPadding(padding_size);
  return dumper;
}

/* -------------------------------------------------------------------------- */

} // namespace akantu

#endif<|MERGE_RESOLUTION|>--- conflicted
+++ resolved
@@ -84,20 +84,11 @@
 /* -------------------------------------------------------------------------- */
 template <typename T, template <typename T2, bool filtered>
                       class dump_type> ///< type of InternalMaterialField
-<<<<<<< HEAD
-std::shared_ptr<dumper::Field> GroupManager::createElementalField(
+std::shared_ptr<dumpers::Field> GroupManager::createElementalField(
     const ElementTypeMapArray<T> & field, const std::string & group_name,
     Int spatial_dimension, ElementKind kind,
     ElementTypeMap<Int> nb_data_per_elem) {
   const auto * field_ptr = &field;
-=======
-std::shared_ptr<dumpers::Field>
-GroupManager::createElementalField(const ElementTypeMapArray<T> & field,
-                                   const std::string & group_name,
-                                   UInt spatial_dimension, ElementKind kind,
-                                   ElementTypeMap<UInt> nb_data_per_elem) {
-  const ElementTypeMapArray<T> * field_ptr = &field;
->>>>>>> adf76025
 
   if (field_ptr == nullptr) {
     return nullptr;
