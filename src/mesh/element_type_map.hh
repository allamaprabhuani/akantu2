/**
 * @file   element_type_map.hh
 *
 * @author Lucas Frerot <lucas.frerot@epfl.ch>
 * @author Nicolas Richart <nicolas.richart@epfl.ch>
 *
 * @date creation: Wed Aug 31 2011
 * @date last modification: Tue Feb 20 2018
 *
 * @brief  storage class by element type
 *
 *
 * Copyright (©)  2010-2018 EPFL (Ecole Polytechnique Fédérale de Lausanne)
 * Laboratory (LSMS - Laboratoire de Simulation en Mécanique des Solides)
 *
 * Akantu is free  software: you can redistribute it and/or  modify it under the
 * terms  of the  GNU Lesser  General Public  License as published by  the Free
 * Software Foundation, either version 3 of the License, or (at your option) any
 * later version.
 *
 * Akantu is  distributed in the  hope that it  will be useful, but  WITHOUT ANY
 * WARRANTY; without even the implied warranty of MERCHANTABILITY or FITNESS FOR
 * A PARTICULAR PURPOSE. See  the GNU  Lesser General  Public License  for more
 * details.
 *
 * You should  have received  a copy  of the GNU  Lesser General  Public License
 * along with Akantu. If not, see <http://www.gnu.org/licenses/>.
 *
 */

/* -------------------------------------------------------------------------- */
#include "aka_array.hh"
#include "aka_named_argument.hh"
#include "element.hh"
/* -------------------------------------------------------------------------- */
#include <map>
/* -------------------------------------------------------------------------- */

#ifndef AKANTU_ELEMENT_TYPE_MAP_HH_
#define AKANTU_ELEMENT_TYPE_MAP_HH_

namespace akantu {
class FEEngine;
} // namespace akantu

namespace akantu {

namespace {
  DECLARE_NAMED_ARGUMENT(all_ghost_types);
  DECLARE_NAMED_ARGUMENT(default_value);
  DECLARE_NAMED_ARGUMENT(element_kind);
  DECLARE_NAMED_ARGUMENT(ghost_type);
  DECLARE_NAMED_ARGUMENT(nb_component);
  DECLARE_NAMED_ARGUMENT(nb_component_functor);
  DECLARE_NAMED_ARGUMENT(with_nb_element);
  DECLARE_NAMED_ARGUMENT(with_nb_nodes_per_element);
  DECLARE_NAMED_ARGUMENT(spatial_dimension);
  DECLARE_NAMED_ARGUMENT(do_not_default);
  DECLARE_NAMED_ARGUMENT(element_filter);
} // namespace

template <class Stored, typename SupportType = ElementType>
class ElementTypeMap;

/* -------------------------------------------------------------------------- */
/* ElementTypeMapBase */
/* -------------------------------------------------------------------------- */
/// Common non templated base class for the ElementTypeMap class
class ElementTypeMapBase {
public:
  virtual ~ElementTypeMapBase() = default;
};

/* -------------------------------------------------------------------------- */
/* ElementTypeMap */
/* -------------------------------------------------------------------------- */

template <class Stored, typename SupportType>
class ElementTypeMap : public ElementTypeMapBase {

public:
  ElementTypeMap();
  ~ElementTypeMap() override;

  inline static std::string printType(SupportType type,
                                      GhostType ghost_type);

  /*! Tests whether a type is present in the object
   *  @param type the type to check for
   *  @param ghost_type optional: by default, the data map for non-ghost
   *         elements is searched
   *  @return true if the type is present. */
  inline bool exists(SupportType type,
                     GhostType ghost_type = _not_ghost) const;

  /*! get the stored data corresponding to a type
   *  @param type the type to check for
   *  @param ghost_type optional: by default, the data map for non-ghost
   *         elements is searched
   *  @return stored data corresponding to type. */
<<<<<<< HEAD
  inline const Stored &
  operator()(SupportType type,
             GhostType ghost_type = _not_ghost) const;
=======
  inline const Stored & operator()(const SupportType & type,
                                   GhostType ghost_type = _not_ghost) const;
>>>>>>> a1cc6000

  /*! get the stored data corresponding to a type
   *  @param type the type to check for
   *  @param ghost_type optional: by default, the data map for non-ghost
   *         elements is searched
   *  @return stored data corresponding to type. */
  inline Stored & operator()(SupportType type,
                             GhostType ghost_type = _not_ghost);

  /*! insert data of a new type (not yet present) into the map. THIS METHOD IS
   *  NOT ARRAY SAFE, when using ElementTypeMapArray, use setArray instead
   *  @param data to insert
   *  @param type type of data (if this type is already present in the map,
   *         an exception is thrown).
   *  @param ghost_type optional: by default, the data map for non-ghost
   *         elements is searched
   *  @return stored data corresponding to type. */
  template <typename U>
  inline Stored & operator()(U && insertee, SupportType type,
                             GhostType ghost_type = _not_ghost);

public:
  /// print helper
  virtual void printself(std::ostream & stream, int indent = 0) const;

  /* ------------------------------------------------------------------------ */
  /* Element type Iterator                                                    */
  /* ------------------------------------------------------------------------ */
  /*! iterator allows to iterate over type-data pairs of the map. The interface
   *  expects the SupportType to be ElementType. */
  using DataMap = std::map<SupportType, Stored>;

  /// helper class to use in range for constructions
  class type_iterator
      : private std::iterator<std::forward_iterator_tag, const SupportType> {
  public:
    using value_type = const SupportType;
    using pointer = const SupportType *;
    using reference = const SupportType &;

  protected:
    using DataMapIterator =
        typename ElementTypeMap<Stored>::DataMap::const_iterator;

  public:
    type_iterator(DataMapIterator & list_begin, DataMapIterator & list_end,
                  UInt dim, ElementKind ek);

    type_iterator(const type_iterator & it);
    type_iterator() = default;

    inline reference operator*();
    inline reference operator*() const;
    inline type_iterator & operator++();
    type_iterator operator++(int);
    inline bool operator==(const type_iterator & other) const;
    inline bool operator!=(const type_iterator & other) const;
    type_iterator & operator=(const type_iterator & it);

  private:
    DataMapIterator list_begin;
    DataMapIterator list_end;
    UInt dim;
    ElementKind kind;
  };

  /// helper class to use in range for constructions
  class ElementTypesIteratorHelper {
  public:
    using Container = ElementTypeMap<Stored, SupportType>;
    using iterator = typename Container::type_iterator;

    ElementTypesIteratorHelper(const Container & container, UInt dim,
                               GhostType ghost_type, ElementKind kind)
        : container(std::cref(container)), dim(dim), ghost_type(ghost_type),
          kind(kind) {}

    template <typename... pack>
    ElementTypesIteratorHelper(const Container & container,
                               use_named_args_t /*unused*/, pack &&... _pack)
        : ElementTypesIteratorHelper(
              container, OPTIONAL_NAMED_ARG(spatial_dimension, _all_dimensions),
              OPTIONAL_NAMED_ARG(ghost_type, _not_ghost),
              OPTIONAL_NAMED_ARG(element_kind, _ek_not_defined)) {}

    ElementTypesIteratorHelper(const ElementTypesIteratorHelper &) = default;
    ElementTypesIteratorHelper &
    operator=(const ElementTypesIteratorHelper &) = default;
    ElementTypesIteratorHelper &
    operator=(ElementTypesIteratorHelper &&) noexcept = default;

    iterator begin();
    iterator end();

  private:
    std::reference_wrapper<const Container> container;
    UInt dim;
    GhostType ghost_type;
    ElementKind kind;
  };

private:
  ElementTypesIteratorHelper
  elementTypesImpl(UInt dim = _all_dimensions,
                   GhostType ghost_type = _not_ghost,
                   ElementKind kind = _ek_not_defined) const;

  template <typename... pack>
  ElementTypesIteratorHelper
  elementTypesImpl(const use_named_args_t & /*unused*/, pack &&... _pack) const;

public:
  /*!
   * \param _pack
   * \parblock
   *  represent optional parameters:
   * \li \c _spatial_dimension filter for elements of given spatial
   * dimension
   * \li \c _ghost_type filter for a certain ghost_type
   * \li \c _element_kind filter for elements of given kind
   * \endparblock
   */
  template <typename... pack>
  std::enable_if_t<are_named_argument<pack...>::value,
                   ElementTypesIteratorHelper>
  elementTypes(pack &&... _pack) const {
    return elementTypesImpl(use_named_args,
                            std::forward<decltype(_pack)>(_pack)...);
  }

  template <typename... pack>
  std::enable_if_t<not are_named_argument<pack...>::value,
                   ElementTypesIteratorHelper>
  elementTypes(pack &&... _pack) const {
    return elementTypesImpl(std::forward<decltype(_pack)>(_pack)...);
  }

  /*! Get an iterator to the beginning of a subset datamap. This method expects
   *  the SupportType to be ElementType.
   *  @param dim optional: iterate over data of dimension dim (e.g. when
   *         iterating over (surface) facets of a 3D mesh, dim would be 2).
   *         by default, all dimensions are considered.
   *  @param ghost_type optional: by default, the data map for non-ghost
   *         elements is iterated over.
   *  @param kind optional: the kind of element to search for (see
   *         aka_common.hh), by default all kinds are considered
   *  @return an iterator to the first stored data matching the filters
   *          or an iterator to the end of the map if none match*/
  [[deprecated("Use elementTypes instead")]] inline type_iterator
  firstType(UInt dim = _all_dimensions, GhostType ghost_type = _not_ghost,
            ElementKind kind = _ek_not_defined) const;
  /*! Get an iterator to the end of a subset datamap. This method expects
   *  the SupportType to be ElementType.
   *  @param dim optional: iterate over data of dimension dim (e.g. when
   *         iterating over (surface) facets of a 3D mesh, dim would be 2).
   *         by default, all dimensions are considered.
   *  @param ghost_type optional: by default, the data map for non-ghost
   *         elements is iterated over.
   *  @param kind optional: the kind of element to search for (see
   *         aka_common.hh), by default all kinds are considered
   *  @return an iterator to the last stored data matching the filters
   *          or an iterator to the end of the map if none match */
  [[deprecated("Use elementTypes instead")]] inline type_iterator
  lastType(UInt dim = _all_dimensions, GhostType ghost_type = _not_ghost,
           ElementKind kind = _ek_not_defined) const;

  /*! Direct access to the underlying data map. for internal use by daughter
   *  classes only
   *  @param ghost_type whether to return the data map or the ghost_data map
   *  @return the raw map */
  inline DataMap & getData(GhostType ghost_type);
  /*! Direct access to the underlying data map. for internal use by daughter
   *  classes only
   *  @param ghost_type whether to return the data map or the ghost_data map
   *  @return the raw map */
  inline const DataMap & getData(GhostType ghost_type) const;

  /* ------------------------------------------------------------------------ */
protected:
  DataMap data;
  DataMap ghost_data;
};

/* -------------------------------------------------------------------------- */
/* Some typedefs                                                              */
/* -------------------------------------------------------------------------- */
template <typename T, typename SupportType>
class ElementTypeMapArray
    : public ElementTypeMap<std::unique_ptr<Array<T>>, SupportType> {
public:
  using type = T;
  using array_type = Array<T>;

protected:
  using parent = ElementTypeMap<std::unique_ptr<Array<T>>, SupportType>;
  using DataMap = typename parent::DataMap;

public:
  using type_iterator = typename parent::type_iterator;

  /// standard assigment (copy) operator
  void operator=(const ElementTypeMapArray &) = delete;
  ElementTypeMapArray(const ElementTypeMapArray & /*other*/);

  /// explicit copy
  void copy(const ElementTypeMapArray & other);

  /*! Constructor
   *  @param id optional: identifier (string)
   *  @param parent_id optional: parent identifier. for organizational purposes
   *         only
   */
  ElementTypeMapArray(const ID & id = "by_element_type_array",
                      const ID & parent_id = "no_parent")
      : parent(), id(parent_id + ":" + id), name(id){};

  /*! allocate memory for a new array
   *  @param size number of tuples of the new array
   *  @param nb_component tuple size
   *  @param type the type under which the array is indexed in the map
   *  @param ghost_type whether to add the field to the data map or the
   *         ghost_data map
   *  @param default_value the default value to use to fill the array
   *  @return a reference to the allocated array */
  inline Array<T> & alloc(UInt size, UInt nb_component,
<<<<<<< HEAD
                          SupportType type,
                          GhostType ghost_type,
=======
                          const SupportType & type, GhostType ghost_type,
>>>>>>> a1cc6000
                          const T & default_value = T());

  /*! allocate memory for a new array in both the data and the ghost_data map
   *  @param size number of tuples of the new array
   *  @param nb_component tuple size
   *  @param type the type under which the array is indexed in the map
   *  @param default_value the default value to use to fill the array
   */
  inline void alloc(UInt size, UInt nb_component, SupportType type,
                    const T & default_value = T());

  /* get a reference to the array of certain type
   * @param type data filed under type is returned
   * @param ghost_type optional: by default the non-ghost map is searched
   * @return a reference to the array */
<<<<<<< HEAD
  inline const Array<T> &
  operator()(SupportType type,
             GhostType ghost_type = _not_ghost) const;
=======
  inline const Array<T> & operator()(const SupportType & type,
                                     GhostType ghost_type = _not_ghost) const;
>>>>>>> a1cc6000

  /// access the data of an element, this combine the map and array accessor
  inline const T & operator()(const Element & element,
                              UInt component = 0) const;

  /// access the data of an element, this combine the map and array accessor
  inline T & operator()(const Element & element, UInt component = 0);

  /// access the data of an element, this combine the map and array accessor
  inline decltype(auto) get(const Element & element);
  inline decltype(auto) get(const Element & element) const;

  /* get a reference to the array of certain type
   * @param type data filed under type is returned
   * @param ghost_type optional: by default the non-ghost map is searched
   * @return a const reference to the array */
  inline Array<T> & operator()(SupportType type,
                               GhostType ghost_type = _not_ghost);

  /*! insert data of a new type (not yet present) into the map.
   *  @param type type of data (if this type is already present in the map,
   *         an exception is thrown).
   *  @param ghost_type optional: by default, the data map for non-ghost
   *         elements is searched
   *  @param vect the vector to include into the map
   *  @return stored data corresponding to type. */
  inline void setArray(SupportType type, GhostType ghost_type,
                       const Array<T> & vect);
  /*! frees all memory related to the data*/
  inline void free();

  inline void clear();

  inline bool empty() const __attribute__((warn_unused_result));

  /*! set all values in the ElementTypeMap to zero*/
  inline void zero() { this->set(T()); }

  /*! set all values in the ElementTypeMap to value */
  template <typename ST> inline void set(const ST & value);

  /*! deletes and reorders entries in the stored arrays
   *  @param new_numbering a ElementTypeMapArray of new indices. UInt(-1)
   * indicates
   *         deleted entries. */
  inline void
  onElementsRemoved(const ElementTypeMapArray<UInt> & new_numbering);

  /// text output helper
  void printself(std::ostream & stream, int indent = 0) const override;

  /*! set the id
   *  @param id the new name
   */
  inline void setID(const ID & id) { this->id = id; }

  /// return the id
  inline auto getID() const -> ID { return this->id; }

  ElementTypeMap<UInt>
  getNbComponents(UInt dim = _all_dimensions,
                  GhostType requested_ghost_type = _not_ghost,
                  ElementKind kind = _ek_not_defined) const {
    ElementTypeMap<UInt> nb_components;
    bool all_ghost_types = requested_ghost_type == _casper;
    for (auto ghost_type : ghost_types) {
      if ((not(ghost_type == requested_ghost_type)) and (not all_ghost_types)) {
        continue;
      }

      for (auto & type : this->elementTypes(dim, ghost_type, kind)) {
        UInt nb_comp = (*this)(type, ghost_type).getNbComponent();
        nb_components(type, ghost_type) = nb_comp;
      }
    }
    return nb_components;
  }

  /* ------------------------------------------------------------------------ */
  /* more evolved allocators                                                  */
  /* ------------------------------------------------------------------------ */
public:
  /// initialize the arrays in accordance to a functor
  template <class Func>
  void initialize(const Func & f, const T & default_value, bool do_not_default);

  /// initialize with sizes and number of components in accordance of a mesh
  /// content
  template <typename... pack>
  void initialize(const Mesh & mesh, pack &&... _pack);

  /// initialize with sizes and number of components in accordance of a fe
  /// engine content (aka integration points)
  template <typename... pack>
  void initialize(const FEEngine & fe_engine, pack &&... _pack);

  /* ------------------------------------------------------------------------ */
  /* Accesssors                                                               */
  /* ------------------------------------------------------------------------ */
public:
  /// get the name of the internal field
  AKANTU_GET_MACRO(Name, name, ID);

  /**
   * get the size of the ElementTypeMapArray<T>
   * @param[in] _pack
   * \parblock
   * optional arguments can be any of:
   * \li \c _spatial_dimension the dimension to consider (default:
   * _all_dimensions)
   * \li \c _ghost_type  (default: _not_ghost)
   * \li \c _element_kind (default: _ek_not_defined)
   * \li \c _all_ghost_types (default: false)
   * \endparblock
   **/
  template <typename... pack> UInt size(pack &&... _pack) const;

  bool isNodal() const { return is_nodal; }
  void isNodal(bool is_nodal) { this->is_nodal = is_nodal; }

private:
  UInt sizeImpl(UInt spatial_dimension, GhostType ghost_type,
                ElementKind kind) const;

private:
  ID id;

protected:
  /// name of the element type map: e.g. connectivity, grad_u
  ID name;

  /// Is the data stored by node of the element
  bool is_nodal{false};
};

/// to store data Array<Real> by element type
using ElementTypeMapReal = ElementTypeMapArray<Real>;
/// to store data Array<Int> by element type
using ElementTypeMapInt = ElementTypeMapArray<Int>;
/// to store data Array<UInt> by element type
using ElementTypeMapUInt = ElementTypeMapArray<UInt, ElementType>;

} // namespace akantu

#endif /* AKANTU_ELEMENT_TYPE_MAP_HH_ */<|MERGE_RESOLUTION|>--- conflicted
+++ resolved
@@ -82,37 +82,29 @@
   ElementTypeMap();
   ~ElementTypeMap() override;
 
-  inline static std::string printType(SupportType type,
-                                      GhostType ghost_type);
+  inline static std::string printType(SupportType type, GhostType ghost_type);
 
   /*! Tests whether a type is present in the object
    *  @param type the type to check for
    *  @param ghost_type optional: by default, the data map for non-ghost
    *         elements is searched
    *  @return true if the type is present. */
-  inline bool exists(SupportType type,
-                     GhostType ghost_type = _not_ghost) const;
+  inline bool exists(SupportType type, GhostType ghost_type = _not_ghost) const;
 
   /*! get the stored data corresponding to a type
    *  @param type the type to check for
    *  @param ghost_type optional: by default, the data map for non-ghost
    *         elements is searched
    *  @return stored data corresponding to type. */
-<<<<<<< HEAD
-  inline const Stored &
-  operator()(SupportType type,
-             GhostType ghost_type = _not_ghost) const;
-=======
   inline const Stored & operator()(const SupportType & type,
                                    GhostType ghost_type = _not_ghost) const;
->>>>>>> a1cc6000
 
   /*! get the stored data corresponding to a type
    *  @param type the type to check for
    *  @param ghost_type optional: by default, the data map for non-ghost
    *         elements is searched
    *  @return stored data corresponding to type. */
-  inline Stored & operator()(SupportType type,
+  inline Stored & operator()(const SupportType & type,
                              GhostType ghost_type = _not_ghost);
 
   /*! insert data of a new type (not yet present) into the map. THIS METHOD IS
@@ -331,12 +323,7 @@
    *  @param default_value the default value to use to fill the array
    *  @return a reference to the allocated array */
   inline Array<T> & alloc(UInt size, UInt nb_component,
-<<<<<<< HEAD
-                          SupportType type,
-                          GhostType ghost_type,
-=======
                           const SupportType & type, GhostType ghost_type,
->>>>>>> a1cc6000
                           const T & default_value = T());
 
   /*! allocate memory for a new array in both the data and the ghost_data map
@@ -352,14 +339,8 @@
    * @param type data filed under type is returned
    * @param ghost_type optional: by default the non-ghost map is searched
    * @return a reference to the array */
-<<<<<<< HEAD
-  inline const Array<T> &
-  operator()(SupportType type,
-             GhostType ghost_type = _not_ghost) const;
-=======
   inline const Array<T> & operator()(const SupportType & type,
                                      GhostType ghost_type = _not_ghost) const;
->>>>>>> a1cc6000
 
   /// access the data of an element, this combine the map and array accessor
   inline const T & operator()(const Element & element,
