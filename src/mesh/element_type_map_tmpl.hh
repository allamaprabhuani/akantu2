--- conflicted
+++ resolved
@@ -167,11 +167,7 @@
     const ElementTypeMapArray & other) {
   for (auto ghost_type : ghost_types) {
     for (auto type :
-<<<<<<< HEAD
-         other.elementTypes(_all_dimensions, ghost_type, _ek_not_defined)) {
-=======
          this->elementTypes(_all_dimensions, ghost_type, _ek_not_defined)) {
->>>>>>> 64b062ea
       const auto & array_to_copy = other(type, ghost_type);
       auto & array =
           this->alloc(array_to_copy.size(), array_to_copy.getNbComponent(),
@@ -529,17 +525,10 @@
   using CompFunc = std::function<UInt(const ElementType &, const GhostType &)>;
 
 public:
-<<<<<<< HEAD
-  ElementTypeMapArrayInitializer(const CompFunc & comp_func,
-                                 UInt spatial_dimension = _all_dimensions,
-                                 const GhostType & ghost_type = _not_ghost,
-                                 const ElementKind & element_kind = _ek_not_defined)
-=======
   ElementTypeMapArrayInitializer(
       const CompFunc & comp_func, UInt spatial_dimension = _all_dimensions,
       const GhostType & ghost_type = _not_ghost,
       const ElementKind & element_kind = _ek_not_defined)
->>>>>>> 64b062ea
       : comp_func(comp_func), spatial_dimension(spatial_dimension),
         ghost_type(ghost_type), element_kind(element_kind) {}
 
