/**
 * @file   element_type_map_tmpl.hh
 *
 * @author Lucas Frerot <lucas.frerot@epfl.ch>
 * @author Nicolas Richart <nicolas.richart@epfl.ch>
 *
 * @date creation: Wed Aug 31 2011
 * @date last modification: Tue Feb 20 2018
 *
 * @brief  implementation of template functions of the ElementTypeMap and
 * ElementTypeMapArray classes
 *
 *
 * Copyright (©)  2010-2018 EPFL (Ecole Polytechnique Fédérale de Lausanne)
 * Laboratory (LSMS - Laboratoire de Simulation en Mécanique des Solides)
 *
 * Akantu is free  software: you can redistribute it and/or  modify it under the
 * terms  of the  GNU Lesser  General Public  License as published by  the Free
 * Software Foundation, either version 3 of the License, or (at your option) any
 * later version.
 *
 * Akantu is  distributed in the  hope that it  will be useful, but  WITHOUT ANY
 * WARRANTY; without even the implied warranty of MERCHANTABILITY or FITNESS FOR
 * A PARTICULAR PURPOSE. See  the GNU  Lesser General  Public License  for more
 * details.
 *
 * You should  have received  a copy  of the GNU  Lesser General  Public License
 * along with Akantu. If not, see <http://www.gnu.org/licenses/>.
 *
 */

/* -------------------------------------------------------------------------- */
#include "aka_static_if.hh"
#include "element_type_map.hh"
#include "mesh.hh"
/* -------------------------------------------------------------------------- */
#include "element_type_conversion.hh"
/* -------------------------------------------------------------------------- */
#include <functional>
/* -------------------------------------------------------------------------- */

#ifndef AKANTU_ELEMENT_TYPE_MAP_TMPL_HH_
#define AKANTU_ELEMENT_TYPE_MAP_TMPL_HH_

namespace akantu {

/* -------------------------------------------------------------------------- */
/* ElementTypeMap                                                             */
/* -------------------------------------------------------------------------- */
template <class Stored, typename SupportType>
inline std::string
ElementTypeMap<Stored, SupportType>::printType(const SupportType & type,
                                               GhostType ghost_type) {
  std::stringstream sstr;
  sstr << "(" << ghost_type << ":" << type << ")";
  return sstr.str();
}

/* -------------------------------------------------------------------------- */
template <class Stored, typename SupportType>
inline bool
ElementTypeMap<Stored, SupportType>::exists(const SupportType & type,
                                            GhostType ghost_type) const {
  return this->getData(ghost_type).find(type) !=
         this->getData(ghost_type).end();
}

/* -------------------------------------------------------------------------- */
template <class Stored, typename SupportType>
<<<<<<< HEAD
inline const Stored & ElementTypeMap<Stored, SupportType>::operator()(
    const SupportType & type, const GhostType & ghost_type) const {
=======
inline const Stored &
ElementTypeMap<Stored, SupportType>::operator()(const SupportType & type,
                                                GhostType ghost_type) const {
>>>>>>> 1a7b1e21
  auto it = this->getData(ghost_type).find(type);

  if (it == this->getData(ghost_type).end()) {
    AKANTU_SILENT_EXCEPTION("No element of type "
                            << ElementTypeMap::printType(type, ghost_type)
                            << " in this ElementTypeMap<"
                            << debug::demangle(typeid(Stored).name())
                            << "> class");
  }
  return it->second;
}

/* -------------------------------------------------------------------------- */
template <class Stored, typename SupportType>
inline Stored &
ElementTypeMap<Stored, SupportType>::operator()(const SupportType & type,
<<<<<<< HEAD
                                                const GhostType & ghost_type) {
=======
                                                GhostType ghost_type) {
>>>>>>> 1a7b1e21
  return this->getData(ghost_type)[type];
}

/* -------------------------------------------------------------------------- */
template <class Stored, typename SupportType>
template <typename U>
inline Stored & ElementTypeMap<Stored, SupportType>::operator()(
<<<<<<< HEAD
    U && insertee, const SupportType & type, const GhostType & ghost_type) {
=======
    U && insertee, const SupportType & type, GhostType ghost_type) {
>>>>>>> 1a7b1e21
  auto it = this->getData(ghost_type).find(type);

  if (it != this->getData(ghost_type).end()) {
    AKANTU_SILENT_EXCEPTION("Element of type "
                            << ElementTypeMap::printType(type, ghost_type)
                            << " already in this ElementTypeMap<"
                            << debug::demangle(typeid(Stored).name())
                            << "> class");
  } else {
    auto & data = this->getData(ghost_type);
    const auto & res =
        data.insert(std::make_pair(type, std::forward<U>(insertee)));
    it = res.first;
  }

  return it->second;
}

/* -------------------------------------------------------------------------- */
template <class Stored, typename SupportType>
inline typename ElementTypeMap<Stored, SupportType>::DataMap &
ElementTypeMap<Stored, SupportType>::getData(GhostType ghost_type) {
  if (ghost_type == _not_ghost) {
    return data;
  }

  return ghost_data;
}

/* -------------------------------------------------------------------------- */
template <class Stored, typename SupportType>
inline const typename ElementTypeMap<Stored, SupportType>::DataMap &
ElementTypeMap<Stored, SupportType>::getData(GhostType ghost_type) const {
  if (ghost_type == _not_ghost) {
    return data;
  }

  return ghost_data;
}

/* -------------------------------------------------------------------------- */
/// Works only if stored is a pointer to a class with a printself method
template <class Stored, typename SupportType>
void ElementTypeMap<Stored, SupportType>::printself(std::ostream & stream,
                                                    int indent) const {
  std::string space(indent, AKANTU_INDENT);

  stream << space << "ElementTypeMap<" << debug::demangle(typeid(Stored).name())
         << "> [" << std::endl;
  for (auto && gt : ghost_types) {
    const DataMap & data = getData(gt);
    for (auto & pair : data) {
      stream << space << space << ElementTypeMap::printType(pair.first, gt)
             << std::endl;
    }
  }

  stream << space << "]" << std::endl;
}

/* -------------------------------------------------------------------------- */
template <class Stored, typename SupportType>
ElementTypeMap<Stored, SupportType>::ElementTypeMap() = default;

/* -------------------------------------------------------------------------- */
template <class Stored, typename SupportType>
ElementTypeMap<Stored, SupportType>::~ElementTypeMap() = default;

/* -------------------------------------------------------------------------- */
/* ElementTypeMapArray                                                        */
/* -------------------------------------------------------------------------- */
template <typename T, typename SupportType>
void ElementTypeMapArray<T, SupportType>::copy(
    const ElementTypeMapArray & other) {
  for (auto ghost_type : ghost_types) {
    for (auto type :
         this->elementTypes(_all_dimensions, ghost_type, _ek_not_defined)) {
      const auto & array_to_copy = other(type, ghost_type);
      auto & array =
          this->alloc(array_to_copy.size(), array_to_copy.getNbComponent(),
                      type, ghost_type);
      array.copy(array_to_copy);
    }
  }
}

/* -------------------------------------------------------------------------- */
template <typename T, typename SupportType>
ElementTypeMapArray<T, SupportType>::ElementTypeMapArray(
    const ElementTypeMapArray & other)
    : parent(), Memory(other.id + "_copy", other.memory_id),
      name(other.name + "_copy") {
  this->copy(other);
}

/* -------------------------------------------------------------------------- */
template <typename T, typename SupportType>
inline Array<T> & ElementTypeMapArray<T, SupportType>::alloc(
    UInt size, UInt nb_component, const SupportType & type,
    GhostType ghost_type, const T & default_value) {
  std::string ghost_id;
  if (ghost_type == _ghost) {
    ghost_id = ":ghost";
  }

  Array<T> * tmp;

  auto it = this->getData(ghost_type).find(type);

  if (it == this->getData(ghost_type).end()) {
    auto id = this->id + ":" + std::to_string(type) + ghost_id;
    tmp = &(Memory::alloc<T>(id, size, nb_component, default_value));

    this->getData(ghost_type)[type] = tmp;
  } else {
    AKANTU_DEBUG_INFO(
        "The vector "
        << this->id << this->printType(type, ghost_type)
        << " already exists, it is resized instead of allocated.");
    tmp = it->second;
    it->second->resize(size);
  }

  return *tmp;
}

/* -------------------------------------------------------------------------- */
template <typename T, typename SupportType>
inline void
ElementTypeMapArray<T, SupportType>::alloc(UInt size, UInt nb_component,
                                           const SupportType & type,
                                           const T & default_value) {
  this->alloc(size, nb_component, type, _not_ghost, default_value);
  this->alloc(size, nb_component, type, _ghost, default_value);
}

/* -------------------------------------------------------------------------- */
template <typename T, typename SupportType>
inline void ElementTypeMapArray<T, SupportType>::free() {
  AKANTU_DEBUG_IN();

  for (auto gt : ghost_types) {
    auto & data = this->getData(gt);
    for (auto & pair : data) {
      dealloc(pair.second->getID());
    }
    data.clear();
  }

  AKANTU_DEBUG_OUT();
}

/* -------------------------------------------------------------------------- */
template <typename T, typename SupportType>
inline void ElementTypeMapArray<T, SupportType>::clear() {
  for (auto gt : ghost_types) {
    auto & data = this->getData(gt);
    for (auto & vect : data) {
      vect.second->clear();
    }
  }
}

/* -------------------------------------------------------------------------- */
template <typename T, typename SupportType>
inline bool ElementTypeMapArray<T, SupportType>::empty() const {
  bool is_empty = true;
  for (auto gt : ghost_types) {
    auto & data = this->getData(gt);
    for (auto & vect : data) {
      is_empty &= vect.second->empty();
      if (not is_empty) {
        return false;
      }
    }
  }
  return is_empty;
}

/* -------------------------------------------------------------------------- */
template <typename T, typename SupportType>
template <typename ST>
inline void ElementTypeMapArray<T, SupportType>::set(const ST & value) {
  for (auto gt : ghost_types) {
    auto & data = this->getData(gt);
    for (auto & vect : data) {
      vect.second->set(value);
    }
  }
}

/* -------------------------------------------------------------------------- */
template <typename T, typename SupportType>
<<<<<<< HEAD
inline const Array<T> & ElementTypeMapArray<T, SupportType>::operator()(
    const SupportType & type, const GhostType & ghost_type) const {
=======
inline const Array<T> &
ElementTypeMapArray<T, SupportType>::operator()(const SupportType & type,
                                                GhostType ghost_type) const {
>>>>>>> 1a7b1e21
  auto it = this->getData(ghost_type).find(type);

  if (it == this->getData(ghost_type).end()) {
    AKANTU_SILENT_EXCEPTION("No element of type "
                            << ElementTypeMapArray::printType(type, ghost_type)
                            << " in this const ElementTypeMapArray<"
                            << debug::demangle(typeid(T).name()) << "> class(\""
                            << this->id << "\")");
  }
  return *(it->second);
}

/* -------------------------------------------------------------------------- */
template <typename T, typename SupportType>
inline Array<T> &
ElementTypeMapArray<T, SupportType>::operator()(const SupportType & type,
<<<<<<< HEAD
                                                const GhostType & ghost_type) {
=======
                                                GhostType ghost_type) {
>>>>>>> 1a7b1e21
  auto it = this->getData(ghost_type).find(type);

  if (it == this->getData(ghost_type).end()) {
    AKANTU_SILENT_EXCEPTION("No element of type "
                            << ElementTypeMapArray::printType(type, ghost_type)
                            << " in this ElementTypeMapArray<"
                            << debug::demangle(typeid(T).name())
                            << "> class (\"" << this->id << "\")");
  }

  return *(it->second);
}

/* -------------------------------------------------------------------------- */
template <typename T, typename SupportType>
inline void ElementTypeMapArray<T, SupportType>::setArray(
    const SupportType & type, GhostType ghost_type, const Array<T> & vect) {
  auto it = this->getData(ghost_type).find(type);

  if (AKANTU_DEBUG_TEST(dblWarning) && it != this->getData(ghost_type).end() &&
      it->second != &vect) {
    AKANTU_DEBUG_WARNING(
        "The Array "
        << this->printType(type, ghost_type)
        << " is already registred, this call can lead to a memory leak.");
  }

  this->getData(ghost_type)[type] = &(const_cast<Array<T> &>(vect));
}

/* -------------------------------------------------------------------------- */
template <typename T, typename SupportType>
inline void ElementTypeMapArray<T, SupportType>::onElementsRemoved(
    const ElementTypeMapArray<UInt> & new_numbering) {
  for (auto gt : ghost_types) {
    for (auto && type :
         new_numbering.elementTypes(_all_dimensions, gt, _ek_not_defined)) {
      auto support_type = convertType<ElementType, SupportType>(type);
      if (this->exists(support_type, gt)) {
        const auto & renumbering = new_numbering(type, gt);
        if (renumbering.empty()) {
          continue;
        }

        auto & vect = this->operator()(support_type, gt);
        auto nb_component = vect.getNbComponent();
        Array<T> tmp(renumbering.size(), nb_component);
        UInt new_size = 0;

        for (UInt i = 0; i < vect.size(); ++i) {
          UInt new_i = renumbering(i);
          if (new_i != UInt(-1)) {
            std::copy_n(vect.storage() + i * nb_component, nb_component,
                        tmp.storage() + new_i * nb_component);
            ++new_size;
          }
        }
        tmp.resize(new_size);
        vect.copy(tmp);
      }
    }
  }
}

/* -------------------------------------------------------------------------- */
template <typename T, typename SupportType>
void ElementTypeMapArray<T, SupportType>::printself(std::ostream & stream,
                                                    int indent) const {
  std::string space(indent, AKANTU_INDENT);

  stream << space << "ElementTypeMapArray<" << debug::demangle(typeid(T).name())
         << "> [" << std::endl;
  for (UInt g = _not_ghost; g <= _ghost; ++g) {
    auto gt = (GhostType)g;

    const DataMap & data = this->getData(gt);
    typename DataMap::const_iterator it;
    for (it = data.begin(); it != data.end(); ++it) {
      stream << space << space << ElementTypeMapArray::printType(it->first, gt)
             << " [" << std::endl;
      it->second->printself(stream, indent + 3);
      stream << space << space << " ]" << std::endl;
    }
  }
  stream << space << "]" << std::endl;
}

/* -------------------------------------------------------------------------- */
/* SupportType Iterator                                                       */
/* -------------------------------------------------------------------------- */
template <class Stored, typename SupportType>
ElementTypeMap<Stored, SupportType>::type_iterator::type_iterator(
    DataMapIterator & list_begin, DataMapIterator & list_end, UInt dim,
    ElementKind ek)
    : list_begin(list_begin), list_end(list_end), dim(dim), kind(ek) {}

/* -------------------------------------------------------------------------- */
template <class Stored, typename SupportType>
ElementTypeMap<Stored, SupportType>::type_iterator::type_iterator(
    const type_iterator & it)
    : list_begin(it.list_begin), list_end(it.list_end), dim(it.dim),
      kind(it.kind) {}

/* -------------------------------------------------------------------------- */
template <class Stored, typename SupportType>
typename ElementTypeMap<Stored, SupportType>::type_iterator &
ElementTypeMap<Stored, SupportType>::type_iterator::operator=(
    const type_iterator & it) {
  if (this != &it) {
    list_begin = it.list_begin;
    list_end = it.list_end;
    dim = it.dim;
    kind = it.kind;
  }
  return *this;
}
/* -------------------------------------------------------------------------- */
template <class Stored, typename SupportType>
inline typename ElementTypeMap<Stored, SupportType>::type_iterator::reference
ElementTypeMap<Stored, SupportType>::type_iterator::operator*() {
  return list_begin->first;
}

/* -------------------------------------------------------------------------- */
template <class Stored, typename SupportType>
inline typename ElementTypeMap<Stored, SupportType>::type_iterator::reference
ElementTypeMap<Stored, SupportType>::type_iterator::operator*() const {
  return list_begin->first;
}

/* -------------------------------------------------------------------------- */
template <class Stored, typename SupportType>
inline typename ElementTypeMap<Stored, SupportType>::type_iterator &
ElementTypeMap<Stored, SupportType>::type_iterator::operator++() {
  ++list_begin;
  while ((list_begin != list_end) &&
         (((dim != _all_dimensions) &&
           (dim != Mesh::getSpatialDimension(list_begin->first))) ||
          ((kind != _ek_not_defined) &&
           (kind != Mesh::getKind(list_begin->first))))) {
    ++list_begin;
  }
  return *this;
}

/* -------------------------------------------------------------------------- */
template <class Stored, typename SupportType>
typename ElementTypeMap<Stored, SupportType>::type_iterator
ElementTypeMap<Stored, SupportType>::type_iterator::operator++(int) {
  type_iterator tmp(*this);
  operator++();
  return tmp;
}

/* -------------------------------------------------------------------------- */
template <class Stored, typename SupportType>
inline bool ElementTypeMap<Stored, SupportType>::type_iterator::operator==(
    const type_iterator & other) const {
  return this->list_begin == other.list_begin;
}

/* -------------------------------------------------------------------------- */
template <class Stored, typename SupportType>
inline bool ElementTypeMap<Stored, SupportType>::type_iterator::operator!=(
    const type_iterator & other) const {
  return this->list_begin != other.list_begin;
}

/* -------------------------------------------------------------------------- */
template <class Stored, typename SupportType>
auto ElementTypeMap<Stored, SupportType>::ElementTypesIteratorHelper::begin()
    -> iterator {
  auto b = container.get().getData(ghost_type).begin();
  auto e = container.get().getData(ghost_type).end();

  // loop until the first valid type
  while ((b != e) &&
         (((dim != _all_dimensions) &&
           (dim != Mesh::getSpatialDimension(b->first))) ||
          ((kind != _ek_not_defined) && (kind != Mesh::getKind(b->first))))) {
    ++b;
  }

  return iterator(b, e, dim, kind);
}

template <class Stored, typename SupportType>
auto ElementTypeMap<Stored, SupportType>::ElementTypesIteratorHelper::end()
    -> iterator {
  auto e = container.get().getData(ghost_type).end();
  return iterator(e, e, dim, kind);
}

/* -------------------------------------------------------------------------- */
template <class Stored, typename SupportType>
auto ElementTypeMap<Stored, SupportType>::elementTypesImpl(
    UInt dim, GhostType ghost_type, ElementKind kind) const
    -> ElementTypesIteratorHelper {
  return ElementTypesIteratorHelper(*this, dim, ghost_type, kind);
}

/* -------------------------------------------------------------------------- */
template <class Stored, typename SupportType>
template <typename... pack>
auto ElementTypeMap<Stored, SupportType>::elementTypesImpl(
    const use_named_args_t & unused, pack &&... _pack) const
    -> ElementTypesIteratorHelper {
  return ElementTypesIteratorHelper(*this, unused, _pack...);
}

/* -------------------------------------------------------------------------- */
template <class Stored, typename SupportType>
inline auto ElementTypeMap<Stored, SupportType>::firstType(
    UInt dim, GhostType ghost_type, ElementKind kind) const -> type_iterator {
  return elementTypes(dim, ghost_type, kind).begin();
}

/* -------------------------------------------------------------------------- */
template <class Stored, typename SupportType>
inline auto ElementTypeMap<Stored, SupportType>::lastType(
    UInt dim, GhostType ghost_type, ElementKind kind) const -> type_iterator {
  typename DataMap::const_iterator e;
  e = getData(ghost_type).end();
  return typename ElementTypeMap<Stored, SupportType>::type_iterator(e, e, dim,
                                                                     kind);
}

/* -------------------------------------------------------------------------- */

/// standard output stream operator
template <class Stored, typename SupportType>
inline std::ostream &
operator<<(std::ostream & stream,
           const ElementTypeMap<Stored, SupportType> & _this) {
  _this.printself(stream);
  return stream;
}

/* -------------------------------------------------------------------------- */
class ElementTypeMapArrayInitializer {
protected:
  using CompFunc = std::function<UInt(ElementType, GhostType)>;

public:
  ElementTypeMapArrayInitializer(const CompFunc & comp_func,
                                 UInt spatial_dimension = _all_dimensions,
                                 GhostType ghost_type = _not_ghost,
                                 ElementKind element_kind = _ek_not_defined)
      : comp_func(comp_func), spatial_dimension(spatial_dimension),
        ghost_type(ghost_type), element_kind(element_kind) {}

  GhostType ghostType() const { return ghost_type; }

  virtual UInt nbComponent(ElementType type) const {
    return comp_func(type, ghostType());
  }

  virtual bool isNodal() const { return false; }

protected:
  CompFunc comp_func;
  UInt spatial_dimension;
  GhostType ghost_type;
  ElementKind element_kind;
};

/* -------------------------------------------------------------------------- */
class MeshElementTypeMapArrayInitializer
    : public ElementTypeMapArrayInitializer {
  using CompFunc = ElementTypeMapArrayInitializer::CompFunc;

public:
  MeshElementTypeMapArrayInitializer(const Mesh & mesh, UInt nb_component = 1,
                                     UInt spatial_dimension = _all_dimensions,
                                     GhostType ghost_type = _not_ghost,
                                     ElementKind element_kind = _ek_not_defined,
                                     bool with_nb_element = false,
                                     bool with_nb_nodes_per_element = false)
      : MeshElementTypeMapArrayInitializer(
            mesh,
            [nb_component](ElementType /*unused*/, GhostType /*unused*/)
                -> UInt { return nb_component; },
            spatial_dimension, ghost_type, element_kind, with_nb_element,
            with_nb_nodes_per_element) {}

  MeshElementTypeMapArrayInitializer(const Mesh & mesh,
                                     const CompFunc & comp_func,
                                     UInt spatial_dimension = _all_dimensions,
                                     GhostType ghost_type = _not_ghost,
                                     ElementKind element_kind = _ek_not_defined,
                                     bool with_nb_element = false,
                                     bool with_nb_nodes_per_element = false)
      : ElementTypeMapArrayInitializer(comp_func, spatial_dimension, ghost_type,
                                       element_kind),
        mesh(mesh), with_nb_element(with_nb_element),
        with_nb_nodes_per_element(with_nb_nodes_per_element) {}

  decltype(auto) elementTypes() const {
    return mesh.elementTypes(this->spatial_dimension, this->ghost_type,
                             this->element_kind);
  }

  virtual UInt size(ElementType type) const {
    if (with_nb_element) {
      return mesh.getNbElement(type, this->ghost_type);
    }

    return 0;
  }

  UInt nbComponent(ElementType type) const override {
    UInt res = ElementTypeMapArrayInitializer::nbComponent(type);
    if (with_nb_nodes_per_element) {
      return (res * Mesh::getNbNodesPerElement(type));
    }

    return res;
  }

  bool isNodal() const override { return with_nb_nodes_per_element; }

protected:
  const Mesh & mesh;
  bool with_nb_element;
  bool with_nb_nodes_per_element;
};

/* -------------------------------------------------------------------------- */
class FEEngineElementTypeMapArrayInitializer
    : public MeshElementTypeMapArrayInitializer {
public:
  FEEngineElementTypeMapArrayInitializer(
      const FEEngine & fe_engine, UInt nb_component = 1,
      UInt spatial_dimension = _all_dimensions,
      GhostType ghost_type = _not_ghost,
      ElementKind element_kind = _ek_not_defined);

  FEEngineElementTypeMapArrayInitializer(
      const FEEngine & fe_engine,
      const ElementTypeMapArrayInitializer::CompFunc & nb_component,
      UInt spatial_dimension = _all_dimensions,
      GhostType ghost_type = _not_ghost,
      ElementKind element_kind = _ek_not_defined);

  UInt size(ElementType type) const override;

  using ElementTypesIteratorHelper =
      ElementTypeMapArray<Real, ElementType>::ElementTypesIteratorHelper;

  ElementTypesIteratorHelper elementTypes() const;

protected:
  const FEEngine & fe_engine;
};

/* -------------------------------------------------------------------------- */
template <typename T, typename SupportType>
template <class Func>
void ElementTypeMapArray<T, SupportType>::initialize(const Func & f,
                                                     const T & default_value,
                                                     bool do_not_default) {
  this->is_nodal = f.isNodal();
  auto ghost_type = f.ghostType();
  for (auto & type : f.elementTypes()) {
    if (not this->exists(type, ghost_type)) {
      if (do_not_default) {
        auto & array = this->alloc(0, f.nbComponent(type), type, ghost_type);
        array.resize(f.size(type));
      } else {
        this->alloc(f.size(type), f.nbComponent(type), type, ghost_type,
                    default_value);
      }
    } else {
      auto & array = this->operator()(type, ghost_type);
      if (not do_not_default) {
        array.resize(f.size(type), default_value);
      } else {
        array.resize(f.size(type));
      }
    }
  }
}

/* -------------------------------------------------------------------------- */
/**
 * All parameters are named optionals
 *  \param _nb_component a functor giving the number of components per
 *  (ElementType, GhostType) pair or a scalar giving a unique number of
 * components
 *  regardless of type
 *  \param _spatial_dimension a filter for the elements of a specific dimension
 *  \param _element_kind filter with element kind (_ek_regular, _ek_structural,
 * ...)
 *  \param _with_nb_element allocate the arrays with the number of elements for
 * each
 *  type in the mesh
 *  \param _with_nb_nodes_per_element multiply the number of components by the
 *  number of nodes per element
 *  \param _default_value default inital value
 *  \param _do_not_default do not initialize the allocated arrays
 *  \param _ghost_type filter a type of ghost
 */
template <typename T, typename SupportType>
template <typename... pack>
void ElementTypeMapArray<T, SupportType>::initialize(const Mesh & mesh,
                                                     pack &&... _pack) {
  GhostType requested_ghost_type = OPTIONAL_NAMED_ARG(ghost_type, _casper);
  bool all_ghost_types =
      OPTIONAL_NAMED_ARG(all_ghost_types, requested_ghost_type == _casper);

  for (auto ghost_type : ghost_types) {
    if ((not(ghost_type == requested_ghost_type)) and (not all_ghost_types)) {
      continue;
    }

    auto functor = MeshElementTypeMapArrayInitializer(
        mesh, OPTIONAL_NAMED_ARG(nb_component, 1),
        OPTIONAL_NAMED_ARG(spatial_dimension, mesh.getSpatialDimension()),
        ghost_type, OPTIONAL_NAMED_ARG(element_kind, _ek_not_defined),
        OPTIONAL_NAMED_ARG(with_nb_element, false),
        OPTIONAL_NAMED_ARG(with_nb_nodes_per_element, false));

    this->initialize(functor, OPTIONAL_NAMED_ARG(default_value, T()),
                     OPTIONAL_NAMED_ARG(do_not_default, false));
  }
}

/* -------------------------------------------------------------------------- */
/**
 * All parameters are named optionals
 *  \param _nb_component a functor giving the number of components per
 *  (ElementType, GhostType) pair or a scalar giving a unique number of
 * components
 *  regardless of type
 *  \param _spatial_dimension a filter for the elements of a specific dimension
 *  \param _element_kind filter with element kind (_ek_regular, _ek_structural,
 * ...)
 *  \param _default_value default inital value
 *  \param _do_not_default do not initialize the allocated arrays
 *  \param _ghost_type filter a specific ghost type
 *  \param _all_ghost_types get all ghost types
 */
template <typename T, typename SupportType>
template <typename... pack>
void ElementTypeMapArray<T, SupportType>::initialize(const FEEngine & fe_engine,
                                                     pack &&... _pack) {
  GhostType requested_ghost_type = OPTIONAL_NAMED_ARG(ghost_type, _casper);
  bool all_ghost_types =
      OPTIONAL_NAMED_ARG(all_ghost_types, requested_ghost_type == _casper);

  for (auto ghost_type : ghost_types) {
    if ((not(ghost_type == requested_ghost_type)) and (not all_ghost_types)) {
      continue;
    }

    auto functor = FEEngineElementTypeMapArrayInitializer(
        fe_engine, OPTIONAL_NAMED_ARG(nb_component, 1),
        OPTIONAL_NAMED_ARG(spatial_dimension, UInt(-2)), ghost_type,
        OPTIONAL_NAMED_ARG(element_kind, _ek_not_defined));

    this->initialize(functor, OPTIONAL_NAMED_ARG(default_value, T()),
                     OPTIONAL_NAMED_ARG(do_not_default, false));
  }
}

/* -------------------------------------------------------------------------- */
template <class T, typename SupportType>
inline T &
ElementTypeMapArray<T, SupportType>::operator()(const Element & element,
                                                UInt component) {
  return this->operator()(element.type, element.ghost_type)(element.element,
                                                            component);
}

/* -------------------------------------------------------------------------- */
template <class T, typename SupportType>
inline const T &
ElementTypeMapArray<T, SupportType>::operator()(const Element & element,
                                                UInt component) const {
  return this->operator()(element.type, element.ghost_type)(element.element,
                                                            component);
}

/* -------------------------------------------------------------------------- */
template <class T, typename SupportType>
inline decltype(auto)
ElementTypeMapArray<T, SupportType>::get(const Element & element) {
  auto & array = operator()(element.type, element.ghost_type);
  auto it = array.begin(array.getNbComponent());
  return it[element.element];
}

/* -------------------------------------------------------------------------- */
template <class T, typename SupportType>
inline decltype(auto)
ElementTypeMapArray<T, SupportType>::get(const Element & element) const {
  auto & array = operator()(element.type, element.ghost_type);
  auto it = array.begin(array.getNbComponent());
  return it[element.element];
}

/* -------------------------------------------------------------------------- */
template <class T, typename SupportType>
<<<<<<< HEAD
UInt ElementTypeMapArray<T, SupportType>::sizeImpl(
    UInt spatial_dimension, const GhostType & ghost_type,
    const ElementKind & kind) const {
=======
UInt ElementTypeMapArray<T, SupportType>::sizeImpl(UInt spatial_dimension,
                                                   GhostType ghost_type,
                                                   ElementKind kind) const {
>>>>>>> 1a7b1e21
  UInt size = 0;
  for (auto && type : this->elementTypes(spatial_dimension, ghost_type, kind)) {
    size += this->operator()(type, ghost_type).size();
  }
  return size;
}

/* -------------------------------------------------------------------------- */
template <class T, typename SupportType>
template <typename... pack>
UInt ElementTypeMapArray<T, SupportType>::size(pack &&... _pack) const {
  UInt size = 0;
  GhostType requested_ghost_type = OPTIONAL_NAMED_ARG(ghost_type, _casper);
  bool all_ghost_types =
      OPTIONAL_NAMED_ARG(all_ghost_types, requested_ghost_type == _casper);

  for (auto ghost_type : ghost_types) {
    if ((not(ghost_type == requested_ghost_type)) and (not all_ghost_types)) {
      continue;
    }

    size +=
        sizeImpl(OPTIONAL_NAMED_ARG(spatial_dimension, _all_dimensions),
                 ghost_type, OPTIONAL_NAMED_ARG(element_kind, _ek_not_defined));
  }
  return size;
}

} // namespace akantu

#endif /* AKANTU_ELEMENT_TYPE_MAP_TMPL_HH_ */<|MERGE_RESOLUTION|>--- conflicted
+++ resolved
@@ -49,7 +49,7 @@
 /* -------------------------------------------------------------------------- */
 template <class Stored, typename SupportType>
 inline std::string
-ElementTypeMap<Stored, SupportType>::printType(const SupportType & type,
+ElementTypeMap<Stored, SupportType>::printType(SupportType type,
                                                GhostType ghost_type) {
   std::stringstream sstr;
   sstr << "(" << ghost_type << ":" << type << ")";
@@ -59,7 +59,7 @@
 /* -------------------------------------------------------------------------- */
 template <class Stored, typename SupportType>
 inline bool
-ElementTypeMap<Stored, SupportType>::exists(const SupportType & type,
+ElementTypeMap<Stored, SupportType>::exists(SupportType type,
                                             GhostType ghost_type) const {
   return this->getData(ghost_type).find(type) !=
          this->getData(ghost_type).end();
@@ -67,14 +67,9 @@
 
 /* -------------------------------------------------------------------------- */
 template <class Stored, typename SupportType>
-<<<<<<< HEAD
-inline const Stored & ElementTypeMap<Stored, SupportType>::operator()(
-    const SupportType & type, const GhostType & ghost_type) const {
-=======
 inline const Stored &
-ElementTypeMap<Stored, SupportType>::operator()(const SupportType & type,
+ElementTypeMap<Stored, SupportType>::operator()(SupportType type,
                                                 GhostType ghost_type) const {
->>>>>>> 1a7b1e21
   auto it = this->getData(ghost_type).find(type);
 
   if (it == this->getData(ghost_type).end()) {
@@ -90,12 +85,8 @@
 /* -------------------------------------------------------------------------- */
 template <class Stored, typename SupportType>
 inline Stored &
-ElementTypeMap<Stored, SupportType>::operator()(const SupportType & type,
-<<<<<<< HEAD
-                                                const GhostType & ghost_type) {
-=======
+ElementTypeMap<Stored, SupportType>::operator()(SupportType type,
                                                 GhostType ghost_type) {
->>>>>>> 1a7b1e21
   return this->getData(ghost_type)[type];
 }
 
@@ -103,11 +94,7 @@
 template <class Stored, typename SupportType>
 template <typename U>
 inline Stored & ElementTypeMap<Stored, SupportType>::operator()(
-<<<<<<< HEAD
-    U && insertee, const SupportType & type, const GhostType & ghost_type) {
-=======
-    U && insertee, const SupportType & type, GhostType ghost_type) {
->>>>>>> 1a7b1e21
+    U && insertee, SupportType type, GhostType ghost_type) {
   auto it = this->getData(ghost_type).find(type);
 
   if (it != this->getData(ghost_type).end()) {
@@ -206,7 +193,7 @@
 /* -------------------------------------------------------------------------- */
 template <typename T, typename SupportType>
 inline Array<T> & ElementTypeMapArray<T, SupportType>::alloc(
-    UInt size, UInt nb_component, const SupportType & type,
+    UInt size, UInt nb_component, SupportType type,
     GhostType ghost_type, const T & default_value) {
   std::string ghost_id;
   if (ghost_type == _ghost) {
@@ -238,7 +225,7 @@
 template <typename T, typename SupportType>
 inline void
 ElementTypeMapArray<T, SupportType>::alloc(UInt size, UInt nb_component,
-                                           const SupportType & type,
+                                           SupportType type,
                                            const T & default_value) {
   this->alloc(size, nb_component, type, _not_ghost, default_value);
   this->alloc(size, nb_component, type, _ghost, default_value);
@@ -301,14 +288,9 @@
 
 /* -------------------------------------------------------------------------- */
 template <typename T, typename SupportType>
-<<<<<<< HEAD
-inline const Array<T> & ElementTypeMapArray<T, SupportType>::operator()(
-    const SupportType & type, const GhostType & ghost_type) const {
-=======
 inline const Array<T> &
-ElementTypeMapArray<T, SupportType>::operator()(const SupportType & type,
+ElementTypeMapArray<T, SupportType>::operator()(SupportType type,
                                                 GhostType ghost_type) const {
->>>>>>> 1a7b1e21
   auto it = this->getData(ghost_type).find(type);
 
   if (it == this->getData(ghost_type).end()) {
@@ -324,12 +306,8 @@
 /* -------------------------------------------------------------------------- */
 template <typename T, typename SupportType>
 inline Array<T> &
-ElementTypeMapArray<T, SupportType>::operator()(const SupportType & type,
-<<<<<<< HEAD
-                                                const GhostType & ghost_type) {
-=======
+ElementTypeMapArray<T, SupportType>::operator()(SupportType type,
                                                 GhostType ghost_type) {
->>>>>>> 1a7b1e21
   auto it = this->getData(ghost_type).find(type);
 
   if (it == this->getData(ghost_type).end()) {
@@ -346,7 +324,7 @@
 /* -------------------------------------------------------------------------- */
 template <typename T, typename SupportType>
 inline void ElementTypeMapArray<T, SupportType>::setArray(
-    const SupportType & type, GhostType ghost_type, const Array<T> & vect) {
+    SupportType type, GhostType ghost_type, const Array<T> & vect) {
   auto it = this->getData(ghost_type).find(type);
 
   if (AKANTU_DEBUG_TEST(dblWarning) && it != this->getData(ghost_type).end() &&
@@ -833,15 +811,9 @@
 
 /* -------------------------------------------------------------------------- */
 template <class T, typename SupportType>
-<<<<<<< HEAD
-UInt ElementTypeMapArray<T, SupportType>::sizeImpl(
-    UInt spatial_dimension, const GhostType & ghost_type,
-    const ElementKind & kind) const {
-=======
 UInt ElementTypeMapArray<T, SupportType>::sizeImpl(UInt spatial_dimension,
                                                    GhostType ghost_type,
                                                    ElementKind kind) const {
->>>>>>> 1a7b1e21
   UInt size = 0;
   for (auto && type : this->elementTypes(spatial_dimension, ghost_type, kind)) {
     size += this->operator()(type, ghost_type).size();
