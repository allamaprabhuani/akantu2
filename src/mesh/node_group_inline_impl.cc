<<<<<<< HEAD
/**
 * @file   node_group_inline_impl.cc
 *
 * @author Nicolas Richart <nicolas.richart@epfl.ch>
 *
 * @date creation: Fri Jun 18 2010
 * @date last modification: Sun Aug 13 2017
 *
 * @brief  Node group inline function definitions
 *
 * @section LICENSE
 *
 * Copyright (©)  2010-2018 EPFL (Ecole Polytechnique Fédérale de Lausanne)
 * Laboratory (LSMS - Laboratoire de Simulation en Mécanique des Solides)
 *
 * Akantu is free  software: you can redistribute it and/or  modify it under the
 * terms  of the  GNU Lesser  General Public  License as published by  the Free
 * Software Foundation, either version 3 of the License, or (at your option) any
 * later version.
 *
 * Akantu is  distributed in the  hope that it  will be useful, but  WITHOUT ANY
 * WARRANTY; without even the implied warranty of MERCHANTABILITY or FITNESS FOR
 * A PARTICULAR PURPOSE. See  the GNU  Lesser General  Public License  for more
 * details.
 *
 * You should  have received  a copy  of the GNU  Lesser General  Public License
 * along with Akantu. If not, see <http://www.gnu.org/licenses/>.
 *
 */

/* -------------------------------------------------------------------------- */

namespace akantu {

/* -------------------------------------------------------------------------- */
inline NodeGroup::const_node_iterator NodeGroup::begin() const {
  return node_group.begin();
}

/* -------------------------------------------------------------------------- */
inline NodeGroup::const_node_iterator NodeGroup::end() const {
  return node_group.end();
}

/* -------------------------------------------------------------------------- */
inline NodeGroup::const_node_iterator NodeGroup::add(UInt node,
                                                     bool check_for_duplicate) {
  if (check_for_duplicate) {
    const_node_iterator it = std::find(begin(), end(), node);
    if (it == node_group.end()) {
      node_group.push_back(node);
      return (node_group.end() - 1);
    }
    return it;
  } else {
    node_group.push_back(node);
    return (node_group.end() - 1);
  }
}

/* -------------------------------------------------------------------------- */
inline void NodeGroup::remove(UInt node) {
  Array<UInt>::iterator<> it = this->node_group.begin();
  Array<UInt>::iterator<> end = this->node_group.end();
  AKANTU_DEBUG_ASSERT(it != end, "The node group is empty!!");
  for (; it != node_group.end(); ++it) {
    if (*it == node) {
      it = node_group.erase(it);
    }
  }
  AKANTU_DEBUG_ASSERT(it != end, "The node was not found!");
}

/* -------------------------------------------------------------------------- */
inline UInt NodeGroup::size() const { return node_group.size(); }

/* -------------------------------------------------------------------------- */
struct FilterFunctor;

template <typename T> void NodeGroup::applyNodeFilter(T & filter) {
  AKANTU_DEBUG_IN();

  AKANTU_DEBUG_ASSERT(T::type == FilterFunctor::_node_filter_functor,
                      "NodeFilter can only apply node filter functor");

  Array<UInt>::iterator<> it = this->node_group.begin();

  for (; it != node_group.end(); ++it) {
    /// filter == true -> keep node
    if (!filter(*it)) {
      it = node_group.erase(it);
    }
  }

  AKANTU_DEBUG_OUT();
}

} // akantu
=======
/**
 * @file   node_group_inline_impl.cc
 *
 * @author Nicolas Richart <nicolas.richart@epfl.ch>
 *
 * @date creation: Fri Jun 18 2010
 * @date last modification: Sun Aug 13 2017
 *
 * @brief  Node group inline function definitions
 *
 * @section LICENSE
 *
 * Copyright (©)  2010-2018 EPFL (Ecole Polytechnique Fédérale de Lausanne)
 * Laboratory (LSMS - Laboratoire de Simulation en Mécanique des Solides)
 *
 * Akantu is free  software: you can redistribute it and/or  modify it under the
 * terms  of the  GNU Lesser  General Public  License as published by  the Free
 * Software Foundation, either version 3 of the License, or (at your option) any
 * later version.
 *
 * Akantu is  distributed in the  hope that it  will be useful, but  WITHOUT ANY
 * WARRANTY; without even the implied warranty of MERCHANTABILITY or FITNESS FOR
 * A PARTICULAR PURPOSE. See  the GNU  Lesser General  Public License  for more
 * details.
 *
 * You should  have received  a copy  of the GNU  Lesser General  Public License
 * along with Akantu. If not, see <http://www.gnu.org/licenses/>.
 *
 */

/* -------------------------------------------------------------------------- */

namespace akantu {

/* -------------------------------------------------------------------------- */
inline NodeGroup::const_node_iterator NodeGroup::begin() const {
  return node_group.begin();
}

/* -------------------------------------------------------------------------- */
inline NodeGroup::const_node_iterator NodeGroup::end() const {
  return node_group.end();
}

/* -------------------------------------------------------------------------- */
inline NodeGroup::const_node_iterator NodeGroup::add(UInt node,
                                                     bool check_for_duplicate) {
  if (check_for_duplicate) {
    const_node_iterator it = std::find(begin(), end(), node);
    if (it == node_group.end()) {
      node_group.push_back(node);
      return (node_group.end() - 1);
    }
    return it;
  } else {
    node_group.push_back(node);
    return (node_group.end() - 1);
  }
}

/* -------------------------------------------------------------------------- */
inline void NodeGroup::remove(UInt node) {
  Array<UInt>::iterator<> it = this->node_group.begin();
  AKANTU_DEBUG_ASSERT(it != node_group.end(), "The node group is empty!!");
  while (it != node_group.end()) {
    if (*it == node) {
      it = node_group.erase(it);
    } else {
      ++it;
    }
  }
}

/* -------------------------------------------------------------------------- */
inline UInt NodeGroup::size() const { return node_group.size(); }

/* -------------------------------------------------------------------------- */
struct FilterFunctor;

template <typename T> void NodeGroup::applyNodeFilter(T & filter) {
  AKANTU_DEBUG_IN();

  AKANTU_DEBUG_ASSERT(T::type == FilterFunctor::_node_filter_functor,
                      "NodeFilter can only apply node filter functor");

  Array<UInt>::iterator<> it = this->node_group.begin();

  while (it != node_group.end()) {
    /// filter == true -> keep node
    if (!filter(*it)) {
      it = node_group.erase(it);
    } else {
      ++it;
    }
  }

  AKANTU_DEBUG_OUT();
}

} // namespace akantu
>>>>>>> 88582e3e
<|MERGE_RESOLUTION|>--- conflicted
+++ resolved
@@ -1,103 +1,3 @@
-<<<<<<< HEAD
-/**
- * @file   node_group_inline_impl.cc
- *
- * @author Nicolas Richart <nicolas.richart@epfl.ch>
- *
- * @date creation: Fri Jun 18 2010
- * @date last modification: Sun Aug 13 2017
- *
- * @brief  Node group inline function definitions
- *
- * @section LICENSE
- *
- * Copyright (©)  2010-2018 EPFL (Ecole Polytechnique Fédérale de Lausanne)
- * Laboratory (LSMS - Laboratoire de Simulation en Mécanique des Solides)
- *
- * Akantu is free  software: you can redistribute it and/or  modify it under the
- * terms  of the  GNU Lesser  General Public  License as published by  the Free
- * Software Foundation, either version 3 of the License, or (at your option) any
- * later version.
- *
- * Akantu is  distributed in the  hope that it  will be useful, but  WITHOUT ANY
- * WARRANTY; without even the implied warranty of MERCHANTABILITY or FITNESS FOR
- * A PARTICULAR PURPOSE. See  the GNU  Lesser General  Public License  for more
- * details.
- *
- * You should  have received  a copy  of the GNU  Lesser General  Public License
- * along with Akantu. If not, see <http://www.gnu.org/licenses/>.
- *
- */
-
-/* -------------------------------------------------------------------------- */
-
-namespace akantu {
-
-/* -------------------------------------------------------------------------- */
-inline NodeGroup::const_node_iterator NodeGroup::begin() const {
-  return node_group.begin();
-}
-
-/* -------------------------------------------------------------------------- */
-inline NodeGroup::const_node_iterator NodeGroup::end() const {
-  return node_group.end();
-}
-
-/* -------------------------------------------------------------------------- */
-inline NodeGroup::const_node_iterator NodeGroup::add(UInt node,
-                                                     bool check_for_duplicate) {
-  if (check_for_duplicate) {
-    const_node_iterator it = std::find(begin(), end(), node);
-    if (it == node_group.end()) {
-      node_group.push_back(node);
-      return (node_group.end() - 1);
-    }
-    return it;
-  } else {
-    node_group.push_back(node);
-    return (node_group.end() - 1);
-  }
-}
-
-/* -------------------------------------------------------------------------- */
-inline void NodeGroup::remove(UInt node) {
-  Array<UInt>::iterator<> it = this->node_group.begin();
-  Array<UInt>::iterator<> end = this->node_group.end();
-  AKANTU_DEBUG_ASSERT(it != end, "The node group is empty!!");
-  for (; it != node_group.end(); ++it) {
-    if (*it == node) {
-      it = node_group.erase(it);
-    }
-  }
-  AKANTU_DEBUG_ASSERT(it != end, "The node was not found!");
-}
-
-/* -------------------------------------------------------------------------- */
-inline UInt NodeGroup::size() const { return node_group.size(); }
-
-/* -------------------------------------------------------------------------- */
-struct FilterFunctor;
-
-template <typename T> void NodeGroup::applyNodeFilter(T & filter) {
-  AKANTU_DEBUG_IN();
-
-  AKANTU_DEBUG_ASSERT(T::type == FilterFunctor::_node_filter_functor,
-                      "NodeFilter can only apply node filter functor");
-
-  Array<UInt>::iterator<> it = this->node_group.begin();
-
-  for (; it != node_group.end(); ++it) {
-    /// filter == true -> keep node
-    if (!filter(*it)) {
-      it = node_group.erase(it);
-    }
-  }
-
-  AKANTU_DEBUG_OUT();
-}
-
-} // akantu
-=======
 /**
  * @file   node_group_inline_impl.cc
  *
@@ -197,5 +97,4 @@
   AKANTU_DEBUG_OUT();
 }
 
-} // namespace akantu
->>>>>>> 88582e3e
+} // namespace akantu