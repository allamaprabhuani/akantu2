--- conflicted
+++ resolved
@@ -50,20 +50,11 @@
     const FEEngine & fe_engine,
     const ElementTypeMapArrayInitializer::CompFunc & nb_component,
     UInt spatial_dimension, GhostType ghost_type, ElementKind element_kind)
-<<<<<<< HEAD
     : MeshElementTypeMapArrayInitializer(fe_engine.getMesh(), nb_component,
                                          spatial_dimension == UInt(-2)
                                              ? fe_engine.getElementDimension()
                                              : spatial_dimension,
                                          ghost_type, element_kind, true, false),
-=======
-    : MeshElementTypeMapArrayInitializer(
-          fe_engine.getMesh(), nb_component,
-          spatial_dimension == UInt(-2)
-              ? fe_engine.getMesh().getSpatialDimension()
-              : spatial_dimension,
-          ghost_type, element_kind, true, false),
->>>>>>> 9111b750
       fe_engine(fe_engine) {}
 
 UInt FEEngineElementTypeMapArrayInitializer::size(ElementType type) const {
