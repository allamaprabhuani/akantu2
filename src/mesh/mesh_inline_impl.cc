/**
 * @file   mesh_inline_impl.cc
 *
 * @author Guillaume Anciaux <guillaume.anciaux@epfl.ch>
 * @author Dana Christen <dana.christen@epfl.ch>
 * @author Nicolas Richart <nicolas.richart@epfl.ch>
 * @author Marco Vocialta <marco.vocialta@epfl.ch>
 *
 * @date creation: Thu Jul 15 2010
 * @date last modification: Mon Dec 18 2017
 *
 * @brief  Implementation of the inline functions of the mesh class
 *
 * @section LICENSE
 *
 * Copyright (©)  2010-2018 EPFL (Ecole Polytechnique Fédérale de Lausanne)
 * Laboratory (LSMS - Laboratoire de Simulation en Mécanique des Solides)
 *
 * Akantu is free  software: you can redistribute it and/or  modify it under the
 * terms  of the  GNU Lesser  General Public  License as published by  the Free
 * Software Foundation, either version 3 of the License, or (at your option) any
 * later version.
 *
 * Akantu is  distributed in the  hope that it  will be useful, but  WITHOUT ANY
 * WARRANTY; without even the implied warranty of MERCHANTABILITY or FITNESS FOR
 * A PARTICULAR PURPOSE. See  the GNU  Lesser General  Public License  for more
 * details.
 *
 * You should  have received  a copy  of the GNU  Lesser General  Public License
 * along with Akantu. If not, see <http://www.gnu.org/licenses/>.
 *
 */

/* -------------------------------------------------------------------------- */
#include "aka_iterators.hh"
#include "element_class.hh"
#include "mesh.hh"
/* -------------------------------------------------------------------------- */

#ifndef __AKANTU_MESH_INLINE_IMPL_CC__
#define __AKANTU_MESH_INLINE_IMPL_CC__

namespace akantu {

/* -------------------------------------------------------------------------- */
/* -------------------------------------------------------------------------- */
inline ElementKind Element::kind() const { return Mesh::getKind(type); }

/* -------------------------------------------------------------------------- */
/* -------------------------------------------------------------------------- */
template <typename... pack>
Mesh::ElementTypesIteratorHelper Mesh::elementTypes(pack &&... _pack) const {
  return connectivities.elementTypes(_pack...);
}

/* -------------------------------------------------------------------------- */
inline RemovedNodesEvent::RemovedNodesEvent(const Mesh & mesh)
    : new_numbering(mesh.getNbNodes(), 1, "new_numbering") {}

/* -------------------------------------------------------------------------- */
inline RemovedElementsEvent::RemovedElementsEvent(const Mesh & mesh,
                                                  const ID & new_numbering_id)
    : new_numbering(new_numbering_id, mesh.getID(), mesh.getMemoryID()) {}

/* -------------------------------------------------------------------------- */
template <>
inline void Mesh::sendEvent<NewElementsEvent>(NewElementsEvent & event) {
  this->nodes_to_elements.resize(nodes->size());
  for (const auto & elem : event.getList()) {
    const Array<UInt> & conn = connectivities(elem.type, elem.ghost_type);

    UInt nb_nodes_per_elem = this->getNbNodesPerElement(elem.type);

    for (UInt n = 0; n < nb_nodes_per_elem; ++n) {
      UInt node = conn(elem.element, n);
      if (not nodes_to_elements[node])
        nodes_to_elements[node] = std::make_unique<std::set<Element>>();
      nodes_to_elements[node]->insert(elem);
    }
  }

  EventHandlerManager<MeshEventHandler>::sendEvent(event);
}

/* -------------------------------------------------------------------------- */
template <> inline void Mesh::sendEvent<NewNodesEvent>(NewNodesEvent & event) {
  this->computeBoundingBox();
  this->nodes_flags->resize(this->nodes->size(), NodeFlag::_normal);
  EventHandlerManager<MeshEventHandler>::sendEvent(event);
}

/* -------------------------------------------------------------------------- */
template <>
inline void
Mesh::sendEvent<RemovedElementsEvent>(RemovedElementsEvent & event) {
  this->connectivities.onElementsRemoved(event.getNewNumbering());
  this->fillNodesToElements();
  this->computeBoundingBox();

  EventHandlerManager<MeshEventHandler>::sendEvent(event);
}

/* -------------------------------------------------------------------------- */
template <>
inline void Mesh::sendEvent<RemovedNodesEvent>(RemovedNodesEvent & event) {
  const auto & new_numbering = event.getNewNumbering();
  this->removeNodesFromArray(*nodes, new_numbering);
  if (nodes_global_ids and not is_mesh_facets)
    this->removeNodesFromArray(*nodes_global_ids, new_numbering);
  if (not is_mesh_facets)
    this->removeNodesFromArray(*nodes_flags, new_numbering);

  if (not nodes_to_elements.empty()) {
    std::vector<std::unique_ptr<std::set<Element>>> tmp(
        nodes_to_elements.size());
    auto it = nodes_to_elements.begin();

    UInt new_nb_nodes = 0;
    for (auto new_i : new_numbering) {
      if (new_i != UInt(-1)) {
        tmp[new_i] = std::move(*it);
        ++new_nb_nodes;
      }
      ++it;
    }

    tmp.resize(new_nb_nodes);
    std::move(tmp.begin(), tmp.end(), nodes_to_elements.begin());
  }

  computeBoundingBox();

  EventHandlerManager<MeshEventHandler>::sendEvent(event);
}

/* -------------------------------------------------------------------------- */
template <typename T>
inline void Mesh::removeNodesFromArray(Array<T> & vect,
                                       const Array<UInt> & new_numbering) {
  Array<T> tmp(vect.size(), vect.getNbComponent());
  UInt nb_component = vect.getNbComponent();
  UInt new_nb_nodes = 0;
  for (UInt i = 0; i < new_numbering.size(); ++i) {
    UInt new_i = new_numbering(i);
    if (new_i != UInt(-1)) {
      T * to_copy = vect.storage() + i * nb_component;
      std::uninitialized_copy(to_copy, to_copy + nb_component,
                              tmp.storage() + new_i * nb_component);
      ++new_nb_nodes;
    }
  }

  tmp.resize(new_nb_nodes);
  vect.copy(tmp);
}

/* -------------------------------------------------------------------------- */
inline Array<UInt> & Mesh::getNodesGlobalIdsPointer() {
  AKANTU_DEBUG_IN();
  if (not nodes_global_ids) {
    nodes_global_ids = std::make_shared<Array<UInt>>(
        nodes->size(), 1, getID() + ":nodes_global_ids");

    for (auto && global_ids : enumerate(*nodes_global_ids)) {
      std::get<1>(global_ids) = std::get<0>(global_ids);
    }
  }

  AKANTU_DEBUG_OUT();
  return *nodes_global_ids;
}

/* -------------------------------------------------------------------------- */
inline Array<UInt> &
Mesh::getConnectivityPointer(const ElementType & type,
                             const GhostType & ghost_type) {
  if (connectivities.exists(type, ghost_type))
    return connectivities(type, ghost_type);

  if (ghost_type != _not_ghost) {
    ghosts_counters.alloc(0, 1, type, ghost_type, 1);
  }

  AKANTU_DEBUG_INFO("The connectivity vector for the type " << type
                                                            << " created");

  UInt nb_nodes_per_element = Mesh::getNbNodesPerElement(type);
  return connectivities.alloc(0, nb_nodes_per_element, type, ghost_type);
}

/* -------------------------------------------------------------------------- */
inline Array<std::vector<Element>> &
Mesh::getElementToSubelementPointer(const ElementType & type,
                                    const GhostType & ghost_type) {
  return getDataPointer<std::vector<Element>>("element_to_subelement", type,
                                              ghost_type, 1, true);
}

/* -------------------------------------------------------------------------- */
inline Array<Element> &
Mesh::getSubelementToElementPointer(const ElementType & type,
                                    const GhostType & ghost_type) {
  auto & array = getDataPointer<Element>(
      "subelement_to_element", type, ghost_type, getNbFacetsPerElement(type),
      true, is_mesh_facets, ElementNull);
  return array;
}

/* -------------------------------------------------------------------------- */
inline const auto & Mesh::getElementToSubelement() const {
  return getData<std::vector<Element>>("element_to_subelement");
}

/* -------------------------------------------------------------------------- */
inline const auto &
Mesh::getElementToSubelement(const ElementType & type,
                             const GhostType & ghost_type) const {
  return getData<std::vector<Element>>("element_to_subelement", type,
                                       ghost_type);
}

/* -------------------------------------------------------------------------- */
inline auto & Mesh::getElementToSubelement(const ElementType & type,
                                           const GhostType & ghost_type) {
  return getData<std::vector<Element>>("element_to_subelement", type,
                                       ghost_type);
}

/* -------------------------------------------------------------------------- */
inline const auto &
Mesh::getElementToSubelement(const Element & element) const {
  return getData<std::vector<Element>>("element_to_subelement")(element);
}

/* -------------------------------------------------------------------------- */
inline auto & Mesh::getElementToSubelement(const Element & element) {
  return getData<std::vector<Element>>("element_to_subelement")(element);
}

/* -------------------------------------------------------------------------- */
inline const auto & Mesh::getSubelementToElement() const {
  return getData<Element>("subelement_to_element");
}

/* -------------------------------------------------------------------------- */
inline const auto &
Mesh::getSubelementToElement(const ElementType & type,
                             const GhostType & ghost_type) const {
  return getData<Element>("subelement_to_element", type, ghost_type);
}

/* -------------------------------------------------------------------------- */
inline auto & Mesh::getSubelementToElement(const ElementType & type,
                                           const GhostType & ghost_type) {
  return getData<Element>("subelement_to_element", type, ghost_type);
}

/* -------------------------------------------------------------------------- */
inline VectorProxy<Element>
Mesh::getSubelementToElement(const Element & element) const {
  const auto & sub_to_element =
      this->getSubelementToElement(element.type, element.ghost_type);
  auto it = sub_to_element.begin(sub_to_element.getNbComponent());
  return it[element.element];
}

/* -------------------------------------------------------------------------- */
inline VectorProxy<Element>
Mesh::getSubelementToElement(const Element & element) {
  auto & sub_to_element =
      this->getSubelementToElement(element.type, element.ghost_type);
  auto it = sub_to_element.begin(sub_to_element.getNbComponent());
  return it[element.element];
}

/* -------------------------------------------------------------------------- */
template <typename T>
inline Array<T> &
Mesh::getDataPointer(const ID & data_name, const ElementType & el_type,
                     const GhostType & ghost_type, UInt nb_component,
                     bool size_to_nb_element, bool resize_with_parent) {
  Array<T> & tmp = this->getElementalDataArrayAlloc<T>(
      data_name, el_type, ghost_type, nb_component);

  if (size_to_nb_element) {
    if (resize_with_parent)
      tmp.resize(mesh_parent->getNbElement(el_type, ghost_type));
    else
      tmp.resize(this->getNbElement(el_type, ghost_type));
  } else {
    tmp.resize(0);
  }

  return tmp;
}

/* -------------------------------------------------------------------------- */
template <typename T>
inline Array<T> &
Mesh::getDataPointer(const ID & data_name, const ElementType & el_type,
                     const GhostType & ghost_type, UInt nb_component,
                     bool size_to_nb_element, bool resize_with_parent,
                     const T & defaul_) {
  Array<T> & tmp = this->getElementalDataArrayAlloc<T>(
      data_name, el_type, ghost_type, nb_component);

  if (size_to_nb_element) {
    if (resize_with_parent)
      tmp.resize(mesh_parent->getNbElement(el_type, ghost_type), defaul_);
    else
      tmp.resize(this->getNbElement(el_type, ghost_type), defaul_);
  } else {
    tmp.resize(0);
  }

  return tmp;
}

/* -------------------------------------------------------------------------- */
template <typename T>
inline const Array<T> & Mesh::getData(const ID & data_name,
                                      const ElementType & el_type,
                                      const GhostType & ghost_type) const {
  return this->getElementalDataArray<T>(data_name, el_type, ghost_type);
}

/* -------------------------------------------------------------------------- */
template <typename T>
inline Array<T> & Mesh::getData(const ID & data_name,
                                const ElementType & el_type,
                                const GhostType & ghost_type) {
  return this->getElementalDataArray<T>(data_name, el_type, ghost_type);
}

/* -------------------------------------------------------------------------- */
template <typename T>
inline const ElementTypeMapArray<T> &
Mesh::getData(const ID & data_name) const {
  return this->getElementalData<T>(data_name);
}

/* -------------------------------------------------------------------------- */
template <typename T>
inline ElementTypeMapArray<T> & Mesh::getData(const ID & data_name) {
  return this->getElementalData<T>(data_name);
}


/* -------------------------------------------------------------------------- */
inline UInt Mesh::getNbElement(const ElementType & type,
                               const GhostType & ghost_type) const {
  try {

    const Array<UInt> & conn = connectivities(type, ghost_type);
    return conn.size();
  } catch (...) {
    return 0;
  }
}

/* -------------------------------------------------------------------------- */
inline UInt Mesh::getNbElement(const UInt spatial_dimension,
                               const GhostType & ghost_type,
                               const ElementKind & kind) const {
  AKANTU_DEBUG_ASSERT(spatial_dimension <= 3 || spatial_dimension == UInt(-1),
                      "spatial_dimension is " << spatial_dimension
                                              << " and is greater than 3 !");
  UInt nb_element = 0;

  for (auto type : elementTypes(spatial_dimension, ghost_type, kind))
    nb_element += getNbElement(type, ghost_type);

  return nb_element;
}

/* -------------------------------------------------------------------------- */
inline void Mesh::getBarycenter(const Element & element,
                                Vector<Real> & barycenter) const {
  Vector<UInt> conn = getConnectivity(element);
  Matrix<Real> local_coord(spatial_dimension, conn.size());
  auto node_begin = make_view(*nodes, spatial_dimension).begin();

  for (auto && node : enumerate(conn)) {
    local_coord(std::get<0>(node)) =
        Vector<Real>(node_begin[std::get<1>(node)]);
  }

  Math::barycenter(local_coord.storage(), conn.size(), spatial_dimension,
                   barycenter.storage());
}

/* -------------------------------------------------------------------------- */
inline UInt Mesh::getNbNodesPerElement(const ElementType & type) {
  UInt nb_nodes_per_element = 0;
#define GET_NB_NODES_PER_ELEMENT(type)                                         \
  nb_nodes_per_element = ElementClass<type>::getNbNodesPerElement()
  AKANTU_BOOST_ALL_ELEMENT_SWITCH(GET_NB_NODES_PER_ELEMENT);
#undef GET_NB_NODES_PER_ELEMENT
  return nb_nodes_per_element;
}

/* -------------------------------------------------------------------------- */
inline ElementType Mesh::getP1ElementType(const ElementType & type) {
  ElementType p1_type = _not_defined;
#define GET_P1_TYPE(type) p1_type = ElementClass<type>::getP1ElementType()

  AKANTU_BOOST_ALL_ELEMENT_SWITCH(GET_P1_TYPE);
#undef GET_P1_TYPE
  return p1_type;
}

/* -------------------------------------------------------------------------- */
inline ElementKind Mesh::getKind(const ElementType & type) {
  ElementKind kind = _ek_not_defined;
#define GET_KIND(type) kind = ElementClass<type>::getKind()
  AKANTU_BOOST_ALL_ELEMENT_SWITCH(GET_KIND);
#undef GET_KIND
  return kind;
}

/* -------------------------------------------------------------------------- */
inline UInt Mesh::getSpatialDimension(const ElementType & type) {
  UInt spatial_dimension = 0;
#define GET_SPATIAL_DIMENSION(type)                                            \
  spatial_dimension = ElementClass<type>::getSpatialDimension()
  AKANTU_BOOST_ALL_ELEMENT_SWITCH(GET_SPATIAL_DIMENSION);
#undef GET_SPATIAL_DIMENSION

  return spatial_dimension;
}

/* -------------------------------------------------------------------------- */
inline UInt Mesh::getNbFacetTypes(const ElementType & type,
                                  __attribute__((unused)) UInt t) {
  UInt nb = 0;
#define GET_NB_FACET_TYPE(type) nb = ElementClass<type>::getNbFacetTypes()

  AKANTU_BOOST_ALL_ELEMENT_SWITCH(GET_NB_FACET_TYPE);
#undef GET_NB_FACET_TYPE
  return nb;
}

/* -------------------------------------------------------------------------- */
inline constexpr auto Mesh::getFacetType(const ElementType & type, UInt t) {
#define GET_FACET_TYPE(type) return ElementClass<type>::getFacetType(t);

  AKANTU_BOOST_ALL_ELEMENT_SWITCH_NO_DEFAULT(GET_FACET_TYPE);

#undef GET_FACET_TYPE

  return _not_defined;
}

/* -------------------------------------------------------------------------- */
inline constexpr auto Mesh::getAllFacetTypes(const ElementType & type) {
#define GET_FACET_TYPE(type) return ElementClass<type>::getFacetTypes();

  AKANTU_BOOST_ALL_ELEMENT_SWITCH_NO_DEFAULT(GET_FACET_TYPE);
#undef GET_FACET_TYPE

  return ElementClass<_not_defined>::getFacetTypes();
}

/* -------------------------------------------------------------------------- */
inline UInt Mesh::getNbFacetsPerElement(const ElementType & type) {
  AKANTU_DEBUG_IN();

  UInt n_facet = 0;
#define GET_NB_FACET(type) n_facet = ElementClass<type>::getNbFacetsPerElement()

  AKANTU_BOOST_ALL_ELEMENT_SWITCH(GET_NB_FACET);
#undef GET_NB_FACET

  AKANTU_DEBUG_OUT();
  return n_facet;
}

/* -------------------------------------------------------------------------- */
inline UInt Mesh::getNbFacetsPerElement(const ElementType & type, UInt t) {
  AKANTU_DEBUG_IN();

  UInt n_facet = 0;
#define GET_NB_FACET(type)                                                     \
  n_facet = ElementClass<type>::getNbFacetsPerElement(t)

  AKANTU_BOOST_ALL_ELEMENT_SWITCH(GET_NB_FACET);
#undef GET_NB_FACET

  AKANTU_DEBUG_OUT();
  return n_facet;
}

/* -------------------------------------------------------------------------- */
inline auto Mesh::getFacetLocalConnectivity(const ElementType & type, UInt t) {
  AKANTU_DEBUG_IN();

#define GET_FACET_CON(type)                                                    \
  AKANTU_DEBUG_OUT();                                                          \
  return ElementClass<type>::getFacetLocalConnectivityPerElement(t)

  AKANTU_BOOST_ALL_ELEMENT_SWITCH(GET_FACET_CON);
#undef GET_FACET_CON

  AKANTU_DEBUG_OUT();
  return ElementClass<_not_defined>::getFacetLocalConnectivityPerElement(0);
  // This avoid a compilation warning but will certainly
  // also cause a segfault if reached
}

/* -------------------------------------------------------------------------- */
inline auto Mesh::getFacetConnectivity(const Element & element, UInt t) const {
  AKANTU_DEBUG_IN();

  Matrix<const UInt> local_facets(getFacetLocalConnectivity(element.type, t));
  Matrix<UInt> facets(local_facets.rows(), local_facets.cols());

  const Array<UInt> & conn = connectivities(element.type, element.ghost_type);

  for (UInt f = 0; f < facets.rows(); ++f) {
    for (UInt n = 0; n < facets.cols(); ++n) {
      facets(f, n) = conn(element.element, local_facets(f, n));
    }
  }

  AKANTU_DEBUG_OUT();
  return facets;
}

/* -------------------------------------------------------------------------- */
inline VectorProxy<UInt> Mesh::getConnectivity(const Element & element) const {
  const auto & conn = connectivities(element.type, element.ghost_type);
  auto it = conn.begin(conn.getNbComponent());
  return it[element.element];
}

/* -------------------------------------------------------------------------- */
inline VectorProxy<UInt> Mesh::getConnectivity(const Element & element) {
  auto & conn = connectivities(element.type, element.ghost_type);
  auto it = conn.begin(conn.getNbComponent());
  return it[element.element];
}

/* -------------------------------------------------------------------------- */
template <typename T>
inline void Mesh::extractNodalValuesFromElement(
    const Array<T> & nodal_values, T * local_coord, UInt * connectivity,
    UInt n_nodes, UInt nb_degree_of_freedom) const {
  for (UInt n = 0; n < n_nodes; ++n) {
    memcpy(local_coord + n * nb_degree_of_freedom,
           nodal_values.storage() + connectivity[n] * nb_degree_of_freedom,
           nb_degree_of_freedom * sizeof(T));
  }
}

/* -------------------------------------------------------------------------- */
inline void Mesh::addConnectivityType(const ElementType & type,
                                      const GhostType & ghost_type) {
  getConnectivityPointer(type, ghost_type);
}

/* -------------------------------------------------------------------------- */
inline bool Mesh::isPureGhostNode(UInt n) const {
  return ((*nodes_flags)(n)&NodeFlag::_shared_mask) == NodeFlag::_pure_ghost;
}

/* -------------------------------------------------------------------------- */
inline bool Mesh::isLocalOrMasterNode(UInt n) const {
  return ((*nodes_flags)(n)&NodeFlag::_local_master_mask) == NodeFlag::_normal;
}

/* -------------------------------------------------------------------------- */
inline bool Mesh::isLocalNode(UInt n) const {
  return ((*nodes_flags)(n)&NodeFlag::_shared_mask) == NodeFlag::_normal;
}

/* -------------------------------------------------------------------------- */
inline bool Mesh::isMasterNode(UInt n) const {
  return ((*nodes_flags)(n)&NodeFlag::_shared_mask) == NodeFlag::_master;
}

/* -------------------------------------------------------------------------- */
inline bool Mesh::isSlaveNode(UInt n) const {
  return ((*nodes_flags)(n)&NodeFlag::_shared_mask) == NodeFlag::_slave;
}

/* -------------------------------------------------------------------------- */
inline bool Mesh::isPeriodicSlave(UInt n) const {
  return ((*nodes_flags)(n)&NodeFlag::_periodic_mask) ==
         NodeFlag::_periodic_slave;
<<<<<<< HEAD
}

/* -------------------------------------------------------------------------- */
inline bool Mesh::isPeriodicMaster(UInt n) const {
  return ((*nodes_flags)(n)&NodeFlag::_periodic_mask) ==
         NodeFlag::_periodic_master;
}

/* -------------------------------------------------------------------------- */
=======
}

/* -------------------------------------------------------------------------- */
inline bool Mesh::isPeriodicMaster(UInt n) const {
  return ((*nodes_flags)(n)&NodeFlag::_periodic_mask) ==
         NodeFlag::_periodic_master;
}

/* -------------------------------------------------------------------------- */
>>>>>>> 0df47c2f
inline NodeFlag Mesh::getNodeFlag(UInt local_id) const {
  return (*nodes_flags)(local_id);
}

/* -------------------------------------------------------------------------- */
inline Int Mesh::getNodePrank(UInt local_id) const {
  auto it = nodes_prank.find(local_id);
  return it == nodes_prank.end() ? -1 : it->second;
}

/* -------------------------------------------------------------------------- */
inline UInt Mesh::getNodeGlobalId(UInt local_id) const {
  return nodes_global_ids ? (*nodes_global_ids)(local_id) : local_id;
}

/* -------------------------------------------------------------------------- */
inline UInt Mesh::getNodeLocalId(UInt global_id) const {
  if (nodes_global_ids == nullptr)
    return global_id;
  return nodes_global_ids->find(global_id);
}

/* -------------------------------------------------------------------------- */
inline UInt Mesh::getNbGlobalNodes() const {
  return nodes_global_ids ? nb_global_nodes : nodes->size();
}

/* -------------------------------------------------------------------------- */
inline UInt Mesh::getNbNodesPerElementList(const Array<Element> & elements) {
  UInt nb_nodes_per_element = 0;
  UInt nb_nodes = 0;
  ElementType current_element_type = _not_defined;

  for (const auto & el : elements) {
    if (el.type != current_element_type) {
      current_element_type = el.type;
      nb_nodes_per_element = Mesh::getNbNodesPerElement(current_element_type);
    }

    nb_nodes += nb_nodes_per_element;
  }

  return nb_nodes;
}

/* -------------------------------------------------------------------------- */
inline Mesh & Mesh::getMeshFacets() {
  if (!this->mesh_facets)
    AKANTU_SILENT_EXCEPTION(
        "No facet mesh is defined yet! check the buildFacets functions");

  return *this->mesh_facets;
}

/* -------------------------------------------------------------------------- */
inline const Mesh & Mesh::getMeshFacets() const {
  if (!this->mesh_facets)
    AKANTU_SILENT_EXCEPTION(
        "No facet mesh is defined yet! check the buildFacets functions");

  return *this->mesh_facets;
}
/* -------------------------------------------------------------------------- */
inline const Mesh & Mesh::getMeshParent() const {
  if (!this->mesh_parent)
    AKANTU_SILENT_EXCEPTION(
        "No parent mesh is defined! This is only valid in a mesh_facets");

  return *this->mesh_parent;
}

/* -------------------------------------------------------------------------- */
void Mesh::addPeriodicSlave(UInt slave, UInt master) {
  if (master == slave)
    return;

  // if pair already registered
  auto master_slaves = periodic_master_slave.equal_range(master);
  auto slave_it =
      std::find_if(master_slaves.first, master_slaves.second,
                   [&](auto & pair) { return pair.second == slave; });
  if (slave_it == master_slaves.second) {
    // no duplicates
    periodic_master_slave.insert(std::make_pair(master, slave));
    AKANTU_DEBUG_INFO("adding periodic slave, slave gid:"
                      << getNodeGlobalId(slave) << " [lid: " << slave << "]"
                      << ", master gid:" << getNodeGlobalId(master)
                      << " [lid: " << master << "]");
<<<<<<< HEAD
    std::cout << "adding periodic slave, slave gid:" << getNodeGlobalId(slave)
              << " [lid: " << slave << "]"
              << ", master gid:" << getNodeGlobalId(master)
              << " [lid: " << master << "]" << std::endl;
=======
    // std::cout << "adding periodic slave, slave gid:" << getNodeGlobalId(slave)
    //           << " [lid: " << slave << "]"
    //           << ", master gid:" << getNodeGlobalId(master)
    //           << " [lid: " << master << "]" << std::endl;
>>>>>>> 0df47c2f
  }

  periodic_slave_master[slave] = master;

  auto set_flag = [&](auto node, auto flag) {
    (*nodes_flags)[node] &= ~NodeFlag::_periodic_mask; // clean periodic flags
    (*nodes_flags)[node] |= flag;
  };

  set_flag(slave, NodeFlag::_periodic_slave);
  set_flag(master, NodeFlag::_periodic_master);
}

/* -------------------------------------------------------------------------- */
UInt Mesh::getPeriodicMaster(UInt slave) const {
  return periodic_slave_master.at(slave);
}

/* -------------------------------------------------------------------------- */
<<<<<<< HEAD
=======
class Mesh::PeriodicSlaves {
  using internal_iterator = std::unordered_multimap<UInt, UInt>::const_iterator;
  std::pair<internal_iterator, internal_iterator> pair;

public:
  PeriodicSlaves(const Mesh & mesh, UInt master)
      : pair(mesh.getPeriodicMasterSlaves().equal_range(master)) {}

  PeriodicSlaves(const PeriodicSlaves & other) = default;
  PeriodicSlaves(PeriodicSlaves && other) = default;
  PeriodicSlaves & operator=(const PeriodicSlaves & other) = default;

  class const_iterator {
    internal_iterator it;

  public:
    const_iterator(internal_iterator it) : it(std::move(it)) {}

    const_iterator operator++() {
      ++it;
      return *this;
    }
    bool
    operator!=(const const_iterator & other) {
      return other.it != it;
    }
    auto operator*() { return it->second; }
  };

  auto begin() { return const_iterator(pair.first); }
  auto end() { return const_iterator(pair.second); }
};

/* -------------------------------------------------------------------------- */
inline decltype(auto) Mesh::getPeriodicSlaves(UInt master) const {
  return PeriodicSlaves(*this, master);
}

/* -------------------------------------------------------------------------- */
>>>>>>> 0df47c2f
inline Vector<UInt>
Mesh::getConnectivityWithPeriodicity(const Element & element) const {
  Vector<UInt> conn = getConnectivity(element);
  if (not isPeriodic()) {
    return conn;
  }

  for (auto && node : conn) {
    if (isPeriodicSlave(node)) {
      node = getPeriodicMaster(node);
    }
  }

  return conn;
}

} // namespace akantu

#endif /* __AKANTU_MESH_INLINE_IMPL_CC__ */<|MERGE_RESOLUTION|>--- conflicted
+++ resolved
@@ -587,7 +587,6 @@
 inline bool Mesh::isPeriodicSlave(UInt n) const {
   return ((*nodes_flags)(n)&NodeFlag::_periodic_mask) ==
          NodeFlag::_periodic_slave;
-<<<<<<< HEAD
 }
 
 /* -------------------------------------------------------------------------- */
@@ -597,17 +596,6 @@
 }
 
 /* -------------------------------------------------------------------------- */
-=======
-}
-
-/* -------------------------------------------------------------------------- */
-inline bool Mesh::isPeriodicMaster(UInt n) const {
-  return ((*nodes_flags)(n)&NodeFlag::_periodic_mask) ==
-         NodeFlag::_periodic_master;
-}
-
-/* -------------------------------------------------------------------------- */
->>>>>>> 0df47c2f
 inline NodeFlag Mesh::getNodeFlag(UInt local_id) const {
   return (*nodes_flags)(local_id);
 }
@@ -696,17 +684,10 @@
                       << getNodeGlobalId(slave) << " [lid: " << slave << "]"
                       << ", master gid:" << getNodeGlobalId(master)
                       << " [lid: " << master << "]");
-<<<<<<< HEAD
-    std::cout << "adding periodic slave, slave gid:" << getNodeGlobalId(slave)
-              << " [lid: " << slave << "]"
-              << ", master gid:" << getNodeGlobalId(master)
-              << " [lid: " << master << "]" << std::endl;
-=======
     // std::cout << "adding periodic slave, slave gid:" << getNodeGlobalId(slave)
     //           << " [lid: " << slave << "]"
     //           << ", master gid:" << getNodeGlobalId(master)
     //           << " [lid: " << master << "]" << std::endl;
->>>>>>> 0df47c2f
   }
 
   periodic_slave_master[slave] = master;
@@ -726,8 +707,6 @@
 }
 
 /* -------------------------------------------------------------------------- */
-<<<<<<< HEAD
-=======
 class Mesh::PeriodicSlaves {
   using internal_iterator = std::unordered_multimap<UInt, UInt>::const_iterator;
   std::pair<internal_iterator, internal_iterator> pair;
@@ -767,7 +746,6 @@
 }
 
 /* -------------------------------------------------------------------------- */
->>>>>>> 0df47c2f
 inline Vector<UInt>
 Mesh::getConnectivityWithPeriodicity(const Element & element) const {
   Vector<UInt> conn = getConnectivity(element);
