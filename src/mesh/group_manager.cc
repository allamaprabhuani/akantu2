--- conflicted
+++ resolved
@@ -471,15 +471,6 @@
 UInt GroupManager::createClusters(
     UInt element_dimension, const std::string & cluster_name_prefix,
     const GroupManager::ClusteringFilter & filter) {
-<<<<<<< HEAD
-  std::unique_ptr<Mesh> mesh_facets;
-  if (element_dimension > 0) {
-    MeshAccessor mesh_accessor(const_cast<Mesh &>(mesh));
-    mesh_facets = std::make_unique<Mesh>(mesh.getSpatialDimension(),
-                                         mesh_accessor.getNodesSharedPtr(),
-                                         "mesh_facets_for_clusters");
-=======
->>>>>>> 1a7b1e21
 
   MeshAccessor mesh_accessor(mesh);
   auto mesh_facets = std::make_unique<Mesh>(mesh.getSpatialDimension(),
