--- conflicted
+++ resolved
@@ -182,11 +182,6 @@
     return ((this->is_periodic & (1 << direction)) != 0);
   }
 
-<<<<<<< HEAD
-  /// get the master node for a given slave nodes, except if node not a slave
-  inline UInt getPeriodicMaster(UInt slave) const;
-
-=======
   class PeriodicSlaves;
 
   /// get the master node for a given slave nodes, except if node not a slave
@@ -197,7 +192,6 @@
   inline decltype(auto) getPeriodicSlaves(UInt master) const;
 #endif
 
->>>>>>> 0df47c2f
   /* ------------------------------------------------------------------------ */
   /* General Methods                                                          */
   /* ------------------------------------------------------------------------ */
@@ -540,12 +534,8 @@
                              NodeSynchronizer &);
   AKANTU_GET_MACRO(PeriodicNodeSynchronizer, *periodic_node_synchronizer,
                    const PeriodicNodeSynchronizer &);
-<<<<<<< HEAD
-  AKANTU_GET_MACRO_NOT_CONST(PeriodicNodeSynchronizer, *periodic_node_synchronizer,
-=======
   AKANTU_GET_MACRO_NOT_CONST(PeriodicNodeSynchronizer,
                              *periodic_node_synchronizer,
->>>>>>> 0df47c2f
                              PeriodicNodeSynchronizer &);
 
 #ifndef SWIG
