/**
 * @file   mesh.hh
 *
 * @author Guillaume Anciaux <guillaume.anciaux@epfl.ch>
 * @author Dana Christen <dana.christen@epfl.ch>
 * @author David Simon Kammer <david.kammer@epfl.ch>
 * @author Nicolas Richart <nicolas.richart@epfl.ch>
 * @author Marco Vocialta <marco.vocialta@epfl.ch>
 *
 * @date creation: Fri Jun 18 2010
 * @date last modification: Mon Feb 19 2018
 *
 * @brief  the class representing the meshes
 *
 * @section LICENSE
 *
 * Copyright (©)  2010-2018 EPFL (Ecole Polytechnique Fédérale de Lausanne)
 * Laboratory (LSMS - Laboratoire de Simulation en Mécanique des Solides)
 *
 * Akantu is free  software: you can redistribute it and/or  modify it under the
 * terms  of the  GNU Lesser  General Public  License as published by  the Free
 * Software Foundation, either version 3 of the License, or (at your option) any
 * later version.
 *
 * Akantu is  distributed in the  hope that it  will be useful, but  WITHOUT ANY
 * WARRANTY; without even the implied warranty of MERCHANTABILITY or FITNESS FOR
 * A PARTICULAR PURPOSE. See  the GNU  Lesser General  Public License  for more
 * details.
 *
 * You should  have received  a copy  of the GNU  Lesser General  Public License
 * along with Akantu. If not, see <http://www.gnu.org/licenses/>.
 *
 */

/* -------------------------------------------------------------------------- */
#ifndef __AKANTU_MESH_HH__
#define __AKANTU_MESH_HH__

/* -------------------------------------------------------------------------- */
#include "aka_array.hh"
#include "aka_bbox.hh"
#include "aka_event_handler_manager.hh"
#include "aka_memory.hh"
#include "communicator.hh"
#include "dumpable.hh"
#include "element.hh"
#include "element_class.hh"
#include "element_type_map.hh"
#include "group_manager.hh"
#include "mesh_data.hh"
#include "mesh_events.hh"
/* -------------------------------------------------------------------------- */
#include <functional>
#include <set>
#include <unordered_map>
/* -------------------------------------------------------------------------- */

namespace akantu {
class ElementSynchronizer;
class NodeSynchronizer;
class PeriodicNodeSynchronizer;
class MeshGlobalDataUpdater;
} // namespace akantu

namespace akantu {

namespace {
  DECLARE_NAMED_ARGUMENT(communicator);
  DECLARE_NAMED_ARGUMENT(edge_weight_function);
  DECLARE_NAMED_ARGUMENT(vertex_weight_function);
} // namespace

/* -------------------------------------------------------------------------- */
/* Mesh                                                                       */
/* -------------------------------------------------------------------------- */

/**
 * @class  Mesh this  contain the  coordinates of  the nodes  in  the Mesh.nodes
 * Array,  and the  connectivity. The  connectivity  are stored  in by  element
 * types.
 *
 * In order to loop on all element you have to loop on all types like this :
 * @code{.cpp}
 for(auto & type : mesh.elementTypes()) {
   UInt nb_element  = mesh.getNbElement(type);
   const Array<UInt> & conn = mesh.getConnectivity(type);
   for(UInt e = 0; e < nb_element; ++e) {
     ...
   }
 }

 or

 for_each_element(mesh, [](Element & element) {
    std::cout << element << std::endl
  });
 @endcode
*/
class Mesh : protected Memory,
             public EventHandlerManager<MeshEventHandler>,
             public GroupManager,
             public MeshData,
             public Dumpable {
  /* ------------------------------------------------------------------------ */
  /* Constructors/Destructors                                                 */
  /* ------------------------------------------------------------------------ */
private:
  /// default constructor used for chaining, the last parameter is just to
  /// differentiate constructors
  Mesh(UInt spatial_dimension, const ID & id, const MemoryID & memory_id,
       Communicator & communicator);

public:
  /// constructor that create nodes coordinates array
  Mesh(UInt spatial_dimension, const ID & id = "mesh",
       const MemoryID & memory_id = 0);

  /// mesh not distributed and not using the default communicator
  Mesh(UInt spatial_dimension, Communicator & communicator,
       const ID & id = "mesh", const MemoryID & memory_id = 0);

  /**
   * constructor that use an existing nodes coordinates
   * array, by getting the vector of coordinates
   */
  Mesh(UInt spatial_dimension, const std::shared_ptr<Array<Real>> & nodes,
       const ID & id = "mesh", const MemoryID & memory_id = 0);

  ~Mesh() override;

  /// read the mesh from a file
  void read(const std::string & filename,
            const MeshIOType & mesh_io_type = _miot_auto);
  /// write the mesh to a file
  void write(const std::string & filename,
             const MeshIOType & mesh_io_type = _miot_auto);

protected:
  void makeReady();

private:
  /// initialize the connectivity to NULL and other stuff
  void init();

  /// function that computes the bounding box (fills xmin, xmax)
  void computeBoundingBox();

  /* ------------------------------------------------------------------------ */
  /* Distributed memory methods and accessors                                 */
  /* ------------------------------------------------------------------------ */
public:
protected:
  /// patitionate the mesh among the processors involved in their computation
  virtual void distributeImpl(
      Communicator & communicator,
      std::function<Int(const Element &, const Element &)> edge_weight_function,
      std::function<Int(const Element &)> vertex_weight_function);

public:
  /// with the arguments to pass to the partitionner
  template <typename... pack>
  std::enable_if_t<are_named_argument<pack...>::value>
  distribute(pack &&... _pack) {
    distributeImpl(
        OPTIONAL_NAMED_ARG(communicator, Communicator::getStaticCommunicator()),
        OPTIONAL_NAMED_ARG(edge_weight_function,
                           [](auto &&, auto &&) { return 1; }),
        OPTIONAL_NAMED_ARG(vertex_weight_function, [](auto &&) { return 1; }));
  }

  /// defines is the mesh is distributed or not
  inline bool isDistributed() const { return this->is_distributed; }

  /* ------------------------------------------------------------------------ */
  /* Periodicity methods and accessors                                        */
  /* ------------------------------------------------------------------------ */
public:
  /// set the periodicity in a given direction
  void makePeriodic(const SpatialDirection & direction);
  void makePeriodic(const SpatialDirection & direction, const ID & list_1,
                    const ID & list_2);

protected:
  void makePeriodic(const SpatialDirection & direction,
                    const Array<UInt> & list_1, const Array<UInt> & list_2);

  /// Removes the face that the mesh is periodic
  void wipePeriodicInfo();

  inline void addPeriodicSlave(UInt slave, UInt master);

  template <typename T>
  void synchronizePeriodicSlaveDataWithMaster(Array<T> & data);

  // update the periodic synchronizer (creates it if it does not exists)
  void updatePeriodicSynchronizer();

public:
  /// defines if the mesh is periodic or not
  inline bool isPeriodic() const { return (this->is_periodic != 0); }

  inline bool isPeriodic(const SpatialDirection & direction) const {
    return ((this->is_periodic & (1 << direction)) != 0);
  }

  class PeriodicSlaves;

  /// get the master node for a given slave nodes, except if node not a slave
  inline UInt getPeriodicMaster(UInt slave) const;

  /// get an iterable list of slaves for a given master node
  inline decltype(auto) getPeriodicSlaves(UInt master) const;

  /* ------------------------------------------------------------------------ */
  /* General Methods                                                          */
  /* ------------------------------------------------------------------------ */
public:
  /// function to print the containt of the class
  void printself(std::ostream & stream, int indent = 0) const override;

  /// extract coordinates of nodes from an element
  template <typename T>
  inline void extractNodalValuesFromElement(const Array<T> & nodal_values,
                                            T * elemental_values,
                                            UInt * connectivity, UInt n_nodes,
                                            UInt nb_degree_of_freedom) const;

  // /// extract coordinates of nodes from a reversed element
  // inline void extractNodalCoordinatesFromPBCElement(Real * local_coords,
  //                                                   UInt * connectivity,
  //                                                   UInt n_nodes);

  /// add a Array of connectivity for the type <type>.
  inline void addConnectivityType(const ElementType & type,
                                  const GhostType & ghost_type = _not_ghost);

  /* ------------------------------------------------------------------------ */
  template <class Event> inline void sendEvent(Event & event) {
    //    if(event.getList().size() != 0)
    EventHandlerManager<MeshEventHandler>::sendEvent<Event>(event);
  }

  /// prepare the  event to remove the elements listed
  void eraseElements(const Array<Element> & elements);

  /* ------------------------------------------------------------------------ */
  template <typename T>
  inline void removeNodesFromArray(Array<T> & vect,
                                   const Array<UInt> & new_numbering);

  /// initialize normals
  void initNormals();

  /// init facets' mesh
  Mesh & initMeshFacets(const ID & id = "mesh_facets");

  /// define parent mesh
  void defineMeshParent(const Mesh & mesh);

  /// get global connectivity array
  void getGlobalConnectivity(ElementTypeMapArray<UInt> & global_connectivity);

public:
  void getAssociatedElements(const Array<UInt> & node_list,
                             Array<Element> & elements);

  void getAssociatedElements(const UInt & node,
                             Array<Element> & elements);

  
public:
  /// fills the nodes_to_elements for given dimension elements
  void fillNodesToElements(UInt dimension = _all_dimensions);
  
private:
  /// update the global ids, nodes type, ...
  std::tuple<UInt, UInt> updateGlobalData(NewNodesEvent & nodes_event,
                                          NewElementsEvent & elements_event);

  void registerGlobalDataUpdater(
      std::unique_ptr<MeshGlobalDataUpdater> && global_data_updater);
  /* ------------------------------------------------------------------------ */
  /* Accessors                                                                */
  /* ------------------------------------------------------------------------ */
public:
  /// get the id of the mesh
  AKANTU_GET_MACRO(ID, Memory::id, const ID &);

  /// get the id of the mesh
  AKANTU_GET_MACRO(MemoryID, Memory::memory_id, const MemoryID &);

  /// get the spatial dimension of the mesh = number of component of the
  /// coordinates
  AKANTU_GET_MACRO(SpatialDimension, spatial_dimension, UInt);

  /// get the nodes Array aka coordinates
  AKANTU_GET_MACRO(Nodes, *nodes, const Array<Real> &);
  AKANTU_GET_MACRO_NOT_CONST(Nodes, *nodes, Array<Real> &);

  /// get the normals for the elements
  AKANTU_GET_MACRO_BY_ELEMENT_TYPE(Normals, normals, Real);

  /// get the number of nodes
  AKANTU_GET_MACRO(NbNodes, nodes->size(), UInt);

  /// get the Array of global ids of the nodes (only used in parallel)
  AKANTU_GET_MACRO(GlobalNodesIds, *nodes_global_ids, const Array<UInt> &);
  // AKANTU_GET_MACRO_NOT_CONST(GlobalNodesIds, *nodes_global_ids, Array<UInt>
  // &);

  /// get the global id of a node
  inline UInt getNodeGlobalId(UInt local_id) const;

  /// get the global id of a node
  inline UInt getNodeLocalId(UInt global_id) const;

  /// get the global number of nodes
  inline UInt getNbGlobalNodes() const;

  /// get the nodes type Array
  AKANTU_GET_MACRO(NodesFlags, *nodes_flags, const Array<NodeFlag> &);

protected:
  AKANTU_GET_MACRO_NOT_CONST(NodesFlags, *nodes_flags, Array<NodeFlag> &);

public:
  inline NodeFlag getNodeFlag(UInt local_id) const;
  inline Int getNodePrank(UInt local_id) const;

  /// say if a node is a pure ghost node
  inline bool isPureGhostNode(UInt n) const;

  /// say if a node is pur local or master node
  inline bool isLocalOrMasterNode(UInt n) const;

  inline bool isLocalNode(UInt n) const;
  inline bool isMasterNode(UInt n) const;
  inline bool isSlaveNode(UInt n) const;

  inline bool isPeriodicSlave(UInt n) const;
  inline bool isPeriodicMaster(UInt n) const;

  const Vector<Real> & getLowerBounds() const { return bbox.getLowerBounds(); }
  const Vector<Real> & getUpperBounds() const { return bbox.getUpperBounds(); }
  AKANTU_GET_MACRO(BBox, bbox, const BBox &);

  const Vector<Real> & getLocalLowerBounds() const {
    return bbox_local.getLowerBounds();
  }
  const Vector<Real> & getLocalUpperBounds() const {
    return bbox_local.getUpperBounds();
  }
  AKANTU_GET_MACRO(LocalBBox, bbox_local, const BBox &);

  /// get the connectivity Array for a given type
  AKANTU_GET_MACRO_BY_ELEMENT_TYPE_CONST(Connectivity, connectivities, UInt);
  AKANTU_GET_MACRO_BY_ELEMENT_TYPE(Connectivity, connectivities, UInt);
  AKANTU_GET_MACRO(Connectivities, connectivities,
                   const ElementTypeMapArray<UInt> &);

  /// get the number of element of a type in the mesh
  inline UInt getNbElement(const ElementType & type,
                           const GhostType & ghost_type = _not_ghost) const;

  /// get the number of element for a given ghost_type and a given dimension
  inline UInt getNbElement(const UInt spatial_dimension = _all_dimensions,
                           const GhostType & ghost_type = _not_ghost,
                           const ElementKind & kind = _ek_not_defined) const;

  /// compute the barycenter of a given element
  inline void getBarycenter(const Element & element,
                            Vector<Real> & barycenter) const;

  void getBarycenters(Array<Real> & barycenter, const ElementType & type,
                      const GhostType & ghost_type) const;

  /// get the element connected to a subelement (element of lower dimension)
  const auto & getElementToSubelement() const;

  /// get the element connected to a subelement
  const auto &
  getElementToSubelement(const ElementType & el_type,
                         const GhostType & ghost_type = _not_ghost) const;

  /// get the element connected to a subelement
  auto & getElementToSubelement(const ElementType & el_type,
                                const GhostType & ghost_type = _not_ghost);

  /// get the elements connected to a subelement
  const auto & getElementToSubelement(const Element & element) const;

  /// get the subelement (element of lower dimension) connected to a element
  const auto & getSubelementToElement() const;

  /// get the subelement connected to an element
  const auto &
  getSubelementToElement(const ElementType & el_type,
                         const GhostType & ghost_type = _not_ghost) const;
  /// get the subelement connected to an element
  auto & getSubelementToElement(const ElementType & el_type,
                                const GhostType & ghost_type = _not_ghost);

  /// get the subelement (element of lower dimension) connected to a element
  VectorProxy<Element> getSubelementToElement(const Element & element) const;

  /// get connectivity of a given element
  inline VectorProxy<UInt> getConnectivity(const Element & element) const;
  inline Vector<UInt>
  getConnectivityWithPeriodicity(const Element & element) const;

  inline VectorProxy<UInt> getConnectivity(const Element & element);
  
protected:
  inline auto & getElementToSubelement(const Element & element);
  inline VectorProxy<Element> getSubelementToElement(const Element & element);
<<<<<<< HEAD
  
#endif
=======
  inline VectorProxy<UInt> getConnectivity(const Element & element);
>>>>>>> f2a8abd6

public:
  /// get a name field associated to the mesh
  template <typename T>
  inline const Array<T> &
  getData(const ID & data_name, const ElementType & el_type,
          const GhostType & ghost_type = _not_ghost) const;

  /// get a name field associated to the mesh
  template <typename T>
  inline Array<T> & getData(const ID & data_name, const ElementType & el_type,
                            const GhostType & ghost_type = _not_ghost);

  /// get a name field associated to the mesh
  template <typename T>
  inline const ElementTypeMapArray<T> & getData(const ID & data_name) const;

  /// get a name field associated to the mesh
  template <typename T>
  inline ElementTypeMapArray<T> & getData(const ID & data_name);

  template <typename T>
  ElementTypeMap<UInt> getNbDataPerElem(ElementTypeMapArray<T> & array,
                                        const ElementKind & element_kind);

  template <typename T>
  std::shared_ptr<dumper::Field>
  createFieldFromAttachedData(const std::string & field_id,
                              const std::string & group_name,
                              const ElementKind & element_kind);

  /// templated getter returning the pointer to data in MeshData (modifiable)
  template <typename T>
  inline Array<T> &
  getDataPointer(const std::string & data_name, const ElementType & el_type,
                 const GhostType & ghost_type = _not_ghost,
                 UInt nb_component = 1, bool size_to_nb_element = true,
                 bool resize_with_parent = false);

  template <typename T>
  inline Array<T> & getDataPointer(const ID & data_name,
                                   const ElementType & el_type,
                                   const GhostType & ghost_type,
                                   UInt nb_component, bool size_to_nb_element,
                                   bool resize_with_parent, const T & defaul_);

  /// Facets mesh accessor
  inline const Mesh & getMeshFacets() const;
  inline Mesh & getMeshFacets();

  /// Parent mesh accessor
  inline const Mesh & getMeshParent() const;

  inline bool isMeshFacets() const { return this->is_mesh_facets; }

  /// return the dumper from a group and and a dumper name
  DumperIOHelper & getGroupDumper(const std::string & dumper_name,
                                  const std::string & group_name);

  /* ------------------------------------------------------------------------ */
  /* Wrappers on ElementClass functions                                       */
  /* ------------------------------------------------------------------------ */
public:
  /// get the number of nodes per element for a given element type
  static inline UInt getNbNodesPerElement(const ElementType & type);

  /// get the number of nodes per element for a given element type considered as
  /// a first order element
  static inline ElementType getP1ElementType(const ElementType & type);

  /// get the kind of the element type
  static inline ElementKind getKind(const ElementType & type);

  /// get spatial dimension of a type of element
  static inline UInt getSpatialDimension(const ElementType & type);

  /// get number of facets of a given element type
  static inline UInt getNbFacetsPerElement(const ElementType & type);

  /// get number of facets of a given element type
  static inline UInt getNbFacetsPerElement(const ElementType & type, UInt t);

  /// get local connectivity of a facet for a given facet type
  static inline auto getFacetLocalConnectivity(const ElementType & type,
                                               UInt t = 0);

  /// get connectivity of facets for a given element
  inline auto getFacetConnectivity(const Element & element, UInt t = 0) const;

  /// get the number of type of the surface element associated to a given
  /// element type
  static inline UInt getNbFacetTypes(const ElementType & type, UInt t = 0);

  /// get the type of the surface element associated to a given element
  static inline constexpr auto getFacetType(const ElementType & type,
                                            UInt t = 0);

  /// get all the type of the surface element associated to a given element
  static inline constexpr auto getAllFacetTypes(const ElementType & type);

  /// get the number of nodes in the given element list
  static inline UInt getNbNodesPerElementList(const Array<Element> & elements);

  /* ------------------------------------------------------------------------ */
  /* Element type Iterator                                                    */
  /* ------------------------------------------------------------------------ */

  using type_iterator [[deprecated]] =
      ElementTypeMapArray<UInt, ElementType>::type_iterator;
  using ElementTypesIteratorHelper =
      ElementTypeMapArray<UInt, ElementType>::ElementTypesIteratorHelper;

  template <typename... pack>
  ElementTypesIteratorHelper elementTypes(pack &&... _pack) const;

  [[deprecated("Use elementTypes instead")]] inline decltype(auto)
  firstType(UInt dim = _all_dimensions, GhostType ghost_type = _not_ghost,
            ElementKind kind = _ek_regular) const {
    return connectivities.elementTypes(dim, ghost_type, kind).begin();
  }

  [[deprecated("Use elementTypes instead")]] inline decltype(auto)
  lastType(UInt dim = _all_dimensions, GhostType ghost_type = _not_ghost,
           ElementKind kind = _ek_regular) const {
    return connectivities.elementTypes(dim, ghost_type, kind).end();
  }

  AKANTU_GET_MACRO(ElementSynchronizer, *element_synchronizer,
                   const ElementSynchronizer &);
  AKANTU_GET_MACRO_NOT_CONST(ElementSynchronizer, *element_synchronizer,
                             ElementSynchronizer &);
  AKANTU_GET_MACRO(NodeSynchronizer, *node_synchronizer,
                   const NodeSynchronizer &);
  AKANTU_GET_MACRO_NOT_CONST(NodeSynchronizer, *node_synchronizer,
                             NodeSynchronizer &);
  AKANTU_GET_MACRO(PeriodicNodeSynchronizer, *periodic_node_synchronizer,
                   const PeriodicNodeSynchronizer &);
  AKANTU_GET_MACRO_NOT_CONST(PeriodicNodeSynchronizer,
                             *periodic_node_synchronizer,
                             PeriodicNodeSynchronizer &);

  // AKANTU_GET_MACRO_NOT_CONST(Communicator, *communicator, StaticCommunicator
  // &);
  AKANTU_GET_MACRO(Communicator, *communicator, const auto &);
  AKANTU_GET_MACRO_NOT_CONST(Communicator, *communicator, auto &);
  AKANTU_GET_MACRO(PeriodicMasterSlaves, periodic_master_slave, const auto &);

  /* ------------------------------------------------------------------------ */
  /* Private methods for friends                                              */
  /* ------------------------------------------------------------------------ */
private:
  friend class MeshAccessor;
  friend class MeshUtils;

  AKANTU_GET_MACRO(NodesPointer, *nodes, Array<Real> &);

  /// get a pointer to the nodes_global_ids Array<UInt> and create it if
  /// necessary
  inline Array<UInt> & getNodesGlobalIdsPointer();

  /// get a pointer to the nodes_type Array<Int> and create it if necessary
  inline Array<NodeFlag> & getNodesFlagsPointer();

  /// get a pointer to the connectivity Array for the given type and create it
  /// if necessary
  inline Array<UInt> &
  getConnectivityPointer(const ElementType & type,
                         const GhostType & ghost_type = _not_ghost);

  /// get the ghost element counter
  inline Array<UInt> &
  getGhostsCounters(const ElementType & type,
                    const GhostType & ghost_type = _ghost) {
    AKANTU_DEBUG_ASSERT(ghost_type != _not_ghost,
                        "No ghost counter for _not_ghost elements");
    return ghosts_counters(type, ghost_type);
  }

  /// get a pointer to the element_to_subelement Array for the given type and
  /// create it if necessary
  inline Array<std::vector<Element>> &
  getElementToSubelementPointer(const ElementType & type,
                                const GhostType & ghost_type = _not_ghost);

  /// get a pointer to the subelement_to_element Array for the given type and
  /// create it if necessary
  inline Array<Element> &
  getSubelementToElementPointer(const ElementType & type,
                                const GhostType & ghost_type = _not_ghost);

  /* ------------------------------------------------------------------------ */
  /* Class Members                                                            */
  /* ------------------------------------------------------------------------ */
private:
  /// array of the nodes coordinates
  std::shared_ptr<Array<Real>> nodes;

  /// global node ids
  std::shared_ptr<Array<UInt>> nodes_global_ids;

  /// node flags (shared/periodic/...)
  std::shared_ptr<Array<NodeFlag>> nodes_flags;

  /// processor handling the node when not local or master
  std::unordered_map<UInt, Int> nodes_prank;

  /// global number of nodes;
  UInt nb_global_nodes{0};

  /// all class of elements present in this mesh (for heterogenous meshes)
  ElementTypeMapArray<UInt> connectivities;

  /// count the references on ghost elements
  ElementTypeMapArray<UInt> ghosts_counters;

  /// map to normals for all class of elements present in this mesh
  ElementTypeMapArray<Real> normals;

  /// the spatial dimension of this mesh
  UInt spatial_dimension{0};

  /// size covered by the mesh on each direction
  Vector<Real> size;
  /// global bounding box
  BBox bbox;

  /// local bounding box
  BBox bbox_local;

  /// Extra data loaded from the mesh file
  // MeshData mesh_data;

  /// facets' mesh
  std::unique_ptr<Mesh> mesh_facets;

  /// parent mesh (this is set for mesh_facets meshes)
  const Mesh * mesh_parent{nullptr};

  /// defines if current mesh is mesh_facets or not
  bool is_mesh_facets{false};

  /// defines if the mesh is centralized or distributed
  bool is_distributed{false};

  /// defines if the mesh is periodic
  bool is_periodic{false};

  /// Communicator on which mesh is distributed
  Communicator * communicator;

  /// Element synchronizer
  std::unique_ptr<ElementSynchronizer> element_synchronizer;

  /// Node synchronizer
  std::unique_ptr<NodeSynchronizer> node_synchronizer;

  /// Node synchronizer for periodic nodes
  std::unique_ptr<PeriodicNodeSynchronizer> periodic_node_synchronizer;

  using NodesToElements = std::vector<std::unique_ptr<std::set<Element>>>;

  /// class to update global data using external knowledge
  std::unique_ptr<MeshGlobalDataUpdater> global_data_updater;

  /// This info is stored to simplify the dynamic changes
  NodesToElements nodes_to_elements;

  /// periodicity local info
  std::unordered_map<UInt, UInt> periodic_slave_master;
  std::unordered_multimap<UInt, UInt> periodic_master_slave;
};

/// standard output stream operator
inline std::ostream & operator<<(std::ostream & stream, const Mesh & _this) {
  _this.printself(stream);
  return stream;
}

} // namespace akantu

/* -------------------------------------------------------------------------- */
/* Inline functions                                                           */
/* -------------------------------------------------------------------------- */
#include "element_type_map_tmpl.hh"
#include "mesh_inline_impl.cc"

#endif /* __AKANTU_MESH_HH__ */<|MERGE_RESOLUTION|>--- conflicted
+++ resolved
@@ -413,12 +413,7 @@
 protected:
   inline auto & getElementToSubelement(const Element & element);
   inline VectorProxy<Element> getSubelementToElement(const Element & element);
-<<<<<<< HEAD
-  
-#endif
-=======
   inline VectorProxy<UInt> getConnectivity(const Element & element);
->>>>>>> f2a8abd6
 
 public:
   /// get a name field associated to the mesh
