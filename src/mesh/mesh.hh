--- conflicted
+++ resolved
@@ -108,11 +108,7 @@
 private:
   /// default constructor used for chaining, the last parameter is just to
   /// differentiate constructors
-<<<<<<< HEAD
   Mesh(Int spatial_dimension, const ID & id, Communicator & communicator);
-=======
-  Mesh(UInt spatial_dimension, const ID & id, Communicator & communicator);
->>>>>>> adf76025
 
 public:
   /// constructor that create nodes coordinates array
@@ -407,12 +403,7 @@
   auto & getElementToSubelementNC();
   auto & getSubelementToElementNC();
   inline auto & getElementToSubelementNC(const Element & element);
-<<<<<<< HEAD
-  inline decltype(auto) getSubelementToElementNC(const Element & element);
-=======
-  inline VectorProxy<Element>
-  getSubelementToElementNC(const Element & element) const;
->>>>>>> adf76025
+  inline decltype(auto) getSubelementToElementNC(const Element & element) const;
   /// get the element connected to a subelement
   auto & getElementToSubelementNC(ElementType el_type,
                                   GhostType ghost_type = _not_ghost);
@@ -498,12 +489,9 @@
   /// get spatial dimension of a type of element
   static inline constexpr auto getSpatialDimension(ElementType type);
 
-<<<<<<< HEAD
-=======
   /// get the natural space dimension of a type of element
   static inline UInt getNaturalSpaceDimension(const ElementType & type);
 
->>>>>>> adf76025
   /// get number of facets of a given element type
   static inline constexpr auto getNbFacetsPerElement(ElementType type);
 
@@ -538,12 +526,8 @@
   /* Element type Iterator                                                    */
   /* ------------------------------------------------------------------------ */
 
-<<<<<<< HEAD
   using type_iterator [[deprecated]] =
       ElementTypeMapArray<Idx, ElementType>::type_iterator;
-=======
-  using type_iterator = ElementTypeMapArray<UInt, ElementType>::type_iterator;
->>>>>>> adf76025
   using ElementTypesIteratorHelper =
       ElementTypeMapArray<Idx, ElementType>::ElementTypesIteratorHelper;
 
