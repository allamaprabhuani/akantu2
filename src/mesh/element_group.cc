/**
 * @file   element_group.cc
 *
 * @author Dana Christen <dana.christen@gmail.com>
 * @author Nicolas Richart <nicolas.richart@epfl.ch>
 * @author Marco Vocialta <marco.vocialta@epfl.ch>
 *
 * @date creation: Wed Nov 13 2013
 * @date last modification: Wed Dec 09 2020
 *
 * @brief  Stores information relevent to the notion of domain boundary and
 * surfaces.
 *
 *
 * @section LICENSE
 *
 * Copyright (©) 2014-2021 EPFL (Ecole Polytechnique Fédérale de Lausanne)
 * Laboratory (LSMS - Laboratoire de Simulation en Mécanique des Solides)
 *
 * Akantu is free software: you can redistribute it and/or modify it under the
 * terms of the GNU Lesser General Public License as published by the Free
 * Software Foundation, either version 3 of the License, or (at your option) any
 * later version.
 *
 * Akantu is distributed in the hope that it will be useful, but WITHOUT ANY
 * WARRANTY; without even the implied warranty of MERCHANTABILITY or FITNESS FOR
 * A PARTICULAR PURPOSE. See the GNU Lesser General Public License for more
 * details.
 *
 * You should have received a copy of the GNU Lesser General Public License
 * along with Akantu. If not, see <http://www.gnu.org/licenses/>.
 *
 */

/* -------------------------------------------------------------------------- */
#include "element_group.hh"
#include "aka_csr.hh"
#include "dumpable.hh"
#include "dumpable_inline_impl.hh"
#include "group_manager.hh"
#include "group_manager_inline_impl.hh"
#include "mesh.hh"
#include "mesh_utils.hh"
#if defined(AKANTU_COHESIVE_ELEMENT)
#include "cohesive_element_inserter.hh"
#endif
#include <algorithm>
#include <iterator>
#include <sstream>
/* -------------------------------------------------------------------------- */
#include "dumper_iohelper_paraview.hh"

namespace akantu {

/* -------------------------------------------------------------------------- */
ElementGroup::ElementGroup(const std::string & group_name, const Mesh & mesh,
                           NodeGroup & node_group, Int dimension,
                           const std::string & id)
    : mesh(mesh), name(group_name), elements("elements", id),
      node_group(node_group), dimension(dimension) {
  AKANTU_DEBUG_IN();

  this->registerDumper<DumperParaview>("paraview_" + group_name, group_name,
                                       true);
  this->addDumpFilteredMesh(mesh, elements, node_group.getNodes(),
                            _all_dimensions);

  AKANTU_DEBUG_OUT();
}

/* -------------------------------------------------------------------------- */
ElementGroup::ElementGroup(const ElementGroup & /*other*/) = default;

/* -------------------------------------------------------------------------- */
void ElementGroup::clear() { elements.free(); }

/* -------------------------------------------------------------------------- */
void ElementGroup::clear(ElementType type, GhostType ghost_type) {
  if (elements.exists(type, ghost_type)) {
    elements(type, ghost_type).clear();
  }
}

/* -------------------------------------------------------------------------- */
bool ElementGroup::empty() const { return elements.empty(); }

/* -------------------------------------------------------------------------- */
void ElementGroup::append(const ElementGroup & other_group) {
  AKANTU_DEBUG_IN();

  node_group.append(other_group.node_group);

  /// loop on all element types in all dimensions
  for (auto ghost_type : ghost_types) {
    for (auto type : other_group.elementTypes(_ghost_type = ghost_type,
                     _element_kind = _ek_not_defined)) {
      const auto & other_elem_list = other_group.elements(type, ghost_type);
      auto nb_other_elem = other_elem_list.size();

      auto & elem_list = elements.alloc(0, 1, type, ghost_type);

      auto nb_elem = elem_list.size();
      /// append new elements to current list
      elem_list.resize(nb_elem + nb_other_elem);
      std::copy(other_elem_list.begin(), other_elem_list.end(),
                elem_list.begin() + nb_elem);
    }
  }

  this->optimize();

  AKANTU_DEBUG_OUT();
}

/* -------------------------------------------------------------------------- */
void ElementGroup::printself(std::ostream & stream, int indent) const {
  std::string space;
  for (Int i = 0; i < indent; i++, space += AKANTU_INDENT) {
    ;
  }

  stream << space << "ElementGroup [" << std::endl;
  stream << space << " + name: " << name << std::endl;
  stream << space << " + dimension: " << dimension << std::endl;
  elements.printself(stream, indent + 1);
  node_group.printself(stream, indent + 1);
  stream << space << "]" << std::endl;
}

/* -------------------------------------------------------------------------- */
void ElementGroup::optimize() {
  // increasing the locality of data when iterating on the element of a group
  for (auto ghost_type : ghost_types) {
    for (auto type : elements.elementTypes(_ghost_type = ghost_type)) {
      auto & els = elements(type, ghost_type);
      std::sort(els.begin(), els.end());

      auto end = std::unique(els.begin(), els.end());
      els.resize(end - els.begin());
    }
  }

  node_group.optimize();
}

/* -------------------------------------------------------------------------- */
void ElementGroup::fillFromNodeGroup() {
  CSR<Element> node_to_elem;
  MeshUtils::buildNode2Elements(this->mesh, node_to_elem, this->dimension);

  std::set<Element> seen;

<<<<<<< HEAD
  for (const auto & node : this->node_group) {
    for (const auto & elem : node_to_elem.getRow(node)) {
=======
  for (auto node : node_group) {
    auto ite = node_to_elem.begin(node);
    auto ende = node_to_elem.end(node);
    for (auto && element : node_to_elem.getRow(node)) {
>>>>>>> fb0acba6
      if (this->dimension != _all_dimensions &&
          this->dimension != Mesh::getSpatialDimension(element.type)) {
        continue;
      }

      if (seen.find(element) != seen.end()) {
        continue;
      }

<<<<<<< HEAD
      auto nb_nodes_per_element = Mesh::getNbNodesPerElement(elem.type);
      auto conn_it = this->mesh.getConnectivity(elem.type, elem.ghost_type)
                         .begin(nb_nodes_per_element);
      const auto & conn = conn_it[elem.element];

      Int count = 0;
      for (auto n : conn) {
        count += (this->node_group.getNodes().find(n) != Idx(-1) ? 1 : 0);
=======
      auto nb_nodes_per_element = Mesh::getNbNodesPerElement(element.type);
      auto conn = mesh.getConnectivity(element);

      UInt count = 0;
      for (auto && n : conn) {
        count += (this->node_group.getNodes().find(n) != UInt(-1) ? 1 : 0);
>>>>>>> fb0acba6
      }

      if (count == nb_nodes_per_element) {
        this->add(element);
      }

      seen.insert(element);
    }
  }

  this->optimize();
}

/* -------------------------------------------------------------------------- */
void ElementGroup::addDimension(Int dimension) {
  this->dimension = std::max(dimension, this->dimension);
}

/* -------------------------------------------------------------------------- */
void ElementGroup::onNodesAdded(const Array<UInt> & new_nodes,
                                const NewNodesEvent & event) {
#if defined(AKANTU_COHESIVE_ELEMENT)
  if (aka::is_of_type<CohesiveNewNodesEvent>(event)) {
    // nodes might have changed in the connectivity
    node_group.clear();
    const auto & mesh_to_mesh_facet =
        mesh.getData<Element>("mesh_to_mesh_facet");

    for (auto ghost_type : ghost_types) {
      for (auto type : elements.elementTypes(_ghost_type = ghost_type)) {
        auto & els = elements(type, ghost_type);

        if (not mesh_to_mesh_facet.exists(type, ghost_type)) {
          continue;
        }
        const auto & mesh_to_mesh_facet_type =
            mesh_to_mesh_facet(type, ghost_type);

        auto nb_nodes_per_element = Mesh::getNbNodesPerElement(type);
        auto && conn_it = make_view(mesh.getConnectivity(type, ghost_type),
                                    nb_nodes_per_element)
                              .begin();

        auto && mesh_facet_conn_it =
            make_view(mesh.getMeshFacets().getConnectivity(type, ghost_type),
                      nb_nodes_per_element)
                .begin();

        for (auto element : els) {
          auto && mesh_facet_conn =
              mesh_facet_conn_it[mesh_to_mesh_facet_type(element).element];
          auto && conn = conn_it[element];
          conn = mesh_facet_conn;
          for (auto && n : conn) {
            node_group.add(n, false);
          }
        }
      }
    }
    node_group.optimize();
  }
#endif
}
/* -------------------------------------------------------------------------- */

} // namespace akantu<|MERGE_RESOLUTION|>--- conflicted
+++ resolved
@@ -150,15 +150,8 @@
 
   std::set<Element> seen;
 
-<<<<<<< HEAD
   for (const auto & node : this->node_group) {
-    for (const auto & elem : node_to_elem.getRow(node)) {
-=======
-  for (auto node : node_group) {
-    auto ite = node_to_elem.begin(node);
-    auto ende = node_to_elem.end(node);
-    for (auto && element : node_to_elem.getRow(node)) {
->>>>>>> fb0acba6
+    for (const auto & element : node_to_elem.getRow(node)) {
       if (this->dimension != _all_dimensions &&
           this->dimension != Mesh::getSpatialDimension(element.type)) {
         continue;
@@ -168,23 +161,12 @@
         continue;
       }
 
-<<<<<<< HEAD
-      auto nb_nodes_per_element = Mesh::getNbNodesPerElement(elem.type);
-      auto conn_it = this->mesh.getConnectivity(elem.type, elem.ghost_type)
-                         .begin(nb_nodes_per_element);
-      const auto & conn = conn_it[elem.element];
+      auto nb_nodes_per_element = Mesh::getNbNodesPerElement(element.type);
+      auto conn = mesh.getConnectivity(element);
 
       Int count = 0;
       for (auto n : conn) {
         count += (this->node_group.getNodes().find(n) != Idx(-1) ? 1 : 0);
-=======
-      auto nb_nodes_per_element = Mesh::getNbNodesPerElement(element.type);
-      auto conn = mesh.getConnectivity(element);
-
-      UInt count = 0;
-      for (auto && n : conn) {
-        count += (this->node_group.getNodes().find(n) != UInt(-1) ? 1 : 0);
->>>>>>> fb0acba6
       }
 
       if (count == nb_nodes_per_element) {
@@ -204,7 +186,7 @@
 }
 
 /* -------------------------------------------------------------------------- */
-void ElementGroup::onNodesAdded(const Array<UInt> & new_nodes,
+void ElementGroup::onNodesAdded(const Array<Idx> & /*new_nodes*/,
                                 const NewNodesEvent & event) {
 #if defined(AKANTU_COHESIVE_ELEMENT)
   if (aka::is_of_type<CohesiveNewNodesEvent>(event)) {
