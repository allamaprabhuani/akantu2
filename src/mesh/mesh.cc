--- conflicted
+++ resolved
@@ -257,18 +257,10 @@
         // this is a spacial search coded the most inefficient way.
         auto facet =
             std::find_if(range.begin(), range.end(), [&](auto && data) {
-<<<<<<< HEAD
 	      // auto facet = std::get<0>(data);
               // if (element_to_facet(facet)[1] == ElementNull)
               //   return false;
 	      
-=======
-              auto facet = std::get<0>(data);
-              if (element_to_facet(facet)[1] == ElementNull) {
-                return false;
-              }
-
->>>>>>> bbef626f
               auto norm_distance = barycenter.distance(std::get<1>(data));
 #ifndef AKANTU_NDEBUG
               min_dist = std::min(min_dist, norm_distance);
