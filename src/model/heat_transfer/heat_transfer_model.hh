--- conflicted
+++ resolved
@@ -60,13 +60,8 @@
   using FEEngineType = FEEngineTemplate<IntegratorGauss, ShapeLagrange>;
 
   HeatTransferModel(Mesh & mesh, UInt dim = _all_dimensions,
-<<<<<<< HEAD
                     const ID & id = "heat_transfer_model",
-                    const MemoryID & memory_id = 0,
                     std::shared_ptr<DOFManager> dof_manager = nullptr);
-=======
-                    const ID & id = "heat_transfer_model");
->>>>>>> a05e053f
 
   ~HeatTransferModel() override;
 
