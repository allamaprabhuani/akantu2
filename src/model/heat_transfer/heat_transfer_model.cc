/**
 * @file   heat_transfer_model.cc
 *
 * @author Guillaume Anciaux <guillaume.anciaux@epfl.ch>
 * @author Lucas Frerot <lucas.frerot@epfl.ch>
 * @author Emil Gallyamov <emil.gallyamov@epfl.ch>
 * @author David Simon Kammer <david.kammer@epfl.ch>
 * @author Srinivasa Babu Ramisetti <srinivasa.ramisetti@epfl.ch>
 * @author Nicolas Richart <nicolas.richart@epfl.ch>
 * @author Rui Wang <rui.wang@epfl.ch>
 *
 * @date creation: Sun May 01 2011
 * @date last modification: Tue Feb 20 2018
 *
 * @brief  Implementation of HeatTransferModel class
 *
 * @section LICENSE
 *
 * Copyright (©)  2010-2018 EPFL (Ecole Polytechnique Fédérale de Lausanne)
 * Laboratory (LSMS - Laboratoire de Simulation en Mécanique des Solides)
 *
 * Akantu is free  software: you can redistribute it and/or  modify it under the
 * terms  of the  GNU Lesser  General Public  License as published by  the Free
 * Software Foundation, either version 3 of the License, or (at your option) any
 * later version.
 *
 * Akantu is  distributed in the  hope that it  will be useful, but  WITHOUT ANY
 * WARRANTY; without even the implied warranty of MERCHANTABILITY or FITNESS FOR
 * A PARTICULAR PURPOSE. See  the GNU  Lesser General  Public License  for more
 * details.
 *
 * You should  have received  a copy  of the GNU  Lesser General  Public License
 * along with Akantu. If not, see <http://www.gnu.org/licenses/>.
 *
 */

/* -------------------------------------------------------------------------- */
#include "heat_transfer_model.hh"
#include "dumpable_inline_impl.hh"
#include "element_synchronizer.hh"
#include "fe_engine_template.hh"
#include "generalized_trapezoidal.hh"
#include "group_manager_inline_impl.cc"
#include "integrator_gauss.hh"
#include "mesh.hh"
#include "parser.hh"
#include "shape_lagrange.hh"

#ifdef AKANTU_USE_IOHELPER
#include "dumper_element_partition.hh"
#include "dumper_elemental_field.hh"
#include "dumper_internal_material_field.hh"
#include "dumper_iohelper_paraview.hh"
#endif

/* -------------------------------------------------------------------------- */
namespace akantu {

namespace heat_transfer {
  namespace details {
    class ComputeRhoFunctor {
    public:
      ComputeRhoFunctor(const HeatTransferModel & model) : model(model){};

      void operator()(Matrix<Real> & rho, const Element &) const {
        rho.set(model.getCapacity()*model.getDensity());
      }

    private:
      const HeatTransferModel & model;
    };
  }
}

/* -------------------------------------------------------------------------- */
HeatTransferModel::HeatTransferModel(Mesh & mesh, UInt dim, const ID & id,
                                     const MemoryID & memory_id)
    : Model(mesh, ModelType::_heat_transfer_model, dim, id, memory_id),
      temperature_gradient("temperature_gradient", id),
      temperature_on_qpoints("temperature_on_qpoints", id),
      conductivity_on_qpoints("conductivity_on_qpoints", id),
      k_gradt_on_qpoints("k_gradt_on_qpoints", id) {
  AKANTU_DEBUG_IN();

  conductivity = Matrix<Real>(this->spatial_dimension, this->spatial_dimension);

  this->initDOFManager();

  this->registerDataAccessor(*this);

  if (this->mesh.isDistributed()) {
    auto & synchronizer = this->mesh.getElementSynchronizer();
    this->registerSynchronizer(synchronizer, _gst_htm_temperature);
    this->registerSynchronizer(synchronizer, _gst_htm_gradient_temperature);
  }

  registerFEEngineObject<FEEngineType>(id + ":fem", mesh, spatial_dimension);

#ifdef AKANTU_USE_IOHELPER
  this->mesh.registerDumper<DumperParaview>("heat_transfer", id, true);
  this->mesh.addDumpMesh(mesh, spatial_dimension, _not_ghost, _ek_regular);
#endif

  this->registerParam("conductivity", conductivity, _pat_parsmod);
  this->registerParam("conductivity_variation", conductivity_variation, 0.,
                      _pat_parsmod);
  this->registerParam("temperature_reference", T_ref, 0., _pat_parsmod);
  this->registerParam("capacity", capacity, _pat_parsmod);
  this->registerParam("density", density, _pat_parsmod);

  AKANTU_DEBUG_OUT();
}

/* -------------------------------------------------------------------------- */
void HeatTransferModel::initModel() {
  auto & fem = this->getFEEngine();
  fem.initShapeFunctions(_not_ghost);
  fem.initShapeFunctions(_ghost);

  temperature_on_qpoints.initialize(fem, _nb_component = 1);
  temperature_gradient.initialize(fem, _nb_component = spatial_dimension);
  conductivity_on_qpoints.initialize(
      fem, _nb_component = spatial_dimension * spatial_dimension);
  k_gradt_on_qpoints.initialize(fem, _nb_component = spatial_dimension);
}

/* -------------------------------------------------------------------------- */
FEEngine & HeatTransferModel::getFEEngineBoundary(const ID & name) {
  return dynamic_cast<FEEngine &>(getFEEngineClassBoundary<FEEngineType>(name));
}

/* -------------------------------------------------------------------------- */
template <typename T>
void HeatTransferModel::allocNodalField(Array<T> *& array, const ID & name) {
  if (array == nullptr) {
    UInt nb_nodes = mesh.getNbNodes();
    std::stringstream sstr_disp;
    sstr_disp << id << ":" << name;

    array = &(alloc<T>(sstr_disp.str(), nb_nodes, 1, T()));
  }
}

/* -------------------------------------------------------------------------- */
HeatTransferModel::~HeatTransferModel() = default;

/* -------------------------------------------------------------------------- */
void HeatTransferModel::assembleCapacityLumped(const GhostType & ghost_type) {
  AKANTU_DEBUG_IN();

  auto & fem = getFEEngineClass<FEEngineType>();
  heat_transfer::details::ComputeRhoFunctor compute_rho(*this);

  for (auto & type : mesh.elementTypes(spatial_dimension, ghost_type, _ek_regular)) {
    fem.assembleFieldLumped(compute_rho, "M", "temperature",
                            this->getDOFManager(), type, ghost_type);
  }

  AKANTU_DEBUG_OUT();
}

/* -------------------------------------------------------------------------- */
MatrixType HeatTransferModel::getMatrixType(const ID & matrix_id) {
  if (matrix_id == "K" or matrix_id == "M") {
    return _symmetric;
  }

  return _mt_not_defined;
}

/* -------------------------------------------------------------------------- */
void HeatTransferModel::assembleMatrix(const ID & matrix_id) {
  if (matrix_id == "K") {
    this->assembleConductivityMatrix();
  } else if (matrix_id == "M" and need_to_reassemble_capacity) {
    this->assembleCapacity();
  }
}

/* -------------------------------------------------------------------------- */
void HeatTransferModel::assembleLumpedMatrix(const ID & matrix_id) {
  if (matrix_id == "M" and need_to_reassemble_capacity) {
    this->assembleCapacityLumped();
  }
}

/* -------------------------------------------------------------------------- */
void HeatTransferModel::assembleResidual() {
  AKANTU_DEBUG_IN();

  this->assembleInternalHeatRate();

  this->getDOFManager().assembleToResidual("temperature",
                                           *this->external_heat_rate, 1);
  this->getDOFManager().assembleToResidual("temperature",
                                           *this->internal_heat_rate, 1);

  AKANTU_DEBUG_OUT();
}

/* -------------------------------------------------------------------------- */
void HeatTransferModel::predictor() { ++temperature_release; }

/* -------------------------------------------------------------------------- */
void HeatTransferModel::assembleCapacityLumped() {
  AKANTU_DEBUG_IN();

  if (!this->getDOFManager().hasLumpedMatrix("M")) {
    this->getDOFManager().getNewLumpedMatrix("M");
  }

  this->getDOFManager().clearLumpedMatrix("M");

  assembleCapacityLumped(_not_ghost);
  assembleCapacityLumped(_ghost);

  need_to_reassemble_capacity_lumped = false;

  AKANTU_DEBUG_OUT();
}

/* -------------------------------------------------------------------------- */
void HeatTransferModel::initSolver(TimeStepSolverType time_step_solver_type,
                                   NonLinearSolverType) {
  DOFManager & dof_manager = this->getDOFManager();

  this->allocNodalField(this->temperature, "temperature");
  this->allocNodalField(this->external_heat_rate, "external_heat_rate");
  this->allocNodalField(this->internal_heat_rate, "internal_heat_rate");
  this->allocNodalField(this->blocked_dofs, "blocked_dofs");

  if (!dof_manager.hasDOFs("temperature")) {
    dof_manager.registerDOFs("temperature", *this->temperature, _dst_nodal);
    dof_manager.registerBlockedDOFs("temperature", *this->blocked_dofs);
  }

  if (time_step_solver_type == _tsst_dynamic ||
      time_step_solver_type == _tsst_dynamic_lumped) {
    this->allocNodalField(this->temperature_rate, "temperature_rate");

    if (!dof_manager.hasDOFsDerivatives("temperature", 1)) {
      dof_manager.registerDOFsDerivative("temperature", 1,
                                         *this->temperature_rate);
    }
  }
}

/* -------------------------------------------------------------------------- */
std::tuple<ID, TimeStepSolverType>
HeatTransferModel::getDefaultSolverID(const AnalysisMethod & method) {
  switch (method) {
  case _explicit_lumped_mass: {
    return std::make_tuple("explicit_lumped", _tsst_dynamic_lumped);
  }
  case _static: {
    return std::make_tuple("static", _tsst_static);
  }
  case _implicit_dynamic: {
    return std::make_tuple("implicit", _tsst_dynamic);
  }
  default:
    return std::make_tuple("unknown", _tsst_not_defined);
  }
}

/* -------------------------------------------------------------------------- */
ModelSolverOptions HeatTransferModel::getDefaultSolverOptions(
    const TimeStepSolverType & type) const {
  ModelSolverOptions options;

  switch (type) {
  case _tsst_dynamic_lumped: {
    options.non_linear_solver_type = _nls_lumped;
    options.integration_scheme_type["temperature"] = _ist_forward_euler;
    options.solution_type["temperature"] = IntegrationScheme::_temperature_rate;
    break;
  }
  case _tsst_static: {
    options.non_linear_solver_type = _nls_newton_raphson;
    options.integration_scheme_type["temperature"] = _ist_pseudo_time;
    options.solution_type["temperature"] = IntegrationScheme::_not_defined;
    break;
  }
  case _tsst_dynamic: {
    if (this->method == _explicit_consistent_mass) {
      options.non_linear_solver_type = _nls_newton_raphson;
      options.integration_scheme_type["temperature"] = _ist_forward_euler;
      options.solution_type["temperature"] =
          IntegrationScheme::_temperature_rate;
    } else {
      options.non_linear_solver_type = _nls_newton_raphson;
      options.integration_scheme_type["temperature"] = _ist_backward_euler;
      options.solution_type["temperature"] = IntegrationScheme::_temperature;
    }
    break;
  }
  default:
    AKANTU_EXCEPTION(type << " is not a valid time step solver type");
  }

  return options;
}

/* -------------------------------------------------------------------------- */
void HeatTransferModel::assembleConductivityMatrix() {
  AKANTU_DEBUG_IN();

  this->computeConductivityOnQuadPoints(_not_ghost);
  if (conductivity_release[_not_ghost] == conductivity_matrix_release)
    return;

  if (!this->getDOFManager().hasMatrix("K")) {
    this->getDOFManager().getNewMatrix("K", getMatrixType("K"));
  }
  this->getDOFManager().clearMatrix("K");

  switch (mesh.getSpatialDimension()) {
  case 1:
    this->assembleConductivityMatrix<1>(_not_ghost);
    break;
  case 2:
    this->assembleConductivityMatrix<2>(_not_ghost);
    break;
  case 3:
    this->assembleConductivityMatrix<3>(_not_ghost);
    break;
  }

  AKANTU_DEBUG_OUT();
}

/* -------------------------------------------------------------------------- */
template <UInt dim>
void HeatTransferModel::assembleConductivityMatrix(
    const GhostType & ghost_type) {
  AKANTU_DEBUG_IN();

  auto & fem = this->getFEEngine();

  for (auto && type : mesh.elementTypes(spatial_dimension, ghost_type, _ek_regular)) {
    auto nb_element = mesh.getNbElement(type, ghost_type);
    auto nb_nodes_per_element = Mesh::getNbNodesPerElement(type);
    auto nb_quadrature_points = fem.getNbIntegrationPoints(type, ghost_type);

    auto bt_d_b = std::make_unique<Array<Real>>(
        nb_element * nb_quadrature_points,
        nb_nodes_per_element * nb_nodes_per_element, "B^t*D*B");

    fem.computeBtDB(conductivity_on_qpoints(type, ghost_type), *bt_d_b, 2, type,
                    ghost_type);

    /// compute @f$ k_e = \int_e \mathbf{B}^t * \mathbf{D} * \mathbf{B}@f$
    auto K_e = std::make_unique<Array<Real>>(
        nb_element, nb_nodes_per_element * nb_nodes_per_element, "K_e");

    fem.integrate(*bt_d_b, *K_e, nb_nodes_per_element * nb_nodes_per_element,
                  type, ghost_type);

    this->getDOFManager().assembleElementalMatricesToMatrix(
        "K", "temperature", *K_e, type, ghost_type, _symmetric);
  }

  conductivity_matrix_release = conductivity_release[ghost_type];

  AKANTU_DEBUG_OUT();
}

/* -------------------------------------------------------------------------- */
void HeatTransferModel::computeConductivityOnQuadPoints(
    const GhostType & ghost_type) {
  // if already computed once check if need to compute
  if (not initial_conductivity[ghost_type]) {
    // if temperature did not change, condictivity will not vary
    if (temperature_release == conductivity_release[ghost_type])
      return;

    // if conductivity_variation is 0 no need to recompute
    if (conductivity_variation == 0.)
      return;
  }

  for (auto & type : mesh.elementTypes(spatial_dimension, ghost_type, _ek_regular)) {
    auto & temperature_interpolated = temperature_on_qpoints(type, ghost_type);

    // compute the temperature on quadrature points
    this->getFEEngine().interpolateOnIntegrationPoints(
        *temperature, temperature_interpolated, 1, type, ghost_type);

    auto & cond = conductivity_on_qpoints(type, ghost_type);
    for (auto && tuple :
         zip(make_view(cond, spatial_dimension, spatial_dimension),
             temperature_interpolated)) {
      auto & C = std::get<0>(tuple);
      auto & T = std::get<1>(tuple);
      C = conductivity;

      Matrix<Real> variation(spatial_dimension, spatial_dimension,
                             conductivity_variation * (T - T_ref));
      // @TODO: Guillaume are you sure ? why due you compute variation then ?
      C += conductivity_variation;
    }
  }

  conductivity_release[ghost_type] = temperature_release;
  initial_conductivity[ghost_type] = false;

  AKANTU_DEBUG_OUT();
}

/* -------------------------------------------------------------------------- */
void HeatTransferModel::computeKgradT(const GhostType & ghost_type) {
  computeConductivityOnQuadPoints(ghost_type);

  for (auto & type : mesh.elementTypes(spatial_dimension, ghost_type, _ek_regular)) {
    auto & gradient = temperature_gradient(type, ghost_type);
    this->getFEEngine().gradientOnIntegrationPoints(*temperature, gradient, 1,
                                                    type, ghost_type);

    for (auto && values :
         zip(make_view(conductivity_on_qpoints(type, ghost_type),
                       spatial_dimension, spatial_dimension),
             make_view(gradient, spatial_dimension),
             make_view(k_gradt_on_qpoints(type, ghost_type),
                       spatial_dimension))) {
      const auto & C = std::get<0>(values);
      const auto & BT = std::get<1>(values);
      auto & k_BT = std::get<2>(values);

      k_BT.mul<false>(C, BT);
    }
  }

  AKANTU_DEBUG_OUT();
}

/* -------------------------------------------------------------------------- */
void HeatTransferModel::assembleInternalHeatRate() {
  AKANTU_DEBUG_IN();

  this->internal_heat_rate->clear();

  this->synchronize(_gst_htm_temperature);
  auto & fem = this->getFEEngine();

  for (auto ghost_type : ghost_types) {
    // compute k \grad T
    computeKgradT(ghost_type);

    for (auto type : mesh.elementTypes(spatial_dimension, ghost_type, _ek_regular)) {
      UInt nb_nodes_per_element = Mesh::getNbNodesPerElement(type);

      auto & k_gradt_on_qpoints_vect = k_gradt_on_qpoints(type, ghost_type);

      UInt nb_quad_points = k_gradt_on_qpoints_vect.size();
      Array<Real> bt_k_gT(nb_quad_points, nb_nodes_per_element);
      fem.computeBtD(k_gradt_on_qpoints_vect, bt_k_gT, type, ghost_type);

      UInt nb_elements = mesh.getNbElement(type, ghost_type);
      Array<Real> int_bt_k_gT(nb_elements, nb_nodes_per_element);

      fem.integrate(bt_k_gT, int_bt_k_gT, nb_nodes_per_element, type,
                    ghost_type);

      this->getDOFManager().assembleElementalArrayLocalArray(
          int_bt_k_gT, *this->internal_heat_rate, type, ghost_type, -1);
    }
  }
  AKANTU_DEBUG_OUT();
}

/* -------------------------------------------------------------------------- */
Real HeatTransferModel::getStableTimeStep() {
  AKANTU_DEBUG_IN();

  Real el_size;
  Real min_el_size = std::numeric_limits<Real>::max();
  Real conductivitymax = conductivity(0, 0);

  // get the biggest parameter from k11 until k33//
  for (UInt i = 0; i < spatial_dimension; i++)
    for (UInt j = 0; j < spatial_dimension; j++)
      conductivitymax = std::max(conductivity(i, j), conductivitymax);

  for (auto & type : mesh.elementTypes(spatial_dimension, _not_ghost, _ek_regular)) {

    UInt nb_nodes_per_element = mesh.getNbNodesPerElement(type);

    Array<Real> coord(0, nb_nodes_per_element * spatial_dimension);
    FEEngine::extractNodalToElementField(mesh, mesh.getNodes(), coord, type,
                                         _not_ghost);

    auto el_coord = coord.begin(spatial_dimension, nb_nodes_per_element);
    UInt nb_element = mesh.getNbElement(type);

    for (UInt el = 0; el < nb_element; ++el, ++el_coord) {
      el_size = getFEEngine().getElementInradius(*el_coord, type);
      min_el_size = std::min(min_el_size, el_size);
    }
    
    AKANTU_DEBUG_INFO("The minimum element size : "
                      << min_el_size
                      << " and the max conductivity is : " << conductivitymax);
  }

  Real min_dt =
    2. * min_el_size * min_el_size / 4. * density * capacity / conductivitymax;
  
  mesh.getCommunicator().allReduce(min_dt, SynchronizerOperation::_min);

  AKANTU_DEBUG_OUT();

  return min_dt;
}
/* -------------------------------------------------------------------------- */

void HeatTransferModel::setTimeStep(Real time_step, const ID & solver_id) {
  Model::setTimeStep(time_step, solver_id);

#if defined(AKANTU_USE_IOHELPER)
  this->mesh.getDumper("heat_transfer").setTimeStep(time_step);
#endif
}


/* -------------------------------------------------------------------------- */
void HeatTransferModel::readMaterials() {
  auto sect = this->getParserSection();

  if (not std::get<1>(sect)) {
    const auto & section = std::get<0>(sect);
    this->parseSection(section);
  }

  conductivity_on_qpoints.set(conductivity);
}

/* -------------------------------------------------------------------------- */
void HeatTransferModel::initFullImpl(const ModelOptions & options) {
  Model::initFullImpl(options);

  readMaterials();
}

/* -------------------------------------------------------------------------- */
void HeatTransferModel::assembleCapacity() {
  AKANTU_DEBUG_IN();
  auto ghost_type = _not_ghost;

  this->getDOFManager().clearMatrix("M");

  auto & fem = getFEEngineClass<FEEngineType>();

  heat_transfer::details::ComputeRhoFunctor rho_functor(*this);

  for (auto && type : mesh.elementTypes(spatial_dimension, ghost_type, _ek_regular)) {
    fem.assembleFieldMatrix(rho_functor, "M", "temperature",
                            this->getDOFManager(), type, ghost_type);
  }

  need_to_reassemble_capacity = false;

  AKANTU_DEBUG_OUT();
}

/* -------------------------------------------------------------------------- */
void HeatTransferModel::computeRho(Array<Real> & rho, ElementType type,
                                   GhostType ghost_type) {
  AKANTU_DEBUG_IN();

  FEEngine & fem = this->getFEEngine();
  UInt nb_element = mesh.getNbElement(type, ghost_type);
  UInt nb_quadrature_points = fem.getNbIntegrationPoints(type, ghost_type);

  rho.resize(nb_element * nb_quadrature_points);
  rho.set(this->capacity);

  // Real * rho_1_val = rho.storage();
  // /// compute @f$ rho @f$ for each nodes of each element
  // for (UInt el = 0; el < nb_element; ++el) {
  //   for (UInt n = 0; n < nb_quadrature_points; ++n) {
  //     *rho_1_val++ = this->capacity;
  //   }
  // }

  AKANTU_DEBUG_OUT();
}

/* -------------------------------------------------------------------------- */
Real HeatTransferModel::computeThermalEnergyByNode() {
  AKANTU_DEBUG_IN();

  Real ethermal = 0.;

  for (auto && pair : enumerate(make_view(
           *internal_heat_rate, internal_heat_rate->getNbComponent()))) {
    auto n = std::get<0>(pair);
    auto & heat_rate = std::get<1>(pair);

    Real heat = 0.;
    bool is_local_node = mesh.isLocalOrMasterNode(n);
<<<<<<< HEAD
//    bool is_not_pbc_slave_node = !isPBCSlaveNode(n);
    bool count_node = is_local_node; // && is_not_pbc_slave_node;
=======
    //bool is_not_pbc_slave_node = !isPBCSlaveNode(n);
    bool count_node = is_local_node;// && is_not_pbc_slave_node;
>>>>>>> 431ad889

    for (UInt i = 0; i < heat_rate.size(); ++i) {
      if (count_node)
        heat += heat_rate[i] * time_step;
    }
    ethermal += heat;
  }

  mesh.getCommunicator().allReduce(ethermal, SynchronizerOperation::_sum);

  AKANTU_DEBUG_OUT();
  return ethermal;
}

/* -------------------------------------------------------------------------- */
template <class iterator>
void HeatTransferModel::getThermalEnergy(
    iterator Eth, Array<Real>::const_iterator<Real> T_it,
    Array<Real>::const_iterator<Real> T_end) const {
  for (; T_it != T_end; ++T_it, ++Eth) {
    *Eth = capacity * density * *T_it;
  }
}

/* -------------------------------------------------------------------------- */
Real HeatTransferModel::getThermalEnergy(const ElementType & type, UInt index) {
  AKANTU_DEBUG_IN();

  UInt nb_quadrature_points = getFEEngine().getNbIntegrationPoints(type);
  Vector<Real> Eth_on_quarature_points(nb_quadrature_points);

  auto T_it = this->temperature_on_qpoints(type).begin();
  T_it += index * nb_quadrature_points;

  auto T_end = T_it + nb_quadrature_points;

  getThermalEnergy(Eth_on_quarature_points.storage(), T_it, T_end);

  return getFEEngine().integrate(Eth_on_quarature_points, type, index);
}

/* -------------------------------------------------------------------------- */
Real HeatTransferModel::getThermalEnergy() {
  Real Eth = 0;

  auto & fem = getFEEngine();

  for (auto && type : mesh.elementTypes(spatial_dimension, _not_ghost, _ek_regular)) {
    auto nb_element = mesh.getNbElement(type, _not_ghost);
    auto nb_quadrature_points = fem.getNbIntegrationPoints(type, _not_ghost);
    Array<Real> Eth_per_quad(nb_element * nb_quadrature_points, 1);

    auto & temperature_interpolated = temperature_on_qpoints(type);

    // compute the temperature on quadrature points
    this->getFEEngine().interpolateOnIntegrationPoints(
        *temperature, temperature_interpolated, 1, type);

    auto T_it = temperature_interpolated.begin();
    auto T_end = temperature_interpolated.end();
    getThermalEnergy(Eth_per_quad.begin(), T_it, T_end);

    Eth += fem.integrate(Eth_per_quad, type);
  }

  return Eth;
}

/* -------------------------------------------------------------------------- */
Real HeatTransferModel::getEnergy(const std::string & id) {
  AKANTU_DEBUG_IN();
  Real energy = 0;

  if (id == "thermal")
    energy = getThermalEnergy();

  // reduction sum over all processors
  mesh.getCommunicator().allReduce(energy, SynchronizerOperation::_sum);

  AKANTU_DEBUG_OUT();
  return energy;
}

/* -------------------------------------------------------------------------- */
Real HeatTransferModel::getEnergy(const std::string & id,
                                  const ElementType & type, UInt index) {
  AKANTU_DEBUG_IN();

  Real energy = 0.;

  if (id == "thermal")
    energy = getThermalEnergy(type, index);

  AKANTU_DEBUG_OUT();
  return energy;
}

/* -------------------------------------------------------------------------- */
/* -------------------------------------------------------------------------- */
#ifdef AKANTU_USE_IOHELPER

dumper::Field * HeatTransferModel::createNodalFieldBool(
    const std::string & field_name, const std::string & group_name,
    __attribute__((unused)) bool padding_flag) {

  std::map<std::string, Array<bool> *> uint_nodal_fields;
  uint_nodal_fields["blocked_dofs"] = blocked_dofs;

  dumper::Field * field = nullptr;
  field = mesh.createNodalField(uint_nodal_fields[field_name], group_name);
  return field;
}

/* -------------------------------------------------------------------------- */
dumper::Field * HeatTransferModel::createNodalFieldReal(
    const std::string & field_name, const std::string & group_name,
    __attribute__((unused)) bool padding_flag) {

  if (field_name == "capacity_lumped"){
    AKANTU_EXCEPTION("Capacity lumped is a nodal field now stored in the DOF manager."
                     "Therefore it cannot be used by a dumper anymore");
  }

  std::map<std::string, Array<Real> *> real_nodal_fields;
  real_nodal_fields["temperature"] = temperature;
  real_nodal_fields["temperature_rate"] = temperature_rate;
  real_nodal_fields["external_heat_rate"] = external_heat_rate;
  real_nodal_fields["internal_heat_rate"] = internal_heat_rate;
  real_nodal_fields["increment"] = increment;

  dumper::Field * field =
      mesh.createNodalField(real_nodal_fields[field_name], group_name);

  return field;
}

/* -------------------------------------------------------------------------- */
dumper::Field * HeatTransferModel::createElementalField(
    const std::string & field_name, const std::string & group_name,
    __attribute__((unused)) bool padding_flag,
    __attribute__((unused)) const UInt & spatial_dimension,
    const ElementKind & element_kind) {

  dumper::Field * field = nullptr;

  if (field_name == "partitions")
    field = mesh.createElementalField<UInt, dumper::ElementPartitionField>(
        mesh.getConnectivities(), group_name, this->spatial_dimension,
        element_kind);
  else if (field_name == "temperature_gradient") {
    ElementTypeMap<UInt> nb_data_per_elem =
        this->mesh.getNbDataPerElem(temperature_gradient, element_kind);

    field = mesh.createElementalField<Real, dumper::InternalMaterialField>(
        temperature_gradient, group_name, this->spatial_dimension, element_kind,
        nb_data_per_elem);
  } else if (field_name == "conductivity") {
    ElementTypeMap<UInt> nb_data_per_elem =
        this->mesh.getNbDataPerElem(conductivity_on_qpoints, element_kind);

    field = mesh.createElementalField<Real, dumper::InternalMaterialField>(
        conductivity_on_qpoints, group_name, this->spatial_dimension,
        element_kind, nb_data_per_elem);
  }

  return field;
}

/* -------------------------------------------------------------------------- */
#else
/* -------------------------------------------------------------------------- */
dumper::Field * HeatTransferModel::createElementalField(
    __attribute__((unused)) const std::string & field_name,
    __attribute__((unused)) const std::string & group_name,
    __attribute__((unused)) bool padding_flag,
    __attribute__((unused)) const ElementKind & element_kind) {
  return nullptr;
}

/* -------------------------------------------------------------------------- */
dumper::Field * HeatTransferModel::createNodalFieldBool(
    __attribute__((unused)) const std::string & field_name,
    __attribute__((unused)) const std::string & group_name,
    __attribute__((unused)) bool padding_flag) {
  return nullptr;
}

/* -------------------------------------------------------------------------- */
dumper::Field * HeatTransferModel::createNodalFieldReal(
    __attribute__((unused)) const std::string & field_name,
    __attribute__((unused)) const std::string & group_name,
    __attribute__((unused)) bool padding_flag) {
  return nullptr;
}
#endif

/* -------------------------------------------------------------------------- */
void HeatTransferModel::dump(const std::string & dumper_name) {
  mesh.dump(dumper_name);
}

/* -------------------------------------------------------------------------- */
void HeatTransferModel::dump(const std::string & dumper_name, UInt step) {
  mesh.dump(dumper_name, step);
}

/* ------------------------------------------------------------------------- */
void HeatTransferModel::dump(const std::string & dumper_name, Real time,
                             UInt step) {
  mesh.dump(dumper_name, time, step);
}

/* -------------------------------------------------------------------------- */
void HeatTransferModel::dump() { mesh.dump(); }

/* -------------------------------------------------------------------------- */
void HeatTransferModel::dump(UInt step) { mesh.dump(step); }

/* -------------------------------------------------------------------------- */
void HeatTransferModel::dump(Real time, UInt step) { mesh.dump(time, step); }

/* -------------------------------------------------------------------------- */
inline UInt HeatTransferModel::getNbData(const Array<UInt> & indexes,
                                         const SynchronizationTag & tag) const {
  AKANTU_DEBUG_IN();

  UInt size = 0;
  UInt nb_nodes = indexes.size();

  switch (tag) {
  case _gst_htm_temperature: {
    size += nb_nodes * sizeof(Real);
    break;
  }
  default: { AKANTU_ERROR("Unknown ghost synchronization tag : " << tag); }
  }

  AKANTU_DEBUG_OUT();
  return size;
}

/* -------------------------------------------------------------------------- */
inline void HeatTransferModel::packData(CommunicationBuffer & buffer,
                                        const Array<UInt> & indexes,
                                        const SynchronizationTag & tag) const {
  AKANTU_DEBUG_IN();

  for (auto index : indexes) {
    switch (tag) {
    case _gst_htm_temperature: {
      buffer << (*temperature)(index);
      break;
    }
    default: { AKANTU_ERROR("Unknown ghost synchronization tag : " << tag); }
    }
  }
  AKANTU_DEBUG_OUT();
}

/* -------------------------------------------------------------------------- */
inline void HeatTransferModel::unpackData(CommunicationBuffer & buffer,
                                          const Array<UInt> & indexes,
                                          const SynchronizationTag & tag) {
  AKANTU_DEBUG_IN();

  for (auto index : indexes) {
    switch (tag) {
    case _gst_htm_temperature: {
      buffer >> (*temperature)(index);
      break;
    }
    default: { AKANTU_ERROR("Unknown ghost synchronization tag : " << tag); }
    }
  }

  AKANTU_DEBUG_OUT();
}

/* -------------------------------------------------------------------------- */
inline UInt HeatTransferModel::getNbData(const Array<Element> & elements,
                                         const SynchronizationTag & tag) const {
  AKANTU_DEBUG_IN();

  UInt size = 0;
  UInt nb_nodes_per_element = 0;
  Array<Element>::const_iterator<Element> it = elements.begin();
  Array<Element>::const_iterator<Element> end = elements.end();
  for (; it != end; ++it) {
    const Element & el = *it;
    nb_nodes_per_element += Mesh::getNbNodesPerElement(el.type);
  }

  switch (tag) {
  case _gst_htm_temperature: {
    size += nb_nodes_per_element * sizeof(Real); // temperature
    break;
  }
  case _gst_htm_gradient_temperature: {
    // temperature gradient
    size += getNbIntegrationPoints(elements) * spatial_dimension * sizeof(Real);
    size += nb_nodes_per_element * sizeof(Real); // nodal temperatures
    break;
  }
  default: { AKANTU_ERROR("Unknown ghost synchronization tag : " << tag); }
  }

  AKANTU_DEBUG_OUT();
  return size;
}

/* -------------------------------------------------------------------------- */
inline void HeatTransferModel::packData(CommunicationBuffer & buffer,
                                        const Array<Element> & elements,
                                        const SynchronizationTag & tag) const {
  switch (tag) {
  case _gst_htm_temperature: {
    packNodalDataHelper(*temperature, buffer, elements, mesh);
    break;
  }
  case _gst_htm_gradient_temperature: {
    packElementalDataHelper(temperature_gradient, buffer, elements, true,
                            getFEEngine());
    packNodalDataHelper(*temperature, buffer, elements, mesh);
    break;
  }
  default: { AKANTU_ERROR("Unknown ghost synchronization tag : " << tag); }
  }
}

/* -------------------------------------------------------------------------- */
inline void HeatTransferModel::unpackData(CommunicationBuffer & buffer,
                                          const Array<Element> & elements,
                                          const SynchronizationTag & tag) {
  switch (tag) {
  case _gst_htm_temperature: {
    unpackNodalDataHelper(*temperature, buffer, elements, mesh);
    break;
  }
  case _gst_htm_gradient_temperature: {
    unpackElementalDataHelper(temperature_gradient, buffer, elements, true,
                              getFEEngine());
    unpackNodalDataHelper(*temperature, buffer, elements, mesh);

    break;
  }
  default: { AKANTU_ERROR("Unknown ghost synchronization tag : " << tag); }
  }
}

/* -------------------------------------------------------------------------- */
} // akantu<|MERGE_RESOLUTION|>--- conflicted
+++ resolved
@@ -598,13 +598,8 @@
 
     Real heat = 0.;
     bool is_local_node = mesh.isLocalOrMasterNode(n);
-<<<<<<< HEAD
-//    bool is_not_pbc_slave_node = !isPBCSlaveNode(n);
-    bool count_node = is_local_node; // && is_not_pbc_slave_node;
-=======
     //bool is_not_pbc_slave_node = !isPBCSlaveNode(n);
     bool count_node = is_local_node;// && is_not_pbc_slave_node;
->>>>>>> 431ad889
 
     for (UInt i = 0; i < heat_rate.size(); ++i) {
       if (count_node)
