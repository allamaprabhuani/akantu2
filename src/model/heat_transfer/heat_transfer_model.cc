--- conflicted
+++ resolved
@@ -72,15 +72,9 @@
 } // namespace heat_transfer
 
 /* -------------------------------------------------------------------------- */
-<<<<<<< HEAD
 HeatTransferModel::HeatTransferModel(Mesh & mesh, UInt dim, const ID & id,
-                                     const MemoryID & memory_id,
                                      std::shared_ptr<DOFManager> dof_manager)
-    : Model(mesh, ModelType::_heat_transfer_model, dof_manager, dim, id, memory_id),
-=======
-HeatTransferModel::HeatTransferModel(Mesh & mesh, UInt dim, const ID & id)
-    : Model(mesh, ModelType::_heat_transfer_model, dim, id),
->>>>>>> a05e053f
+    : Model(mesh, ModelType::_heat_transfer_model, dof_manager, dim, id),
       temperature_gradient("temperature_gradient", id),
       temperature_on_qpoints("temperature_on_qpoints", id),
       conductivity_on_qpoints("conductivity_on_qpoints", id),
