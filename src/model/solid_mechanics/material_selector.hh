--- conflicted
+++ resolved
@@ -31,77 +31,11 @@
 
 namespace akantu {
 class SolidMechanicsModel;
-<<<<<<< HEAD
 using DefaultMaterialSelector = DefaultConstitutiveLawSelector;
 } // namespace akantu
 
 /* -------------------------------------------------------------------------- */
 namespace akantu {
-=======
-
-/**
- * main class to assign same or different materials for different
- * elements
- */
-class MaterialSelector {
-public:
-  MaterialSelector() = default;
-  virtual ~MaterialSelector() = default;
-  virtual inline Int operator()(const Element & element) {
-    if (fallback_selector) {
-      return (*fallback_selector)(element);
-    }
-
-    return fallback_value;
-  }
-
-  inline void setFallback(Int f) { fallback_value = f; }
-  inline void
-  setFallback(const std::shared_ptr<MaterialSelector> & fallback_selector) {
-    this->fallback_selector = fallback_selector;
-  }
-
-  inline std::shared_ptr<MaterialSelector> & getFallbackSelector() {
-    return this->fallback_selector;
-  }
-
-  inline Int getFallbackValue() const { return this->fallback_value; }
-
-protected:
-  Int fallback_value{0};
-  std::shared_ptr<MaterialSelector> fallback_selector;
-};
-
-/* -------------------------------------------------------------------------- */
-/**
- * class that assigns the first material to regular elements by default
- */
-class DefaultMaterialSelector : public MaterialSelector {
-public:
-  explicit DefaultMaterialSelector(
-      const ElementTypeMapArray<Idx> & material_index)
-      : material_index(material_index) {}
-
-  Int operator()(const Element & element) override {
-    if (not material_index.exists(element.type, element.ghost_type)) {
-      return MaterialSelector::operator()(element);
-    }
-
-    const auto & mat_indexes = material_index(element.type, element.ghost_type);
-    if (element.element < mat_indexes.size()) {
-      auto && tmp_mat = mat_indexes(element.element);
-      if (tmp_mat != Int(-1)) {
-        return tmp_mat;
-      }
-    }
-
-    return MaterialSelector::operator()(element);
-  }
-
-private:
-  const ElementTypeMapArray<Idx> & material_index;
-};
->>>>>>> bbc031e5
 
 /* -------------------------------------------------------------------------- */
 /**
@@ -123,13 +57,9 @@
     return data;
   }
 
-<<<<<<< HEAD
-  inline UInt operator()(const Element & element) override {
+  inline Int operator()(const Element & element) override {
     return ConstitutiveLawSelector::operator()(element);
   }
-=======
-  inline Int operator()(const Element & element) override;
->>>>>>> bbc031e5
 
 protected:
   /// list of element with the specified data (i.e. tag value)
