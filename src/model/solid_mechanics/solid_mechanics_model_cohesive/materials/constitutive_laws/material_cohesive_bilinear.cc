/**
 * @file   material_cohesive_bilinear.cc
 *
 * @author Marco Vocialta <marco.vocialta@epfl.ch>
 *
 * @date creation: Wed Feb 22 2012
 * @date last modification: Tue Feb 20 2018
 *
 * @brief  Bilinear cohesive constitutive law
 *
 *
 * Copyright (©)  2010-2018 EPFL (Ecole Polytechnique Fédérale de Lausanne)
 * Laboratory (LSMS - Laboratoire de Simulation en Mécanique des Solides)
 *
 * Akantu is free  software: you can redistribute it and/or  modify it under the
 * terms  of the  GNU Lesser  General Public  License as published by  the Free
 * Software Foundation, either version 3 of the License, or (at your option) any
 * later version.
 *
 * Akantu is  distributed in the  hope that it  will be useful, but  WITHOUT ANY
 * WARRANTY; without even the implied warranty of MERCHANTABILITY or FITNESS FOR
 * A PARTICULAR PURPOSE. See  the GNU  Lesser General  Public License  for more
 * details.
 *
 * You should  have received  a copy  of the GNU  Lesser General  Public License
 * along with Akantu. If not, see <http://www.gnu.org/licenses/>.
 *
 */

/* -------------------------------------------------------------------------- */
#include "material_cohesive_bilinear.hh"
//#include "solid_mechanics_model_cohesive.hh"
/* -------------------------------------------------------------------------- */

namespace akantu {

/* -------------------------------------------------------------------------- */
template <UInt spatial_dimension>
MaterialCohesiveBilinear<spatial_dimension>::MaterialCohesiveBilinear(
    SolidMechanicsModel & model, const ID & id)
    : MaterialCohesiveLinear<spatial_dimension>(model, id) {
  AKANTU_DEBUG_IN();

  this->registerParam("delta_0", delta_0, Real(0.),
                      _pat_parsable | _pat_readable,
                      "Elastic limit displacement");

  AKANTU_DEBUG_OUT();
}

/* -------------------------------------------------------------------------- */
template <UInt spatial_dimension>
void MaterialCohesiveBilinear<spatial_dimension>::initMaterial() {
  AKANTU_DEBUG_IN();

  this->sigma_c_eff.setRandomDistribution(this->sigma_c.getRandomParameter());
  MaterialCohesiveLinear<spatial_dimension>::initMaterial();

  this->delta_max.setDefaultValue(delta_0);
  this->insertion_stress.setDefaultValue(0);

  this->delta_max.reset();
  this->insertion_stress.reset();

  AKANTU_DEBUG_OUT();
}

/* -------------------------------------------------------------------------- */
template <UInt spatial_dimension>
void MaterialCohesiveBilinear<spatial_dimension>::onElementsAdded(
    const Array<Element> & element_list, const NewElementsEvent & event) {
  AKANTU_DEBUG_IN();

  MaterialCohesiveLinear<spatial_dimension>::onElementsAdded(element_list,
                                                             event);

  bool scale_traction = false;

  // don't scale sigma_c if volume_s hasn't been specified by the user
  if (!Math::are_float_equal(this->volume_s, 0.)) {
    scale_traction = true;
  }


  auto el_it = element_list.begin();
  auto el_end = element_list.end();

  for (auto & el: element_list) {
    // filter not ghost cohesive elements
<<<<<<< HEAD
    if (el.ghost_type != _not_ghost ||
        Mesh::getKind(el.type) != _ek_cohesive)
=======
    if ((el_it->ghost_type != _not_ghost) or
        (Mesh::getKind(el_it->type) != _ek_cohesive)) {
>>>>>>> 1a7b1e21
      continue;
    }

    ElementType type = el.type;
    auto & elem_filter = this->element_filter(type, el.ghost_type);
    auto filter_begin = elem_filter.begin();
    auto filter_end = elem_filter.end();

    UInt index = el.element;
    if (std::find(filter_begin, filter_end, index) == filter_end)
      continue;

    UInt nb_quad_per_element = this->fem_cohesive.getNbIntegrationPoints(type);
    auto sigma_c_begin = make_view(this->sigma_c_eff(type), nb_quad_per_element).begin();
    Vector<Real> sigma_c_vec = sigma_c_begin[index];

    auto delta_c_begin = make_view(this->delta_c_eff(type), nb_quad_per_element).begin();
    Vector<Real> delta_c_vec = delta_c_begin[index];

    if (scale_traction) {
      scaleTraction(*el_it, sigma_c_vec);
    }

    /**
     * Recompute sigma_c as
     * @f$ {\sigma_c}_\textup{new} =
     * \frac{{\sigma_c}_\textup{old} \delta_c} {\delta_c - \delta_0} @f$
     */

    for (UInt q = 0; q < nb_quad_per_element; ++q) {
      delta_c_vec(q) = 2 * this->G_c / sigma_c_vec(q);

      if (delta_c_vec(q) - delta_0 < Math::getTolerance()) {
        AKANTU_ERROR("delta_0 = " << delta_0 << " must be lower than delta_c = "
                                  << delta_c_vec(q)
                                  << ", modify your material file");
      }

      sigma_c_vec(q) *= delta_c_vec(q) / (delta_c_vec(q) - delta_0);
    }
  }

  AKANTU_DEBUG_OUT();
}

/* -------------------------------------------------------------------------- */
template <UInt spatial_dimension>
void MaterialCohesiveBilinear<spatial_dimension>::scaleTraction(
    const Element & el, Vector<Real> & sigma_c_vec) {
  AKANTU_DEBUG_IN();

  Real base_sigma_c = this->sigma_c_eff;

  const Mesh & mesh_facets = this->model->getMeshFacets();
  const FEEngine & fe_engine = this->model->getFEEngine();

  auto coh_element_to_facet_begin =
      mesh_facets.getSubelementToElement(el.type).begin(2);
  const Vector<Element> & coh_element_to_facet =
      coh_element_to_facet_begin[el.element];

  // compute bounding volume
  Real volume = 0;

  // loop over facets
  for (UInt f = 0; f < 2; ++f) {
    const Element & facet = coh_element_to_facet(f);

    const Array<std::vector<Element>> & facet_to_element =
        mesh_facets.getElementToSubelement(facet.type, facet.ghost_type);

    const std::vector<Element> & element_list = facet_to_element(facet.element);

    auto elem = element_list.begin();
    auto elem_end = element_list.end();

    // loop over elements connected to each facet
    for (; elem != elem_end; ++elem) {
      // skip cohesive elements and dummy elements
      if (*elem == ElementNull || Mesh::getKind(elem->type) == _ek_cohesive) {
        continue;
      }

      // unit vector for integration in order to obtain the volume
      UInt nb_quadrature_points = fe_engine.getNbIntegrationPoints(elem->type);
      Vector<Real> unit_vector(nb_quadrature_points, 1);

      volume += fe_engine.integrate(unit_vector, elem->type, elem->element,
                                    elem->ghost_type);
    }
  }

  // scale sigma_c
  sigma_c_vec -= base_sigma_c;
  sigma_c_vec *= std::pow(this->volume_s / volume, 1. / this->m_s);
  sigma_c_vec += base_sigma_c;

  AKANTU_DEBUG_OUT();
}

/* -------------------------------------------------------------------------- */
template <UInt spatial_dimension>
void MaterialCohesiveBilinear<spatial_dimension>::computeTraction(
    const Array<Real> & normal, ElementType el_type, GhostType ghost_type) {
  AKANTU_DEBUG_IN();
  MaterialCohesiveLinear<spatial_dimension>::computeTraction(normal, el_type,
                                                             ghost_type);

  // adjust damage
  auto delta_c_it = this->delta_c_eff(el_type, ghost_type).begin();
  auto delta_max_it = this->delta_max(el_type, ghost_type).begin();
  auto damage_it = this->damage(el_type, ghost_type).begin();
  auto damage_end = this->damage(el_type, ghost_type).end();

  for (; damage_it != damage_end; ++damage_it, ++delta_max_it, ++delta_c_it) {
    *damage_it =
        std::max((*delta_max_it - delta_0) / (*delta_c_it - delta_0), Real(0.));
    *damage_it = std::min(*damage_it, Real(1.));
  }
}

/* -------------------------------------------------------------------------- */

INSTANTIATE_MATERIAL(cohesive_bilinear, MaterialCohesiveBilinear);

} // namespace akantu<|MERGE_RESOLUTION|>--- conflicted
+++ resolved
@@ -81,19 +81,10 @@
     scale_traction = true;
   }
 
-
-  auto el_it = element_list.begin();
-  auto el_end = element_list.end();
-
   for (auto & el: element_list) {
     // filter not ghost cohesive elements
-<<<<<<< HEAD
     if (el.ghost_type != _not_ghost ||
-        Mesh::getKind(el.type) != _ek_cohesive)
-=======
-    if ((el_it->ghost_type != _not_ghost) or
-        (Mesh::getKind(el_it->type) != _ek_cohesive)) {
->>>>>>> 1a7b1e21
+        Mesh::getKind(el.type) != _ek_cohesive) {
       continue;
     }
 
@@ -103,8 +94,9 @@
     auto filter_end = elem_filter.end();
 
     UInt index = el.element;
-    if (std::find(filter_begin, filter_end, index) == filter_end)
+    if (std::find(filter_begin, filter_end, index) == filter_end) {
       continue;
+    }
 
     UInt nb_quad_per_element = this->fem_cohesive.getNbIntegrationPoints(type);
     auto sigma_c_begin = make_view(this->sigma_c_eff(type), nb_quad_per_element).begin();
@@ -114,7 +106,7 @@
     Vector<Real> delta_c_vec = delta_c_begin[index];
 
     if (scale_traction) {
-      scaleTraction(*el_it, sigma_c_vec);
+      scaleTraction(el, sigma_c_vec);
     }
 
     /**
