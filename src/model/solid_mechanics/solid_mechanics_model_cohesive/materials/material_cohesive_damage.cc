--- conflicted
+++ resolved
@@ -262,7 +262,7 @@
 
     Matrix<Real> N(spatial_dimension, spatial_dimension * size_of_shapes);
 
-    for (auto && [At_Nt_Duu_N_A,Duu,Nt_Dll_N,Dll,At_Nt_Dul_N,shapes] :
+    for (auto && [At_Nt_Duu_N_A, Duu, Nt_Dll_N, Dll, At_Nt_Dul_N, shapes] :
          zip(make_view(*at_nt_duu_n_a, spatial_dimension * nb_nodes_per_element,
                        spatial_dimension * nb_nodes_per_element),
              make_view(*tangent_stiffness_matrix_uu, spatial_dimension,
@@ -320,107 +320,73 @@
     model->getDOFManager().assembleElementalMatricesToMatrix(
         "K", "displacement", *Kuu_e, type, ghost_type, _symmetric, elem_filter);
 
-<<<<<<< HEAD
+    auto connectivity = model->getMesh().getConnectivity(type, ghost_type);
+    auto conn = make_view(connectivity, connectivity.getNbComponent()).begin();
+
     auto lambda_connectivity = lambda_connectivities(type, ghost_type);
-    model->getDOFManager().assembleElementalMatricesToMatrix(
-        "K", "lambda", *Kll_e, type, ghost_type, _symmetric, elem_filter);
-
-    /// Do we need to assemble Klu_e
-    TermsToAssemble term_ul("displacement", "lambda");
-
-    auto connectivity = model->getMesh().getConnectivity(type, ghost_type);
-    auto conn =
-        make_view(connectivity, connectivity.getNbComponent() / 2, 2).begin();
+    //    model->getDOFManager().assembleElementalMatricesToMatrix(
+    //        "K", "lambda", *Kll_e, lambda_connectivity,type, ghost_type,
+    //        _symmetric, elem_filter);
+
     auto lambda_conn =
         make_view(lambda_connectivity, lambda_connectivity.getNbComponent())
             .begin();
-    auto el_mat_it = Kul_e->begin(spatial_dimension * nb_nodes_per_element,
-                                  spatial_dimension * nb_nodes_per_element);
-
-    auto compute = [&](const auto & el) {
-      auto kul_e = *el_mat_it;
+
+    /// Assemble Kll_e
+    TermsToAssemble term_ll("lambda", "lambda");
+    auto el_mat_it_ll = Kll_e->begin(spatial_dimension * size_of_shapes,
+                                     spatial_dimension * size_of_shapes);
+
+    auto compute_ll = [&](const auto & el) {
+      auto kll_e = *el_mat_it_ll;
+      auto && lda_conn_el = lambda_conn[el];
+      auto N = lda_conn_el.rows();
+      for (Int m = 0; m < N; ++m) {
+        auto ldai = lda_conn_el(m);
+        for (Int n = m; n < N; ++n) {
+          auto ldaj = lda_conn_el(n);
+          for (Int k = 0; k < spatial_dimension; ++k) {
+            for (Int l = 0; l < spatial_dimension; ++l) {
+              auto && term_ll_ij = term_ll(ldai * spatial_dimension + k,
+                                           ldaj * spatial_dimension + l);
+              term_ll_ij =
+                  kll_e(m * spatial_dimension + k, n * spatial_dimension + l);
+            }
+          }
+        }
+      }
+      ++el_mat_it_ll;
+    };
+    for_each_element(nb_element, elem_filter, compute_ll);
+
+    model->getDOFManager().assemblePreassembledMatrix("K", term_ll);
+
+    /// Assemble Klu_e
+    TermsToAssemble term_ul("displacement", "lambda");
+    auto el_mat_it_ul = Kul_e->begin(spatial_dimension * nb_nodes_per_element,
+                                     spatial_dimension * size_of_shapes);
+
+    auto compute_ul = [&](const auto & el) {
+      auto kul_e = *el_mat_it_ul;
       auto && u_conn_el = conn[el];
       auto && lda_conn_el = lambda_conn[el];
       auto M = u_conn_el.rows();
       auto N = lda_conn_el.rows();
       for (Int m = 0; m < M; ++m) {
         for (Int n = 0; n < N; ++n) {
-          auto node_plus = u_conn_el(m, 0);
-          auto node_minus = u_conn_el(m, 1);
+          auto u = u_conn_el(m);
           auto lda = lda_conn_el(n);
-          auto term_ul_plus = term_ul(node_plus, lda);
-          term_ul_plus = kul_e(m, n);
-          auto term_ul_minus = term_ul(node_minus, lda);
-          term_ul_minus = kul_e(m + M, n);
+          for (Int k = 0; k < spatial_dimension; ++k) {
+            for (Int l = 0; l < spatial_dimension; ++l) {
+              auto && term_ul_ij = term_ul(u * spatial_dimension + k,
+                                           lda * spatial_dimension + l);
+              term_ul_ij =
+                  kul_e(m * spatial_dimension + k, n * spatial_dimension + l);
+            }
+          }
         }
       }
-      ++el_mat_it;
-=======
-    auto connectivity = model->getMesh().getConnectivity(type, ghost_type);
-    auto conn = make_view(connectivity, connectivity.getNbComponent()).begin();
-
-    auto lambda_connectivity = lambda_connectivities(type, ghost_type);
-    //    model->getDOFManager().assembleElementalMatricesToMatrix(
-    //        "K", "lambda", *Kll_e, lambda_connectivity,type, ghost_type, _symmetric, elem_filter);
-
-    auto lambda_conn = make_view(lambda_connectivity, lambda_connectivity.getNbComponent()).begin();
-
-    /// Assemble Kll_e
-    TermsToAssemble term_ll("lambda","lambda");
-    auto el_mat_it_ll = Kll_e->begin(spatial_dimension * size_of_shapes,
-                                  spatial_dimension * size_of_shapes);
-
-    auto compute_ll = [&](const auto & el) {
-        auto kll_e = *el_mat_it_ll;
-        auto && lda_conn_el = lambda_conn[el];
-        auto N = lda_conn_el.rows();
-        for (Int m = 0; m < N; ++m) {
-            auto ldai = lda_conn_el(m);
-            for (Int n = m; n < N; ++n) {
-                auto ldaj = lda_conn_el(n);
-                for (Int k = 0; k < spatial_dimension; ++k)
-                {
-                    for (Int l = 0; l < spatial_dimension; ++l)
-                    {
-                        auto && term_ll_ij = term_ll(ldai*spatial_dimension+k,ldaj*spatial_dimension+l);
-                        term_ll_ij = kll_e(m*spatial_dimension+k,n*spatial_dimension+l);
-                    }
-                }
-            }
-        }
-        ++el_mat_it_ll;
-    };
-    for_each_element(nb_element, elem_filter, compute_ll);
-
-    model->getDOFManager().assemblePreassembledMatrix("K",term_ll);
-
-    /// Assemble Klu_e
-    TermsToAssemble term_ul("displacement","lambda");
-    auto el_mat_it_ul = Kul_e->begin(spatial_dimension * nb_nodes_per_element,
-                                  spatial_dimension * size_of_shapes);
-
-    auto compute_ul = [&](const auto & el) {
-        auto kul_e = *el_mat_it_ul;
-        auto && u_conn_el = conn[el];
-        auto && lda_conn_el = lambda_conn[el];
-        auto M = u_conn_el.rows();
-        auto N = lda_conn_el.rows();
-        for (Int m = 0; m < M; ++m) {
-            for (Int n = 0; n < N; ++n) {
-                auto u = u_conn_el(m);
-                auto lda = lda_conn_el(n);
-                for (Int k = 0; k < spatial_dimension; ++k)
-                {
-                    for (Int l = 0; l < spatial_dimension; ++l)
-                    {
-                        auto && term_ul_ij = term_ul(u*spatial_dimension+k,lda*spatial_dimension+l);
-                        term_ul_ij = kul_e(m*spatial_dimension+k,n*spatial_dimension+l);
-                    }
-                }
-            }
-        }
-        ++el_mat_it_ul;
->>>>>>> 1e29ef28
+      ++el_mat_it_ul;
     };
     for_each_element(nb_element, elem_filter, compute_ul);
 
@@ -479,27 +445,27 @@
 void MaterialCohesiveDamage<dim>::computeTraction(ElementType el_type,
                                                   GhostType ghost_type) {
 
-    for (const auto & type : getElementFilter().elementTypes(
-             spatial_dimension, ghost_type, _ek_cohesive)) {
-        auto & elem_filter = getElementFilter(type, ghost_type);
-        auto nb_element = elem_filter.size();
-        if (nb_element == 0) {
-            continue;
-        }
-
-        /// compute normals @f$\mathbf{n}@f$
-        computeNormal(model->getCurrentPosition(), normals(type, ghost_type), type,
-                      ghost_type);
-
-        /// compute openings @f$\mathbf{\delta}@f$
-        computeOpening(model->getDisplacement(), opening(type, ghost_type), type,
-                       ghost_type);
-
-        computeLambdaOnQuad(el_type, ghost_type);
-        for (auto && args : getArguments(el_type, ghost_type)) {
-            this->computeTractionOnQuad(args);
-        }
-    }
+  for (const auto & type : getElementFilter().elementTypes(
+           spatial_dimension, ghost_type, _ek_cohesive)) {
+    auto & elem_filter = getElementFilter(type, ghost_type);
+    auto nb_element = elem_filter.size();
+    if (nb_element == 0) {
+      continue;
+    }
+
+    /// compute normals @f$\mathbf{n}@f$
+    computeNormal(model->getCurrentPosition(), normals(type, ghost_type), type,
+                  ghost_type);
+
+    /// compute openings @f$\mathbf{\delta}@f$
+    computeOpening(model->getDisplacement(), opening(type, ghost_type), type,
+                   ghost_type);
+
+    computeLambdaOnQuad(el_type, ghost_type);
+    for (auto && args : getArguments(el_type, ghost_type)) {
+      this->computeTractionOnQuad(args);
+    }
+  }
 }
 
 /* -------------------------------------------------------------------------- */
