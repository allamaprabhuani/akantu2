/**
 * @file   material_cohesive.cc
 *
 * @author Mauro Corrado <mauro.corrado@epfl.ch>
 * @author Nicolas Richart <nicolas.richart@epfl.ch>
 * @author Seyedeh Mohadeseh Taheri Mousavi <mohadeseh.taherimousavi@epfl.ch>
 * @author Marco Vocialta <marco.vocialta@epfl.ch>
 *
 * @date creation: Wed Feb 22 2012
 * @date last modification: Mon Feb 19 2018
 *
 * @brief  Specialization of the material class for cohesive elements
 *
 *
 * Copyright (©)  2010-2018 EPFL (Ecole Polytechnique Fédérale de Lausanne)
 * Laboratory (LSMS - Laboratoire de Simulation en Mécanique des Solides)
 *
 * Akantu is free  software: you can redistribute it and/or  modify it under the
 * terms  of the  GNU Lesser  General Public  License as published by  the Free
 * Software Foundation, either version 3 of the License, or (at your option) any
 * later version.
 *
 * Akantu is  distributed in the  hope that it  will be useful, but  WITHOUT ANY
 * WARRANTY; without even the implied warranty of MERCHANTABILITY or FITNESS FOR
 * A PARTICULAR PURPOSE. See  the GNU  Lesser General  Public License  for more
 * details.
 *
 * You should  have received  a copy  of the GNU  Lesser General  Public License
 * along with Akantu. If not, see <http://www.gnu.org/licenses/>.
 *
 */

/* -------------------------------------------------------------------------- */
#include "material_cohesive.hh"
#include "aka_random_generator.hh"
#include "dof_synchronizer.hh"
#include "fe_engine_template.hh"
#include "integrator_gauss.hh"
#include "shape_cohesive.hh"
#include "solid_mechanics_model_cohesive.hh"
#include "sparse_matrix.hh"
/* -------------------------------------------------------------------------- */

namespace akantu {

/* -------------------------------------------------------------------------- */
MaterialCohesive::MaterialCohesive(SolidMechanicsModel & model, const ID & id)
    : Material(model, id),
      facet_filter("facet_filter", id, this->getMemoryID()),
      fem_cohesive(
          model.getFEEngineClass<MyFEEngineCohesiveType>("CohesiveFEEngine")),
      reversible_energy("reversible_energy", *this),
      total_energy("total_energy", *this), opening("opening", *this),
      eigen_opening("eigen_opening", *this), tractions("tractions", *this),
      contact_tractions("contact_tractions", *this),
      contact_opening("contact_opening", *this),
      normal_opening_norm("normal_opening_norm", *this),
      tangential_opening_norm("tangential_opening_norm", *this),
      delta_max("delta_max", *this), use_previous_delta_max(false),
      use_previous_opening(false), damage("damage", *this),
      sigma_c("sigma_c", *this), normals("normals", *this) {

  AKANTU_DEBUG_IN();

  this->model = dynamic_cast<SolidMechanicsModelCohesive *>(&model);

  this->registerParam("sigma_c", sigma_c, _pat_parsable | _pat_readable,
                      "Critical stress");
  this->registerParam("delta_c", delta_c, Real(0.),
                      _pat_parsable | _pat_readable, "Critical displacement");

  this->element_filter.initialize(this->model->getMesh(),
                                  _spatial_dimension = spatial_dimension,
                                  _element_kind = _ek_cohesive);

  if (this->model->getIsExtrinsic()) {
    this->facet_filter.initialize(this->model->getMeshFacets(),
                                  _spatial_dimension = spatial_dimension - 1,
                                  _element_kind = _ek_regular);
  }
  // this->model->getMeshFacets().initElementTypeMapArray(facet_filter, 1,
  //                                                      spatial_dimension -
  //                                                      1);

  this->reversible_energy.initialize(1);
  this->total_energy.initialize(1);

  this->tractions.initialize(spatial_dimension);
  this->tractions.initializeHistory();

  this->contact_tractions.initialize(spatial_dimension);
  this->contact_opening.initialize(spatial_dimension);

  this->normal_opening_norm.initialize(1);
<<<<<<< HEAD
  this->normal_opening_norm.initializeHistory();

  this->tangential_opening_norm.initialize(1);
  this->tangential_opening_norm.initializeHistory();

  this->opening.initialize(spatial_dimension);
  this->opening.initializeHistory();
=======
  // this->normal_opening_norm.initializeHistory();

  this->opening.initialize(spatial_dimension);
  this->opening.initializeHistory(); // always needed for dissipated energy
>>>>>>> 98a656e9

  this->normals.initialize(spatial_dimension);

  this->eigen_opening.initialize(spatial_dimension);
  this->eigen_opening.setDefaultValue(0.);

  this->delta_max.initialize(1);
  this->damage.initialize(1);

  if (this->model->getIsExtrinsic()) {
    this->sigma_c.initialize(1);
  }

  AKANTU_DEBUG_OUT();
}

/* -------------------------------------------------------------------------- */
MaterialCohesive::~MaterialCohesive() = default;

/* -------------------------------------------------------------------------- */
void MaterialCohesive::initMaterial() {
  AKANTU_DEBUG_IN();
  Material::initMaterial();
  if (this->use_previous_delta_max) {
    this->delta_max.initializeHistory();
  }

  if (this->use_previous_opening) {
    // this->opening.initializeHistory();
    this->normal_opening_norm.initializeHistory();
    this->tangential_opening_norm.initializeHistory();
  }

  AKANTU_DEBUG_OUT();
}

/* -------------------------------------------------------------------------- */
void MaterialCohesive::assembleInternalForces(GhostType ghost_type) {
  AKANTU_DEBUG_IN();

#if defined(AKANTU_DEBUG_TOOLS)
  debug::element_manager.printData(debug::_dm_material_cohesive,
                                   "Cohesive Tractions", tractions);
#endif

  auto & internal_force = const_cast<Array<Real> &>(model->getInternalForce());

  for (auto type : element_filter.elementTypes(spatial_dimension, ghost_type,
                                               _ek_cohesive)) {
    auto & elem_filter = element_filter(type, ghost_type);
    UInt nb_element = elem_filter.size();
    if (nb_element == 0) {
      continue;
    }

    const auto & shapes = fem_cohesive.getShapes(type, ghost_type);
    auto & traction = tractions(type, ghost_type);
    auto & contact_traction = contact_tractions(type, ghost_type);

    UInt size_of_shapes = shapes.getNbComponent();
    UInt nb_nodes_per_element = Mesh::getNbNodesPerElement(type);
    UInt nb_quadrature_points =
        fem_cohesive.getNbIntegrationPoints(type, ghost_type);

    /// compute @f$t_i N_a@f$

    auto * traction_cpy = new Array<Real>(nb_element * nb_quadrature_points,
                                          spatial_dimension * size_of_shapes);

    auto traction_it = traction.begin(spatial_dimension, 1);
    auto contact_traction_it = contact_traction.begin(spatial_dimension, 1);
    auto shapes_filtered_begin = shapes.begin(1, size_of_shapes);
    auto traction_cpy_it =
        traction_cpy->begin(spatial_dimension, size_of_shapes);

    Matrix<Real> traction_tmp(spatial_dimension, 1);

    for (UInt el = 0; el < nb_element; ++el) {

      UInt current_quad = elem_filter(el) * nb_quadrature_points;

      for (UInt q = 0; q < nb_quadrature_points; ++q, ++traction_it,
                ++contact_traction_it, ++current_quad, ++traction_cpy_it) {

        const Matrix<Real> & shapes_filtered =
            shapes_filtered_begin[current_quad];

        traction_tmp.copy(*traction_it);
        traction_tmp += *contact_traction_it;

        traction_cpy_it->mul<false, false>(traction_tmp, shapes_filtered);
      }
    }

    /**
     * compute @f$\int t \cdot N\, dS@f$ by  @f$ \sum_q \mathbf{N}^t
     * \mathbf{t}_q \overline w_q J_q@f$
     */
    auto * partial_int_t_N = new Array<Real>(
        nb_element, spatial_dimension * size_of_shapes, "int_t_N");

    fem_cohesive.integrate(*traction_cpy, *partial_int_t_N,
                           spatial_dimension * size_of_shapes, type, ghost_type,
                           elem_filter);

    delete traction_cpy;

    auto * int_t_N = new Array<Real>(
        nb_element, 2 * spatial_dimension * size_of_shapes, "int_t_N");

    Real * int_t_N_val = int_t_N->storage();
    Real * partial_int_t_N_val = partial_int_t_N->storage();
    for (UInt el = 0; el < nb_element; ++el) {
      std::copy_n(partial_int_t_N_val, size_of_shapes * spatial_dimension,
                  int_t_N_val);
      std::copy_n(partial_int_t_N_val, size_of_shapes * spatial_dimension,
                  int_t_N_val + size_of_shapes * spatial_dimension);

      for (UInt n = 0; n < size_of_shapes * spatial_dimension; ++n) {
        int_t_N_val[n] *= -1.;
      }

      int_t_N_val += nb_nodes_per_element * spatial_dimension;
      partial_int_t_N_val += size_of_shapes * spatial_dimension;
    }

    delete partial_int_t_N;

    /// assemble
    model->getDOFManager().assembleElementalArrayLocalArray(
        *int_t_N, internal_force, type, ghost_type, 1, elem_filter);

    delete int_t_N;
  }

  AKANTU_DEBUG_OUT();
}

/* -------------------------------------------------------------------------- */
void MaterialCohesive::assembleStiffnessMatrix(GhostType ghost_type) {

  AKANTU_DEBUG_IN();

  for (auto type : element_filter.elementTypes(spatial_dimension, ghost_type,
                                               _ek_cohesive)) {
    UInt nb_quadrature_points =
        fem_cohesive.getNbIntegrationPoints(type, ghost_type);
    UInt nb_nodes_per_element = Mesh::getNbNodesPerElement(type);

    const Array<Real> & shapes = fem_cohesive.getShapes(type, ghost_type);
    Array<UInt> & elem_filter = element_filter(type, ghost_type);

    UInt nb_element = elem_filter.size();

    if (nb_element == 0U) {
      continue;
    }

    UInt size_of_shapes = shapes.getNbComponent();

    auto * shapes_filtered = new Array<Real>(nb_element * nb_quadrature_points,
                                             size_of_shapes, "filtered shapes");

    Real * shapes_filtered_val = shapes_filtered->storage();
    UInt * elem_filter_val = elem_filter.storage();

    for (UInt el = 0; el < nb_element; ++el) {
      auto * shapes_val = shapes.storage() + elem_filter_val[el] *
                                                 size_of_shapes *
                                                 nb_quadrature_points;
      memcpy(shapes_filtered_val, shapes_val,
             size_of_shapes * nb_quadrature_points * sizeof(Real));
      shapes_filtered_val += size_of_shapes * nb_quadrature_points;
    }

    Matrix<Real> A(spatial_dimension * size_of_shapes,
                   spatial_dimension * nb_nodes_per_element);

    for (UInt i = 0; i < spatial_dimension * size_of_shapes; ++i) {
      A(i, i) = 1;
      A(i, i + spatial_dimension * size_of_shapes) = -1;
    }

    /// get the tangent matrix @f$\frac{\partial{(t/\delta)}}{\partial{\delta}}
    /// @f$
    auto * tangent_stiffness_matrix = new Array<Real>(
        nb_element * nb_quadrature_points,
        spatial_dimension * spatial_dimension, "tangent_stiffness_matrix");

    computeNormal(model->getMesh().getNodes(), normals(type, ghost_type), type,
                  ghost_type);
    // computeNormal(model->getCurrentPosition(), normals(type, ghost_type),
    // type,
    //               ghost_type);

    /// compute openings @f$\mathbf{\delta}@f$
    // computeOpening(model->getDisplacement(), opening(type, ghost_type), type,
    // ghost_type);

    tangent_stiffness_matrix->zero();

    computeTangentTraction(type, *tangent_stiffness_matrix,
                           normals(type, ghost_type), ghost_type);

    // delete normal;

    UInt size_at_nt_d_n_a = spatial_dimension * nb_nodes_per_element *
                            spatial_dimension * nb_nodes_per_element;
    auto * at_nt_d_n_a = new Array<Real>(nb_element * nb_quadrature_points,
                                         size_at_nt_d_n_a, "A^t*N^t*D*N*A");

    Array<Real>::iterator<Vector<Real>> shapes_filt_it =
        shapes_filtered->begin(size_of_shapes);

    Array<Real>::matrix_iterator D_it =
        tangent_stiffness_matrix->begin(spatial_dimension, spatial_dimension);

    Array<Real>::matrix_iterator At_Nt_D_N_A_it =
        at_nt_d_n_a->begin(spatial_dimension * nb_nodes_per_element,
                           spatial_dimension * nb_nodes_per_element);

    Array<Real>::matrix_iterator At_Nt_D_N_A_end =
        at_nt_d_n_a->end(spatial_dimension * nb_nodes_per_element,
                         spatial_dimension * nb_nodes_per_element);

    Matrix<Real> N(spatial_dimension, spatial_dimension * size_of_shapes);
    Matrix<Real> N_A(spatial_dimension,
                     spatial_dimension * nb_nodes_per_element);
    Matrix<Real> D_N_A(spatial_dimension,
                       spatial_dimension * nb_nodes_per_element);

    for (; At_Nt_D_N_A_it != At_Nt_D_N_A_end;
         ++At_Nt_D_N_A_it, ++D_it, ++shapes_filt_it) {
      N.zero();
      /**
       * store  the   shapes  in  voigt   notations  matrix  @f$\mathbf{N}  =
       * \begin{array}{cccccc} N_0(\xi) & 0 & N_1(\xi)  &0 & N_2(\xi) & 0 \\
       * 0 & * N_0(\xi)& 0 &N_1(\xi)& 0 & N_2(\xi) \end{array} @f$
       **/
      for (UInt i = 0; i < spatial_dimension; ++i) {
        for (UInt n = 0; n < size_of_shapes; ++n) {
          N(i, i + spatial_dimension * n) = (*shapes_filt_it)(n);
        }
      }

      /**
       * compute stiffness matrix  @f$   \mathbf{K}    =    \delta \mathbf{U}^T
       * \int_{\Gamma_c}    {\mathbf{P}^t \frac{\partial{\mathbf{t}}}
       *{\partial{\delta}}
       * \mathbf{P} d\Gamma \Delta \mathbf{U}}  @f$
       **/
      N_A.mul<false, false>(N, A);
      D_N_A.mul<false, false>(*D_it, N_A);
      (*At_Nt_D_N_A_it).mul<true, false>(D_N_A, N_A);
    }

    delete tangent_stiffness_matrix;
    delete shapes_filtered;

    auto * K_e = new Array<Real>(nb_element, size_at_nt_d_n_a, "K_e");

    fem_cohesive.integrate(*at_nt_d_n_a, *K_e, size_at_nt_d_n_a, type,
                           ghost_type, elem_filter);

    delete at_nt_d_n_a;

    model->getDOFManager().assembleElementalMatricesToMatrix(
        "K", "displacement", *K_e, type, ghost_type, _unsymmetric, elem_filter);

    delete K_e;
  }

  AKANTU_DEBUG_OUT();
}

/* -------------------------------------------------------------------------- *
 * Compute traction from displacements
 *
 * @param[in] ghost_type compute the residual for _ghost or _not_ghost element
 */
void MaterialCohesive::computeTraction(GhostType ghost_type) {
  AKANTU_DEBUG_IN();

#if defined(AKANTU_DEBUG_TOOLS)
  debug::element_manager.printData(debug::_dm_material_cohesive,
                                   "Cohesive Openings", opening);
#endif

  for (const auto & type : element_filter.elementTypes(
           spatial_dimension, ghost_type, _ek_cohesive)) {
    Array<UInt> & elem_filter = element_filter(type, ghost_type);

    UInt nb_element = elem_filter.size();
    if (nb_element == 0) {
      continue;
    }

    /// compute normals @f$\mathbf{n}@f$
    computeNormal(model->getMesh().getNodes(), normals(type, ghost_type), type,
                  ghost_type);
    // computeNormal(model->getCurrentPosition(), normals(type, ghost_type),
    // type,
    //               ghost_type);

    /// compute openings @f$\mathbf{\delta}@f$
    computeOpening(model->getDisplacement(), opening(type, ghost_type), type,
                   ghost_type);

    /// compute traction @f$\mathbf{t}@f$
    computeTraction(normals(type, ghost_type), type, ghost_type);
  }

  AKANTU_DEBUG_OUT();
}

/* -------------------------------------------------------------------------- */
void MaterialCohesive::computeNormal(const Array<Real> & position,
                                     Array<Real> & normal, ElementType type,
                                     GhostType ghost_type) {
  AKANTU_DEBUG_IN();

  auto & fem_cohesive =
      this->model->getFEEngineClass<MyFEEngineCohesiveType>("CohesiveFEEngine");

  normal.zero();

#define COMPUTE_NORMAL(type)                                                   \
  fem_cohesive.getShapeFunctions()                                             \
      .computeNormalsOnIntegrationPoints<type, CohesiveReduceFunctionMean>(    \
          position, normal, ghost_type, element_filter(type, ghost_type));

  AKANTU_BOOST_COHESIVE_ELEMENT_SWITCH(COMPUTE_NORMAL);
#undef COMPUTE_NORMAL

  AKANTU_DEBUG_OUT();
}

/* -------------------------------------------------------------------------- */
void MaterialCohesive::computeOpening(const Array<Real> & displacement,
                                      Array<Real> & opening, ElementType type,
                                      GhostType ghost_type) {
  AKANTU_DEBUG_IN();

  auto & fem_cohesive =
      this->model->getFEEngineClass<MyFEEngineCohesiveType>("CohesiveFEEngine");

#define COMPUTE_OPENING(type)                                                  \
  fem_cohesive.getShapeFunctions()                                             \
      .interpolateOnIntegrationPoints<type, CohesiveReduceFunctionOpening>(    \
          displacement, opening, spatial_dimension, ghost_type,                \
          element_filter(type, ghost_type));

  AKANTU_BOOST_COHESIVE_ELEMENT_SWITCH(COMPUTE_OPENING);
#undef COMPUTE_OPENING

  opening -= eigen_opening(type, ghost_type);

  AKANTU_DEBUG_OUT();
}

/* -------------------------------------------------------------------------- */
void MaterialCohesive::updateEnergies(ElementType type) {
  AKANTU_DEBUG_IN();

  if (Mesh::getKind(type) != _ek_cohesive) {
    return;
  }

  /// loop on each quadrature point
  for (auto && data :
       zip(make_view(tractions(type), spatial_dimension),
           make_view(tractions.previous(type), spatial_dimension),
           make_view(opening(type), spatial_dimension),
           make_view(opening.previous(type), spatial_dimension),
           reversible_energy(type), total_energy(type))) {
    auto & traction = std::get<0>(data);
    auto & opening = std::get<2>(data);
    auto & prev_opening = std::get<3>(data);

    auto & erev = std::get<4>(data);
    auto & etot = std::get<5>(data);

    /// trapezoidal integration
    auto h = traction + std::get<1>(data);
    auto b = opening - prev_opening;
    etot +=  b.dot(h) / 2.;

    erev = 1. / 2. * traction.dot(opening);
  }

  AKANTU_DEBUG_OUT();
}

/* -------------------------------------------------------------------------- */
Real MaterialCohesive::getReversibleEnergy() {
  AKANTU_DEBUG_IN();
  Real erev = 0.;

  /// integrate reversible energy for each type of elements
  for (const auto & type : element_filter.elementTypes(
           spatial_dimension, _not_ghost, _ek_cohesive)) {
    erev +=
        fem_cohesive.integrate(reversible_energy(type, _not_ghost), type,
                               _not_ghost, element_filter(type, _not_ghost));
  }

  AKANTU_DEBUG_OUT();
  return erev;
}

/* -------------------------------------------------------------------------- */
Real MaterialCohesive::getDissipatedEnergy() {
  AKANTU_DEBUG_IN();
  Real edis = 0.;

  /// integrate dissipated energy for each type of elements
  for (const auto & type : element_filter.elementTypes(
           spatial_dimension, _not_ghost, _ek_cohesive)) {
    Array<Real> dissipated_energy(total_energy(type, _not_ghost));
    dissipated_energy -= reversible_energy(type, _not_ghost);
    edis += fem_cohesive.integrate(dissipated_energy, type, _not_ghost,
                                   element_filter(type, _not_ghost));
  }

  AKANTU_DEBUG_OUT();
  return edis;
}

/* -------------------------------------------------------------------------- */
Real MaterialCohesive::getContactEnergy() {
  AKANTU_DEBUG_IN();
  Real econ = 0.;

  /// integrate contact energy for each type of elements
  for (const auto & type : element_filter.elementTypes(
           spatial_dimension, _not_ghost, _ek_cohesive)) {

    auto & el_filter = element_filter(type, _not_ghost);
    UInt nb_quad_per_el = fem_cohesive.getNbIntegrationPoints(type, _not_ghost);
    UInt nb_quad_points = el_filter.size() * nb_quad_per_el;
    Array<Real> contact_energy(nb_quad_points);

    auto contact_traction_it =
        contact_tractions(type, _not_ghost).begin(spatial_dimension);
    auto contact_opening_it =
        contact_opening(type, _not_ghost).begin(spatial_dimension);

    /// loop on each quadrature point
    for (UInt q = 0; q < nb_quad_points;
         ++contact_traction_it, ++contact_opening_it, ++q) {

      contact_energy(q) = .5 * contact_traction_it->dot(*contact_opening_it);
    }

    econ += fem_cohesive.integrate(contact_energy, type, _not_ghost, el_filter);
  }

  AKANTU_DEBUG_OUT();
  return econ;
}

/* -------------------------------------------------------------------------- */
Real MaterialCohesive::getEnergy(const std::string & type) {
  if (type == "reversible") {
    return getReversibleEnergy();
  }
  if (type == "dissipated") {
    return getDissipatedEnergy();
  }
  if (type == "cohesive contact") {
    return getContactEnergy();
  }

  return 0.;
}

/* -------------------------------------------------------------------------- */
} // namespace akantu<|MERGE_RESOLUTION|>--- conflicted
+++ resolved
@@ -92,7 +92,6 @@
   this->contact_opening.initialize(spatial_dimension);
 
   this->normal_opening_norm.initialize(1);
-<<<<<<< HEAD
   this->normal_opening_norm.initializeHistory();
 
   this->tangential_opening_norm.initialize(1);
@@ -100,12 +99,6 @@
 
   this->opening.initialize(spatial_dimension);
   this->opening.initializeHistory();
-=======
-  // this->normal_opening_norm.initializeHistory();
-
-  this->opening.initialize(spatial_dimension);
-  this->opening.initializeHistory(); // always needed for dissipated energy
->>>>>>> 98a656e9
 
   this->normals.initialize(spatial_dimension);
 
@@ -132,13 +125,11 @@
   if (this->use_previous_delta_max) {
     this->delta_max.initializeHistory();
   }
-
   if (this->use_previous_opening) {
-    // this->opening.initializeHistory();
+    this->opening.initializeHistory();
     this->normal_opening_norm.initializeHistory();
     this->tangential_opening_norm.initializeHistory();
   }
-
   AKANTU_DEBUG_OUT();
 }
 
@@ -491,7 +482,7 @@
     /// trapezoidal integration
     auto h = traction + std::get<1>(data);
     auto b = opening - prev_opening;
-    etot +=  b.dot(h) / 2.;
+    etot += b.dot(h) / 2.;
 
     erev = 1. / 2. * traction.dot(opening);
   }
