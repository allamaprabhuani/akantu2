/**
 * Copyright (©) 2012-2023 EPFL (Ecole Polytechnique Fédérale de Lausanne)
 * Laboratory (LSMS - Laboratoire de Simulation en Mécanique des Solides)
 *
 * This file is part of Akantu
 *
 * Akantu is free software: you can redistribute it and/or modify it under the
 * terms of the GNU Lesser General Public License as published by the Free
 * Software Foundation, either version 3 of the License, or (at your option) any
 * later version.
 *
 * Akantu is distributed in the hope that it will be useful, but WITHOUT ANY
 * WARRANTY; without even the implied warranty of MERCHANTABILITY or FITNESS FOR
 * A PARTICULAR PURPOSE. See the GNU Lesser General Public License for more
 * details.
 *
 * You should have received a copy of the GNU Lesser General Public License
 * along with Akantu. If not, see <http://www.gnu.org/licenses/>.
 */

/* -------------------------------------------------------------------------- */
#include "solid_mechanics_model_cohesive.hh"
#include "aka_iterators.hh"
#include "cohesive_element_inserter.hh"
#include "element_synchronizer.hh"
#include "facet_synchronizer.hh"
#include "fe_engine_template.hh"
#include "global_ids_updater.hh"
#include "integrator_gauss.hh"
#include "material_cohesive.hh"
#include "mesh_accessor.hh"
#include "mesh_global_data_updater.hh"
#include "parser.hh"
#include "shape_cohesive.hh"
/* -------------------------------------------------------------------------- */
#include "dumpable_inline_impl.hh"
/* -------------------------------------------------------------------------- */
#include "dumper_iohelper_paraview.hh"
/* -------------------------------------------------------------------------- */
#include <algorithm>
/* -------------------------------------------------------------------------- */

namespace akantu {

class CohesiveMeshGlobalDataUpdater : public MeshGlobalDataUpdater {
public:
  CohesiveMeshGlobalDataUpdater(SolidMechanicsModelCohesive & model)
      : model(model), mesh(model.getMesh()),
        global_ids_updater(model.getMesh(), model.cohesive_synchronizer.get()) {
  }

  /* ------------------------------------------------------------------------ */
  std::tuple<UInt, UInt>
  updateData(NewNodesEvent & nodes_event,
             NewElementsEvent & elements_event) override {
    auto * cohesive_nodes_event =
        dynamic_cast<CohesiveNewNodesEvent *>(&nodes_event);
    if (cohesive_nodes_event == nullptr) {
      return std::make_tuple(nodes_event.getList().size(),
                             elements_event.getList().size());
    }

    /// update nodes type
    auto & new_nodes = cohesive_nodes_event->getList();
    auto & old_nodes = cohesive_nodes_event->getOldNodesList();

    auto local_nb_new_nodes = new_nodes.size();
    auto nb_new_nodes = local_nb_new_nodes;

    if (mesh.isDistributed()) {
      MeshAccessor mesh_accessor(mesh);
      auto & nodes_flags = mesh_accessor.getNodesFlags();
      auto nb_old_nodes = nodes_flags.size();
      nodes_flags.resize(nb_old_nodes + local_nb_new_nodes);

      for (auto && data : zip(old_nodes, new_nodes)) {
        UInt old_node;
        UInt new_node;
        std::tie(old_node, new_node) = data;
        nodes_flags(new_node) = nodes_flags(old_node);
      }

      model.updateCohesiveSynchronizers(elements_event);
      nb_new_nodes = global_ids_updater.updateGlobalIDs(new_nodes.size());
    }

    auto nb_new_elements = elements_event.getList().size();
    const auto & comm = mesh.getCommunicator();
    comm.allReduce(nb_new_elements, SynchronizerOperation::_sum);

    if (nb_new_elements > 0) {
      mesh.sendEvent(elements_event);
    }

    if (nb_new_nodes > 0) {
      mesh.sendEvent(nodes_event);
    }

    return std::make_tuple(nb_new_nodes, nb_new_elements);
  }

private:
  SolidMechanicsModelCohesive & model;
  Mesh & mesh;
  GlobalIdsUpdater global_ids_updater;
};

/* -------------------------------------------------------------------------- */
SolidMechanicsModelCohesive::SolidMechanicsModelCohesive(
    Mesh & mesh, Int dim, const ID & id,
    std::shared_ptr<DOFManager> dof_manager)
    : SolidMechanicsModel(mesh, dim, id, dof_manager,
                          ModelType::_solid_mechanics_model_cohesive),
      tangents("tangents", id), facet_stress("facet_stress", id),
      facet_material("facet_material", id) {
  AKANTU_DEBUG_IN();

  registerFEEngineObject<MyFEEngineCohesiveType>("CohesiveFEEngine", mesh,
                                                 Model::spatial_dimension);

  auto && tmp_material_selector =
      std::make_shared<DefaultMaterialCohesiveSelector>(*this);

  tmp_material_selector->setFallback(this->getConstitutiveLawSelector());
  this->setConstitutiveLawSelector(tmp_material_selector);

  this->mesh.registerDumper<DumperParaview>("cohesive elements", id);
  this->mesh.addDumpMeshToDumper("cohesive elements", mesh,
                                 Model::spatial_dimension, _not_ghost,
                                 _ek_cohesive);

  if (this->mesh.isDistributed()) {
    /// create the distributed synchronizer for cohesive elements
    this->cohesive_synchronizer = std::make_unique<ElementSynchronizer>(
        mesh, "cohesive_distributed_synchronizer");

    auto & synchronizer = mesh.getElementSynchronizer();
    this->cohesive_synchronizer->split(synchronizer, [](auto && el) {
      return Mesh::getKind(el.type) == _ek_cohesive;
    });

    this->registerSynchronizer(*cohesive_synchronizer,
                               SynchronizationTag::_constitutive_law_id);
    this->registerSynchronizer(*cohesive_synchronizer,
                               SynchronizationTag::_smm_stress);
    this->registerSynchronizer(*cohesive_synchronizer,
                               SynchronizationTag::_smm_boundary);
  }

  this->inserter = std::make_unique<CohesiveElementInserter>(
      this->mesh, id + ":cohesive_element_inserter");

  registerFEEngineObject<MyFEEngineFacetType>(
      "FacetsFEEngine", mesh.getMeshFacets(), Model::spatial_dimension - 1);

  AKANTU_DEBUG_OUT();
}

/* -------------------------------------------------------------------------- */
SolidMechanicsModelCohesive::~SolidMechanicsModelCohesive() = default;

/* -------------------------------------------------------------------------- */
void SolidMechanicsModelCohesive::setTimeStep(Real time_step,
                                              const ID & solver_id) {
  SolidMechanicsModel::setTimeStep(time_step, solver_id);
  this->mesh.getDumper("cohesive elements").setTimeStep(time_step);
}

/* -------------------------------------------------------------------------- */
void SolidMechanicsModelCohesive::initFullImpl(const ModelOptions & options) {
  AKANTU_DEBUG_IN();

  const auto & smmc_options =
      aka::as_type<SolidMechanicsModelCohesiveOptions>(options);

  this->is_extrinsic = smmc_options.is_extrinsic;

  inserter->setIsExtrinsic(is_extrinsic);

  if (mesh.isDistributed()) {
    auto & mesh_facets = inserter->getMeshFacets();
    auto & synchronizer =
        aka::as_type<FacetSynchronizer>(mesh_facets.getElementSynchronizer());

    // synchronizeGhostFacetsConnectivity();

    /// create the facet synchronizer for extrinsic simulations
    if (is_extrinsic) {
      facet_stress_synchronizer = std::make_unique<ElementSynchronizer>(
          synchronizer, id + ":facet_stress_synchronizer");
      facet_stress_synchronizer->swapSendRecv();
      this->registerSynchronizer(*facet_stress_synchronizer,
                                 SynchronizationTag::_smmc_facets_stress);
    }
  }

  MeshAccessor mesh_accessor(mesh);
  mesh_accessor.registerGlobalDataUpdater(
      std::make_unique<CohesiveMeshGlobalDataUpdater>(*this));

  ParserSection section;
  bool is_empty;
  std::tie(section, is_empty) = this->getParserSection();

  if (not is_empty) {
    auto inserter_section =
        section.getSubSections(ParserType::_cohesive_inserter);
    if (inserter_section.begin() != inserter_section.end()) {
      inserter->parseSection(*inserter_section.begin());
    }
  }

  SolidMechanicsModel::initFullImpl(options);

  AKANTU_DEBUG_OUT();
} // namespace akantu

/* -------------------------------------------------------------------------- */
void SolidMechanicsModelCohesive::initConstitutiveLaws() {
  AKANTU_DEBUG_IN();

  // make sure the material are instantiated
  instantiateMaterials();

  /// find the first cohesive material
  UInt cohesive_index = UInt(-1);

  for (auto && material : enumerate(this->getConstitutiveLaws())) {
    if (aka::is_of_type<MaterialCohesive>(std::get<1>(material))) {
      cohesive_index = std::get<0>(material);
      break;
    }
  }

  if (cohesive_index == UInt(-1)) {
    AKANTU_EXCEPTION("No cohesive materials in the material input file");
  }

  auto & material_selector = this->getConstitutiveLawSelector();

  material_selector.setFallback(cohesive_index);

  // set the facet information in the material in case of dynamic insertion
  // to know what material to call for stress checks
  const Mesh & mesh_facets = inserter->getMeshFacets();
  facet_material.initialize(
      mesh_facets, _spatial_dimension = spatial_dimension - 1,
      _with_nb_element = true,
      _default_value = material_selector.getFallbackValue());

  for_each_element(
      mesh_facets,
      [&](auto && element) {
        auto mat_index = material_selector(element);
        auto & mat =
            aka::as_type<MaterialCohesive>(this->getConstitutiveLaw(mat_index));

        facet_material(element) = mat_index;
        if (is_extrinsic) {
          mat.addFacet(element);
        }
      },
      _spatial_dimension = spatial_dimension - 1, _ghost_type = _not_ghost);

  SolidMechanicsModel::initConstitutiveLaws();

  if (is_extrinsic) {
    this->initAutomaticInsertion();
  } else {
    this->insertIntrinsicElements();
  }

  AKANTU_DEBUG_OUT();
} // namespace akantu

/* -------------------------------------------------------------------------- */
/**
 * Initialize the model,basically it  pre-compute the shapes, shapes derivatives
 * and jacobian
 */
void SolidMechanicsModelCohesive::initModel() {
  AKANTU_DEBUG_IN();

  SolidMechanicsModel::initModel();

  /// add cohesive type connectivity
  ElementType type = _not_defined;
  for (auto && type_ghost : ghost_types) {
    for (const auto & tmp_type :
         mesh.elementTypes(spatial_dimension, type_ghost)) {
      const auto & connectivity = mesh.getConnectivity(tmp_type, type_ghost);
      if (connectivity.empty()) {
        continue;
      }

      type = tmp_type;
      auto type_facet = Mesh::getFacetType(type);
      auto type_cohesive = FEEngine::getCohesiveElementType(type_facet);
      AKANTU_DEBUG_ASSERT(Mesh::getKind(type_cohesive) == _ek_cohesive,
                          "The element type " << type_cohesive
                                              << " is not a cohesive type");
      mesh.addConnectivityType(type_cohesive, type_ghost);
    }
  }
  AKANTU_DEBUG_ASSERT(type != _not_defined, "No elements in the mesh");

  getFEEngine("CohesiveFEEngine").initShapeFunctions(_not_ghost);
  getFEEngine("CohesiveFEEngine").initShapeFunctions(_ghost);

  if (is_extrinsic) {
    getFEEngine("FacetsFEEngine").initShapeFunctions(_not_ghost);
    getFEEngine("FacetsFEEngine").initShapeFunctions(_ghost);
  }

  AKANTU_DEBUG_OUT();
}

/* -------------------------------------------------------------------------- */
void SolidMechanicsModelCohesive::insertIntrinsicElements() {
  AKANTU_DEBUG_IN();
  inserter->insertIntrinsicElements();
  AKANTU_DEBUG_OUT();
}

/* -------------------------------------------------------------------------- */
void SolidMechanicsModelCohesive::initAutomaticInsertion() {
  AKANTU_DEBUG_IN();

  this->inserter->limitCheckFacets();
  this->updateFacetStressSynchronizer();
  this->resizeFacetStress();

  /// compute normals on facets
  this->computeNormals();

  this->initStressInterpolation();
}

/* -------------------------------------------------------------------------- */
void SolidMechanicsModelCohesive::updateAutomaticInsertion() {
  AKANTU_DEBUG_IN();

  this->inserter->limitCheckFacets();
  this->updateFacetStressSynchronizer();

  AKANTU_DEBUG_OUT();
}

/* -------------------------------------------------------------------------- */
void SolidMechanicsModelCohesive::initStressInterpolation() {
  Mesh & mesh_facets = inserter->getMeshFacets();

  /// compute quadrature points coordinates on facets
  Array<Real> & position = mesh.getNodes();

  ElementTypeMapArray<Real> quad_facets("quad_facets", id);
  quad_facets.initialize(mesh_facets, _nb_component = Model::spatial_dimension,
                         _spatial_dimension = Model::spatial_dimension - 1);
  // mesh_facets.initElementTypeMapArray(quad_facets, Model::spatial_dimension,
  //                                     Model::spatial_dimension - 1);

  getFEEngine("FacetsFEEngine")
      .interpolateOnIntegrationPoints(position, quad_facets);

  /// compute elements quadrature point positions and build
  /// element-facet quadrature points data structure
  ElementTypeMapArray<Real> elements_quad_facets("elements_quad_facets", id);

  elements_quad_facets.initialize(
      mesh, _nb_component = Model::spatial_dimension,
      _spatial_dimension = Model::spatial_dimension);
  // mesh.initElementTypeMapArray(elements_quad_facets,
  // Model::spatial_dimension,
  //                              Model::spatial_dimension);

  for (auto elem_gt : ghost_types) {
    for (const auto & type :
         mesh.elementTypes(Model::spatial_dimension, elem_gt)) {
      UInt nb_element = mesh.getNbElement(type, elem_gt);
      if (nb_element == 0) {
        continue;
      }

      /// compute elements' quadrature points and list of facet
      /// quadrature points positions by element
      const auto & facet_to_element =
          mesh_facets.getSubelementToElement(type, elem_gt);
      auto & el_q_facet = elements_quad_facets(type, elem_gt);

      auto facet_type = Mesh::getFacetType(type);
      auto nb_quad_per_facet =
          getFEEngine("FacetsFEEngine").getNbIntegrationPoints(facet_type);
      auto nb_facet_per_elem = facet_to_element.getNbComponent();

      // small hack in the loop to skip boundary elements, they are silently
      // initialized to NaN to see if this causes problems
      el_q_facet.resize(nb_element * nb_facet_per_elem * nb_quad_per_facet,
                        std::numeric_limits<Real>::quiet_NaN());

      for (auto && data :
           zip(make_view(facet_to_element),
               make_view(el_q_facet, spatial_dimension, nb_quad_per_facet))) {
        const auto & global_facet = std::get<0>(data);
        auto & el_q = std::get<1>(data);

        if (global_facet == ElementNull) {
          continue;
        }

        auto && quad_f =
            make_view(quad_facets(global_facet.type, global_facet.ghost_type),
                      spatial_dimension, nb_quad_per_facet)
                .begin()[global_facet.element];

        el_q = quad_f;
      }
    }
  }

  /// loop over non cohesive materials
  this->for_each_constitutive_law([&](auto && material) {
    if (aka::is_of_type<MaterialCohesive>(material)) {
      return;
    }
    /// initialize the interpolation function
    material.initElementalFieldInterpolation(elements_quad_facets);
  });

  AKANTU_DEBUG_OUT();
}

/* -------------------------------------------------------------------------- */
void SolidMechanicsModelCohesive::assembleInternalForces() {
  AKANTU_DEBUG_IN();

  // f_int += f_int_cohe
  this->for_each_constitutive_law([&](auto && material) {
    try {
      auto & mat = aka::as_type<MaterialCohesive>(material);
      mat.computeTraction(_not_ghost);
    } catch (std::bad_cast & bce) {
    }
  });

  SolidMechanicsModel::assembleInternalForces();

  AKANTU_DEBUG_OUT();
}

/* -------------------------------------------------------------------------- */
void SolidMechanicsModelCohesive::computeNormals() {
  AKANTU_DEBUG_IN();

  Mesh & mesh_facets = this->inserter->getMeshFacets();
  this->getFEEngine("FacetsFEEngine")
      .computeNormalsOnIntegrationPoints(_not_ghost);

  /**
   *  @todo store tangents while computing normals instead of
   *  recomputing them as follows:
   */
  /* ------------------------------------------------------------------------ */
  UInt tangent_components =
      Model::spatial_dimension * (Model::spatial_dimension - 1);

  tangents.initialize(mesh_facets, _nb_component = tangent_components,
                      _spatial_dimension = Model::spatial_dimension - 1);

  for (auto facet_type :
       mesh_facets.elementTypes(Model::spatial_dimension - 1)) {
    const Array<Real> & normals =
        this->getFEEngine("FacetsFEEngine")
            .getNormalsOnIntegrationPoints(facet_type);

    Array<Real> & tangents = this->tangents(facet_type);

    Math::compute_tangents(normals, tangents);
  }

  AKANTU_DEBUG_OUT();
}

/* -------------------------------------------------------------------------- */
void SolidMechanicsModelCohesive::interpolateStress() {
  ElementTypeMapArray<Real> by_elem_result("temporary_stress_by_facets", id);

  this->for_each_constitutive_law([&](auto && material) {
    if (not aka::is_of_type<MaterialCohesive>(material)) {
      /// interpolate stress on facet quadrature points positions
      material.interpolateStressOnFacets(facet_stress, by_elem_result);
    }
  });

  this->synchronize(SynchronizationTag::_smmc_facets_stress);
}

/* -------------------------------------------------------------------------- */
UInt SolidMechanicsModelCohesive::checkCohesiveStress() {
  AKANTU_DEBUG_IN();

  if (not is_extrinsic) {
    AKANTU_EXCEPTION(
        "This function can only be used for extrinsic cohesive elements");
  }

  interpolateStress();

  this->for_each_constitutive_law([&](auto && material) {
    if (aka::is_of_type<MaterialCohesive>(material)) {
      /// check which not ghost cohesive elements are to be created
      auto & mat_cohesive = aka::as_type<MaterialCohesive>(material);
      mat_cohesive.checkInsertion();
    }
<<<<<<< HEAD
  });
=======
  }
>>>>>>> bbc031e5

  /// insert cohesive elements
  UInt nb_new_elements = inserter->insertElements();

  AKANTU_DEBUG_OUT();

  return nb_new_elements;
}

/* -------------------------------------------------------------------------- */
void SolidMechanicsModelCohesive::onElementsAdded(
    const Array<Element> & element_list, const NewElementsEvent & event) {
  AKANTU_DEBUG_IN();

  SolidMechanicsModel::onElementsAdded(element_list, event);

  if (is_extrinsic) {
    resizeFacetStress();
  }

  AKANTU_DEBUG_OUT();
}

/* -------------------------------------------------------------------------- */
void SolidMechanicsModelCohesive::onNodesAdded(const Array<Idx> & new_nodes,
                                               const NewNodesEvent & event) {
  AKANTU_DEBUG_IN();

  SolidMechanicsModel::onNodesAdded(new_nodes, event);

  const CohesiveNewNodesEvent * cohesive_event;
  if ((cohesive_event = dynamic_cast<const CohesiveNewNodesEvent *>(&event)) ==
      nullptr) {
    return;
  }

  const auto & old_nodes = cohesive_event->getOldNodesList();

  auto copy = [this, &new_nodes, &old_nodes](auto & arr) {
    auto it = make_view(arr, spatial_dimension).begin();
    for (auto [new_node, old_node] : zip(new_nodes, old_nodes)) {
      it[new_node] = it[old_node];
    }
  };

  copy(*displacement);
  copy(*blocked_dofs);

  if (velocity) {
    copy(*velocity);
  }

  if (acceleration) {
    copy(*acceleration);
  }

  if (current_position) {
    copy(*current_position);
  }

  if (previous_displacement) {
    copy(*previous_displacement);
  }

  if (displacement_increment) {
    copy(*displacement_increment);
  }

  copy(getDOFManager().getSolution("displacement"));

  AKANTU_DEBUG_OUT();
}

/* -------------------------------------------------------------------------- */
void SolidMechanicsModelCohesive::afterSolveStep(bool converged) {
  AKANTU_DEBUG_IN();

  /*
   * This is required because the Cauchy stress is the stress measure that
   * is used to check the insertion of cohesive elements
   */
  if (converged) {
    this->for_each_constitutive_law([](auto && mat) {
      if (mat.isFiniteDeformation()) {
        mat.computeAllCauchyStresses(_not_ghost);
      }
    });
  }

  SolidMechanicsModel::afterSolveStep(converged);

  AKANTU_DEBUG_OUT();
}

/* -------------------------------------------------------------------------- */
void SolidMechanicsModelCohesive::printself(std::ostream & stream,
                                            int indent) const {
  std::string space(indent, AKANTU_INDENT);

  stream << space << "SolidMechanicsModelCohesive ["
         << "\n";
  SolidMechanicsModel::printself(stream, indent + 2);
  stream << space << "]" << std::endl;
}

/* -------------------------------------------------------------------------- */
void SolidMechanicsModelCohesive::resizeFacetStress() {
  AKANTU_DEBUG_IN();

  this->facet_stress.initialize(getFEEngine("FacetsFEEngine"),
                                _nb_component =
                                    2 * spatial_dimension * spatial_dimension,
                                _spatial_dimension = spatial_dimension - 1);

  AKANTU_DEBUG_OUT();
}

/* -------------------------------------------------------------------------- */
void SolidMechanicsModelCohesive::addDumpGroupFieldToDumper(
    const std::string & dumper_name, const std::string & field_id,
    const std::string & group_name, ElementKind element_kind,
    bool padding_flag) {
  AKANTU_DEBUG_IN();

  Int spatial_dimension = Model::spatial_dimension;
  ElementKind _element_kind = element_kind;
  if (dumper_name == "cohesive elements") {
    _element_kind = _ek_cohesive;
  } else if (dumper_name == "facets") {
    spatial_dimension = Model::spatial_dimension - 1;
  }

  SolidMechanicsModel::addDumpGroupFieldToDumper(dumper_name, field_id,
                                                 group_name, spatial_dimension,
                                                 _element_kind, padding_flag);

  AKANTU_DEBUG_OUT();
}

/* -------------------------------------------------------------------------- */
void SolidMechanicsModelCohesive::onDump() {
  this->flattenAllRegisteredInternals(_ek_cohesive);
  SolidMechanicsModel::onDump();
}

/* -------------------------------------------------------------------------- */

} // namespace akantu<|MERGE_RESOLUTION|>--- conflicted
+++ resolved
@@ -222,23 +222,7 @@
   // make sure the material are instantiated
   instantiateMaterials();
 
-  /// find the first cohesive material
-  UInt cohesive_index = UInt(-1);
-
-  for (auto && material : enumerate(this->getConstitutiveLaws())) {
-    if (aka::is_of_type<MaterialCohesive>(std::get<1>(material))) {
-      cohesive_index = std::get<0>(material);
-      break;
-    }
-  }
-
-  if (cohesive_index == UInt(-1)) {
-    AKANTU_EXCEPTION("No cohesive materials in the material input file");
-  }
-
   auto & material_selector = this->getConstitutiveLawSelector();
-
-  material_selector.setFallback(cohesive_index);
 
   // set the facet information in the material in case of dynamic insertion
   // to know what material to call for stress checks
@@ -511,14 +495,10 @@
       auto & mat_cohesive = aka::as_type<MaterialCohesive>(material);
       mat_cohesive.checkInsertion();
     }
-<<<<<<< HEAD
   });
-=======
-  }
->>>>>>> bbc031e5
 
   /// insert cohesive elements
-  UInt nb_new_elements = inserter->insertElements();
+  auto nb_new_elements = inserter->insertElements();
 
   AKANTU_DEBUG_OUT();
 
