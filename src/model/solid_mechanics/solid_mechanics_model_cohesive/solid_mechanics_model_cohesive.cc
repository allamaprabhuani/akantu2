--- conflicted
+++ resolved
@@ -248,7 +248,6 @@
     init_node = node;
   }
 
-<<<<<<< HEAD
   auto need_lambda = false;
 
   this->for_each_constitutive_law([&need_lambda](auto && material) {
@@ -260,12 +259,11 @@
   if (need_lambda) {
     lambda =
         std::make_unique<Array<Real>>(0, spatial_dimension, "cohesive lambda");
+    lambda_blocked_dofs = std::make_unique<Array<bool>>(0, spatial_dimension,
+                                                        "lambda_blocked_dofs");
+
     lambda_mesh = std::make_unique<Mesh>(spatial_dimension,
                                          mesh.getCommunicator(), "lambda_mesh");
-=======
-  lambda = std::make_unique<Array<Real>>(0, spatial_dimension, "lambda");
-  lambda_blocked_dofs = std::make_unique<Array<bool>>(0, spatial_dimension, "lambda_blocked_dofs");
->>>>>>> 1e29ef28
 
     auto & nodes_to_lambda = mesh.getNodalData<Idx>("nodes_to_lambda");
     nodes_to_lambda.resize(mesh.getNbNodes(), -1);
@@ -280,12 +278,8 @@
   if (lambda) {
     auto & dof_manager = this->getDOFManager();
     if (!dof_manager.hasDOFs("lambda")) {
-<<<<<<< HEAD
       dof_manager.registerDOFs("lambda", *this->lambda, *lambda_mesh);
-=======
-        dof_manager.registerDOFs("lambda", *this->lambda, _dst_generic);
-        dof_manager.registerBlockedDOFs("lambda", *this->lambda_blocked_dofs);
->>>>>>> 1e29ef28
+      dof_manager.registerBlockedDOFs("lambda", *this->lambda_blocked_dofs);
     }
   }
 
@@ -448,7 +442,7 @@
     }
   });
 
-//  ArrayPrintHelper<true>::ArrayPrintHelper::print_content<bool>(*(this->blocked_dofs),std::cout,0);
+  //  ArrayPrintHelper<true>::ArrayPrintHelper::print_content<bool>(*(this->blocked_dofs),std::cout,0);
   SolidMechanicsModel::assembleInternalForces();
 
   AKANTU_DEBUG_OUT();
@@ -635,7 +629,7 @@
 
   auto & initial_nodes = mesh.getNodalData<Idx>("initial_nodes_match");
   auto old_max_nodes = initial_nodes.size();
-  initial_nodes.resize(mesh.getNbNodes());
+  initial_nodes.resize(mesh.getNbNodes(), -1);
 
   const auto * cohesive_event =
       dynamic_cast<const CohesiveNewNodesEvent *>(&event);
@@ -676,54 +670,13 @@
 
   copy(*blocked_dofs);
   copy(getDOFManager().getSolution("displacement"));
-<<<<<<< HEAD
   copy(initial_nodes);
 
   // correct connectivities
   if (lambda) {
+    lambda_blocked_dofs->resize(mesh.getNbNodes(), false);
+    copy(*lambda_blocked_dofs);
     updateLambdaMesh();
-=======
-
-  copy(initial_nodes);  this->allocNodalField(this->blocked_dofs, spatial_dimension, "blocked_dofs");
-
-
-  // correct connectivities
-  if (lambda) {
-    auto & initial_nodes_connectivities =
-        mesh.getElementalData<Idx>("initial_nodes_connectivities");
-    auto & lambda_connectivities =
-        mesh.getElementalData<Idx>("lambda_connectivities");
-
-    auto & nodes_to_lambda = mesh.getNodalData<Idx>("nodes_to_lambda");
-
-    auto lambda_id = lambda->size();
-
-    for (auto ghost_type : ghost_types) {
-      for (auto type : initial_nodes_connectivities.elementTypes(
-               _element_kind = _ek_cohesive, _ghost_type = ghost_type)) {
-
-        auto & initial_nodes_connectivity =
-            initial_nodes_connectivities(type, ghost_type);
-        auto & lambda_connectivity = lambda_connectivities(type, ghost_type);
-
-        for (auto && [conn, lambda_conn] :
-             zip(make_view(initial_nodes_connectivity),
-                 make_view(lambda_connectivity))) {
-          conn = initial_nodes(conn);
-          auto & ntl = nodes_to_lambda(conn);
-          if (ntl == -1) {
-            ntl = lambda_id;
-            ++lambda_id;
-          }
-
-          lambda_conn = ntl;
-        }
-      }
-    }
-
-    lambda->resize(lambda_id, 0.);
-    lambda_blocked_dofs->resize(lambda_id, false);
->>>>>>> 1e29ef28
   }
 }
 
@@ -747,43 +700,42 @@
 /* -------------------------------------------------------------------------- */
 ModelSolverOptions SolidMechanicsModelCohesive::getDefaultSolverOptions(
     const TimeStepSolverType & type) const {
-  ModelSolverOptions options = SolidMechanicsModel::getDefaultSolverOptions(type);
-
-  if(lambda)
-  {
-      switch (type) {
-      case TimeStepSolverType::_dynamic_lumped: {
-          options.non_linear_solver_type = NonLinearSolverType::_lumped;
-          options.integration_scheme_type["lambda"] =
-                  IntegrationSchemeType::_central_difference;
-          options.solution_type["lambda"] = IntegrationScheme::_acceleration;
-          break;
-      }
-      case TimeStepSolverType::_static: {
-          options.non_linear_solver_type = NonLinearSolverType::_newton_raphson;
-          options.integration_scheme_type["lambda"] =
-                  IntegrationSchemeType::_pseudo_time;
-          options.solution_type["lambda"] = IntegrationScheme::_not_defined;
-          break;
-      }
-      case TimeStepSolverType::_dynamic: {
-          if (this->method == _explicit_consistent_mass) {
-              options.non_linear_solver_type = NonLinearSolverType::_newton_raphson;
-              options.integration_scheme_type["lambda"] =
-                      IntegrationSchemeType::_central_difference;
-              options.solution_type["lambda"] = IntegrationScheme::_acceleration;
-          } else {
-              options.non_linear_solver_type = NonLinearSolverType::_newton_raphson;
-              options.integration_scheme_type["lambda"] =
-                      IntegrationSchemeType::_trapezoidal_rule_2;
-              options.solution_type["lambda"] = IntegrationScheme::_displacement;
-          }
-          break;
-      }
-      default:
-          AKANTU_EXCEPTION(type << " is not a valid time step solver type");
-      }
-
+  ModelSolverOptions options =
+      SolidMechanicsModel::getDefaultSolverOptions(type);
+
+  if (lambda) {
+    switch (type) {
+    case TimeStepSolverType::_dynamic_lumped: {
+      options.non_linear_solver_type = NonLinearSolverType::_lumped;
+      options.integration_scheme_type["lambda"] =
+          IntegrationSchemeType::_central_difference;
+      options.solution_type["lambda"] = IntegrationScheme::_acceleration;
+      break;
+    }
+    case TimeStepSolverType::_static: {
+      options.non_linear_solver_type = NonLinearSolverType::_newton_raphson;
+      options.integration_scheme_type["lambda"] =
+          IntegrationSchemeType::_pseudo_time;
+      options.solution_type["lambda"] = IntegrationScheme::_not_defined;
+      break;
+    }
+    case TimeStepSolverType::_dynamic: {
+      if (this->method == _explicit_consistent_mass) {
+        options.non_linear_solver_type = NonLinearSolverType::_newton_raphson;
+        options.integration_scheme_type["lambda"] =
+            IntegrationSchemeType::_central_difference;
+        options.solution_type["lambda"] = IntegrationScheme::_acceleration;
+      } else {
+        options.non_linear_solver_type = NonLinearSolverType::_newton_raphson;
+        options.integration_scheme_type["lambda"] =
+            IntegrationSchemeType::_trapezoidal_rule_2;
+        options.solution_type["lambda"] = IntegrationScheme::_displacement;
+      }
+      break;
+    }
+    default:
+      AKANTU_EXCEPTION(type << " is not a valid time step solver type");
+    }
   }
   return options;
 }
