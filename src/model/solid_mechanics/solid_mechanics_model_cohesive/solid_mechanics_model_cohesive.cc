/**
 * @file   solid_mechanics_model_cohesive.cc
 *
 * @author Fabian Barras <fabian.barras@epfl.ch>
 * @author Mauro Corrado <mauro.corrado@epfl.ch>
 * @author Nicolas Richart <nicolas.richart@epfl.ch>
 * @author Marco Vocialta <marco.vocialta@epfl.ch>
 *
 * @date creation: Tue May 08 2012
 * @date last modification: Wed Feb 21 2018
 *
 * @brief  Solid mechanics model for cohesive elements
 *
 *
 * Copyright (©)  2010-2018 EPFL (Ecole Polytechnique Fédérale de Lausanne)
 * Laboratory (LSMS - Laboratoire de Simulation en Mécanique des Solides)
 *
 * Akantu is free  software: you can redistribute it and/or  modify it under the
 * terms  of the  GNU Lesser  General Public  License as published by  the Free
 * Software Foundation, either version 3 of the License, or (at your option) any
 * later version.
 *
 * Akantu is  distributed in the  hope that it  will be useful, but  WITHOUT ANY
 * WARRANTY; without even the implied warranty of MERCHANTABILITY or FITNESS FOR
 * A PARTICULAR PURPOSE. See  the GNU  Lesser General  Public License  for more
 * details.
 *
 * You should  have received  a copy  of the GNU  Lesser General  Public License
 * along with Akantu. If not, see <http://www.gnu.org/licenses/>.
 *
 */
/* -------------------------------------------------------------------------- */
#include "solid_mechanics_model_cohesive.hh"
#include "aka_iterators.hh"
#include "cohesive_element_inserter.hh"
#include "element_synchronizer.hh"
#include "facet_synchronizer.hh"
#include "fe_engine_template.hh"
#include "global_ids_updater.hh"
#include "integrator_gauss.hh"
#include "material_cohesive.hh"
#include "mesh_accessor.hh"
#include "mesh_global_data_updater.hh"
#include "parser.hh"
#include "shape_cohesive.hh"
/* -------------------------------------------------------------------------- */
#include "dumpable_inline_impl.hh"
#ifdef AKANTU_USE_IOHELPER
#include "dumper_iohelper_paraview.hh"
#endif
/* -------------------------------------------------------------------------- */
#include <algorithm>
/* -------------------------------------------------------------------------- */

namespace akantu {

class CohesiveMeshGlobalDataUpdater : public MeshGlobalDataUpdater {
public:
  CohesiveMeshGlobalDataUpdater(SolidMechanicsModelCohesive & model)
      : model(model), mesh(model.getMesh()),
        global_ids_updater(model.getMesh(), *model.cohesive_synchronizer) {}

  /* ------------------------------------------------------------------------ */
  std::tuple<UInt, UInt>
  updateData(NewNodesEvent & nodes_event,
             NewElementsEvent & elements_event) override {
    auto *cohesive_nodes_event =
        dynamic_cast<CohesiveNewNodesEvent *>(&nodes_event);
    if (cohesive_nodes_event == nullptr) {
      return std::make_tuple(nodes_event.getList().size(),
                             elements_event.getList().size());
    }

    /// update nodes type
    auto & new_nodes = cohesive_nodes_event->getList();
    auto & old_nodes = cohesive_nodes_event->getOldNodesList();

    auto local_nb_new_nodes = new_nodes.size();
    auto nb_new_nodes = local_nb_new_nodes;

    if (mesh.isDistributed()) {
      MeshAccessor mesh_accessor(mesh);
      auto & nodes_flags = mesh_accessor.getNodesFlags();
      auto nb_old_nodes = nodes_flags.size();
      nodes_flags.resize(nb_old_nodes + local_nb_new_nodes);

      for (auto && data : zip(old_nodes, new_nodes)) {
        UInt old_node;
        UInt new_node;
        std::tie(old_node, new_node) = data;
        nodes_flags(new_node) = nodes_flags(old_node);
      }

      model.updateCohesiveSynchronizers(elements_event);
      nb_new_nodes = global_ids_updater.updateGlobalIDs(new_nodes.size());
    }

    Vector<UInt> nb_new_stuff = {nb_new_nodes, elements_event.getList().size()};
    const auto & comm = mesh.getCommunicator();
    comm.allReduce(nb_new_stuff, SynchronizerOperation::_sum);

    if (nb_new_stuff(1) > 0) {
      mesh.sendEvent(elements_event);
    }

    if (nb_new_stuff(0) > 0) {
      mesh.sendEvent(nodes_event);
      // mesh.sendEvent(global_ids_updater.getChangedNodeEvent());
    }

    return std::make_tuple(nb_new_stuff(0), nb_new_stuff(1));
  }

private:
  SolidMechanicsModelCohesive & model;
  Mesh & mesh;
  GlobalIdsUpdater global_ids_updater;
};

/* -------------------------------------------------------------------------- */
SolidMechanicsModelCohesive::SolidMechanicsModelCohesive(
    Mesh & mesh, UInt dim, const ID & id, const MemoryID & memory_id,
    std::shared_ptr<DOFManager> dof_manager)
    : SolidMechanicsModel(mesh, dim, id, memory_id, dof_manager,
                          ModelType::_solid_mechanics_model_cohesive),
      tangents("tangents", id), facet_stress("facet_stress", id),
      facet_material("facet_material", id) {
  AKANTU_DEBUG_IN();

  registerFEEngineObject<MyFEEngineCohesiveType>("CohesiveFEEngine", mesh,
                                                 Model::spatial_dimension);

  auto && tmp_material_selector =
      std::make_shared<DefaultMaterialCohesiveSelector>(*this);

  tmp_material_selector->setFallback(this->material_selector);
  this->material_selector = tmp_material_selector;

#if defined(AKANTU_USE_IOHELPER)
  this->mesh.registerDumper<DumperParaview>("cohesive elements", id);
  this->mesh.addDumpMeshToDumper("cohesive elements", mesh,
                                 Model::spatial_dimension, _not_ghost,
                                 _ek_cohesive);
#endif

  if (this->mesh.isDistributed()) {
    /// create the distributed synchronizer for cohesive elements
    this->cohesive_synchronizer = std::make_unique<ElementSynchronizer>(
        mesh, "cohesive_distributed_synchronizer");

    auto & synchronizer = mesh.getElementSynchronizer();
    this->cohesive_synchronizer->split(synchronizer, [](auto && el) {
      return Mesh::getKind(el.type) == _ek_cohesive;
    });

    this->registerSynchronizer(*cohesive_synchronizer,
                               SynchronizationTag::_material_id);
    this->registerSynchronizer(*cohesive_synchronizer,
                               SynchronizationTag::_smm_stress);
    this->registerSynchronizer(*cohesive_synchronizer,
                               SynchronizationTag::_smm_boundary);
  }

  this->inserter = std::make_unique<CohesiveElementInserter>(
      this->mesh, id + ":cohesive_element_inserter");

  registerFEEngineObject<MyFEEngineFacetType>(
      "FacetsFEEngine", mesh.getMeshFacets(), Model::spatial_dimension - 1);

  AKANTU_DEBUG_OUT();
}

/* -------------------------------------------------------------------------- */
SolidMechanicsModelCohesive::~SolidMechanicsModelCohesive() = default;

/* -------------------------------------------------------------------------- */
void SolidMechanicsModelCohesive::setTimeStep(Real time_step,
                                              const ID & solver_id) {
  SolidMechanicsModel::setTimeStep(time_step, solver_id);

#if defined(AKANTU_USE_IOHELPER)
  this->mesh.getDumper("cohesive elements").setTimeStep(time_step);
#endif
}

/* -------------------------------------------------------------------------- */
void SolidMechanicsModelCohesive::initFullImpl(const ModelOptions & options) {
  AKANTU_DEBUG_IN();

  const auto & smmc_options =
      aka::as_type<SolidMechanicsModelCohesiveOptions>(options);

  this->is_extrinsic = smmc_options.is_extrinsic;

  inserter->setIsExtrinsic(is_extrinsic);

  if (mesh.isDistributed()) {
    auto & mesh_facets = inserter->getMeshFacets();
    auto & synchronizer =
        aka::as_type<FacetSynchronizer>(mesh_facets.getElementSynchronizer());

    // synchronizeGhostFacetsConnectivity();

    /// create the facet synchronizer for extrinsic simulations
    if (is_extrinsic) {
      facet_stress_synchronizer = std::make_unique<ElementSynchronizer>(
          synchronizer, id + ":facet_stress_synchronizer");
      facet_stress_synchronizer->swapSendRecv();
      this->registerSynchronizer(*facet_stress_synchronizer,
                                 SynchronizationTag::_smmc_facets_stress);
    }
  }

  MeshAccessor mesh_accessor(mesh);
  mesh_accessor.registerGlobalDataUpdater(
      std::make_unique<CohesiveMeshGlobalDataUpdater>(*this));

  ParserSection section;
  bool is_empty;
  std::tie(section, is_empty) = this->getParserSection();

  if (not is_empty) {
    auto inserter_section =
        section.getSubSections(ParserType::_cohesive_inserter);
    if (inserter_section.begin() != inserter_section.end()) {
      inserter->parseSection(*inserter_section.begin());
    }
  }

  SolidMechanicsModel::initFullImpl(options);

  AKANTU_DEBUG_OUT();
} // namespace akantu

/* -------------------------------------------------------------------------- */
void SolidMechanicsModelCohesive::initMaterials() {
  AKANTU_DEBUG_IN();

  // make sure the material are instantiated
  if (not are_materials_instantiated) {
    instantiateMaterials();
<<<<<<< HEAD
  
=======
  }

>>>>>>> bbef626f
  /// find the first cohesive material
  UInt cohesive_index = UInt(-1);

  
  
  for (auto && material : enumerate(materials)) {
    if (dynamic_cast<MaterialCohesive *>(std::get<1>(material).get()) !=
        nullptr) {
      cohesive_index = std::get<0>(material);
      break;
    }
  }

<<<<<<< HEAD
  
  if (cohesive_index == UInt(-1)) {
    AKANTU_EXCEPTION("No cohesive materials in the material input file");
  }
  
=======
  if (cohesive_index == UInt(-1)) {
    AKANTU_EXCEPTION("No cohesive materials in the material input file");
  }

>>>>>>> bbef626f
  material_selector->setFallback(cohesive_index);


  
  // set the facet information in the material in case of dynamic insertion
  // to know what material to call for stress checks

  const Mesh & mesh_facets = inserter->getMeshFacets();
  facet_material.initialize(
      mesh_facets, _spatial_dimension = spatial_dimension - 1,
      _with_nb_element = true,
      _default_value = material_selector->getFallbackValue());

  for_each_element(
      mesh_facets,
      [&](auto && element) {
        auto mat_index = (*material_selector)(element);
	auto & mat = aka::as_type<MaterialCohesive>(*materials[mat_index]);
        facet_material(element) = mat_index;
        if (is_extrinsic) {
          mat.addFacet(element);
        }
      },
      _spatial_dimension = spatial_dimension - 1, _ghost_type = _not_ghost);

  
  SolidMechanicsModel::initMaterials();
  
  if (is_extrinsic) {
    this->initAutomaticInsertion();
  } else {
    this->insertIntrinsicElements();
  }

  AKANTU_DEBUG_OUT();
} // namespace akantu

/* -------------------------------------------------------------------------- */
/**
 * Initialize the model,basically it  pre-compute the shapes, shapes derivatives
 * and jacobian
 */
void SolidMechanicsModelCohesive::initModel() {
  AKANTU_DEBUG_IN();

  SolidMechanicsModel::initModel();

  /// add cohesive type connectivity
  ElementType type = _not_defined;
  for (auto && type_ghost : ghost_types) {
    for (const auto & tmp_type :
         mesh.elementTypes(spatial_dimension, type_ghost)) {
      const auto & connectivity = mesh.getConnectivity(tmp_type, type_ghost);
      if (connectivity.empty()) {
        continue;
      }

      type = tmp_type;
      auto type_facet = Mesh::getFacetType(type);
      auto type_cohesive = FEEngine::getCohesiveElementType(type_facet);
      mesh.addConnectivityType(type_cohesive, type_ghost);
    }
  }
  AKANTU_DEBUG_ASSERT(type != _not_defined, "No elements in the mesh");

  getFEEngine("CohesiveFEEngine").initShapeFunctions(_not_ghost);
  getFEEngine("CohesiveFEEngine").initShapeFunctions(_ghost);

  if (is_extrinsic) {
    getFEEngine("FacetsFEEngine").initShapeFunctions(_not_ghost);
    getFEEngine("FacetsFEEngine").initShapeFunctions(_ghost);
  }

  AKANTU_DEBUG_OUT();
}

/* -------------------------------------------------------------------------- */
void SolidMechanicsModelCohesive::insertIntrinsicElements() {
  AKANTU_DEBUG_IN();
  inserter->insertIntrinsicElements();
  AKANTU_DEBUG_OUT();
}

/* -------------------------------------------------------------------------- */
void SolidMechanicsModelCohesive::initAutomaticInsertion() {
  AKANTU_DEBUG_IN();

  this->inserter->limitCheckFacets();
  this->updateFacetStressSynchronizer();
  this->resizeFacetStress();

  /// compute normals on facets
  this->computeNormals();

  this->initStressInterpolation();
}

/* -------------------------------------------------------------------------- */
void SolidMechanicsModelCohesive::updateAutomaticInsertion() {
  AKANTU_DEBUG_IN();

  this->inserter->limitCheckFacets();
  this->updateFacetStressSynchronizer();

  AKANTU_DEBUG_OUT();
}

/* -------------------------------------------------------------------------- */
void SolidMechanicsModelCohesive::initStressInterpolation() {
  Mesh & mesh_facets = inserter->getMeshFacets();

  /// compute quadrature points coordinates on facets
  Array<Real> & position = mesh.getNodes();

  ElementTypeMapArray<Real> quad_facets("quad_facets", id);
  quad_facets.initialize(mesh_facets, _nb_component = Model::spatial_dimension,
                         _spatial_dimension = Model::spatial_dimension - 1);
  // mesh_facets.initElementTypeMapArray(quad_facets, Model::spatial_dimension,
  //                                     Model::spatial_dimension - 1);

  getFEEngine("FacetsFEEngine")
      .interpolateOnIntegrationPoints(position, quad_facets);

  /// compute elements quadrature point positions and build
  /// element-facet quadrature points data structure
  ElementTypeMapArray<Real> elements_quad_facets("elements_quad_facets", id);

  elements_quad_facets.initialize(
      mesh, _nb_component = Model::spatial_dimension,
      _spatial_dimension = Model::spatial_dimension);
  // mesh.initElementTypeMapArray(elements_quad_facets,
  // Model::spatial_dimension,
  //                              Model::spatial_dimension);

  for (auto elem_gt : ghost_types) {
    for (const auto & type : mesh.elementTypes(Model::spatial_dimension, elem_gt)) {
      UInt nb_element = mesh.getNbElement(type, elem_gt);
      if (nb_element == 0) {
        continue;
      }

      /// compute elements' quadrature points and list of facet
      /// quadrature points positions by element
      const auto & facet_to_element =
          mesh_facets.getSubelementToElement(type, elem_gt);
      auto & el_q_facet = elements_quad_facets(type, elem_gt);

      auto facet_type = Mesh::getFacetType(type);
      auto nb_quad_per_facet =
          getFEEngine("FacetsFEEngine").getNbIntegrationPoints(facet_type);
      auto nb_facet_per_elem = facet_to_element.getNbComponent();

      // small hack in the loop to skip boundary elements, they are silently
      // initialized to NaN to see if this causes problems
      el_q_facet.resize(nb_element * nb_facet_per_elem * nb_quad_per_facet,
                        std::numeric_limits<Real>::quiet_NaN());

      for (auto && data :
           zip(make_view(facet_to_element),
               make_view(el_q_facet, spatial_dimension, nb_quad_per_facet))) {
        const auto & global_facet = std::get<0>(data);
        auto & el_q = std::get<1>(data);

        if (global_facet == ElementNull) {
          continue;
        }

        Matrix<Real> quad_f =
            make_view(quad_facets(global_facet.type, global_facet.ghost_type),
                      spatial_dimension, nb_quad_per_facet)
                .begin()[global_facet.element];

        el_q = quad_f;

        // for (UInt q = 0; q < nb_quad_per_facet; ++q) {
        //   for (UInt s = 0; s < Model::spatial_dimension; ++s) {
        //     el_q_facet(el * nb_facet_per_elem * nb_quad_per_facet +
        //                    f * nb_quad_per_facet + q,
        //                s) = quad_f(global_facet * nb_quad_per_facet + q,
        //                s);
        //   }
        // }
        //}
      }
    }
  }

  /// loop over non cohesive materials
  for (auto && material : materials) {
    if (aka::is_of_type<MaterialCohesive>(material)) {
      continue;
    }
    /// initialize the interpolation function
    material->initElementalFieldInterpolation(elements_quad_facets);
  }

  AKANTU_DEBUG_OUT();
}

/* -------------------------------------------------------------------------- */
void SolidMechanicsModelCohesive::assembleInternalForces() {
  AKANTU_DEBUG_IN();

  // f_int += f_int_cohe
  for (auto & material : this->materials) {
    try {
      auto & mat = aka::as_type<MaterialCohesive>(*material);
      mat.computeTraction(_not_ghost);
    } catch (std::bad_cast & bce) {
    }
  }

  SolidMechanicsModel::assembleInternalForces();

  AKANTU_DEBUG_OUT();
}

/* -------------------------------------------------------------------------- */
void SolidMechanicsModelCohesive::computeNormals() {
  AKANTU_DEBUG_IN();

  Mesh & mesh_facets = this->inserter->getMeshFacets();
  this->getFEEngine("FacetsFEEngine")
      .computeNormalsOnIntegrationPoints(_not_ghost);

  /**
   *  @todo store tangents while computing normals instead of
   *  recomputing them as follows:
   */
  /* ------------------------------------------------------------------------ */
  UInt tangent_components =
      Model::spatial_dimension * (Model::spatial_dimension - 1);

  tangents.initialize(mesh_facets, _nb_component = tangent_components,
                      _spatial_dimension = Model::spatial_dimension - 1);
  // mesh_facets.initElementTypeMapArray(tangents, tangent_components,
  //                                     Model::spatial_dimension - 1);

  for (auto facet_type :
       mesh_facets.elementTypes(Model::spatial_dimension - 1)) {
    const Array<Real> & normals =
        this->getFEEngine("FacetsFEEngine")
            .getNormalsOnIntegrationPoints(facet_type);

    Array<Real> & tangents = this->tangents(facet_type);

    Math::compute_tangents(normals, tangents);
  }

  AKANTU_DEBUG_OUT();
}

/* -------------------------------------------------------------------------- */
void SolidMechanicsModelCohesive::interpolateStress() {
  ElementTypeMapArray<Real> by_elem_result("temporary_stress_by_facets", id);

  for (auto & material : materials) {
    if (not aka::is_of_type<MaterialCohesive>(material)) {
      /// interpolate stress on facet quadrature points positions
      material->interpolateStressOnFacets(facet_stress, by_elem_result);
    }
  }

  this->synchronize(SynchronizationTag::_smmc_facets_stress);
}

/* -------------------------------------------------------------------------- */
UInt SolidMechanicsModelCohesive::checkCohesiveStress() {
  AKANTU_DEBUG_IN();

  if (not is_extrinsic) {
    AKANTU_EXCEPTION(
        "This function can only be used for extrinsic cohesive elements");
  }

  interpolateStress();

  for (auto & mat : materials) {
    if (aka::is_of_type<MaterialCohesive>(mat)) {
      /// check which not ghost cohesive elements are to be created
      auto * mat_cohesive = aka::as_type<MaterialCohesive>(mat.get());
      mat_cohesive->checkInsertion();
    }
  }

  /// communicate data among processors
  // this->synchronize(SynchronizationTag::_smmc_facets);

  /// insert cohesive elements
  UInt nb_new_elements = inserter->insertElements();

  // if (nb_new_elements > 0) {
  //   this->reinitializeSolver();
  // }

  AKANTU_DEBUG_OUT();

  return nb_new_elements;
}

/* -------------------------------------------------------------------------- */
void SolidMechanicsModelCohesive::onElementsAdded(
    const Array<Element> & element_list, const NewElementsEvent & event) {
  AKANTU_DEBUG_IN();

  SolidMechanicsModel::onElementsAdded(element_list, event);

  if (is_extrinsic) {
    resizeFacetStress();
  }

  AKANTU_DEBUG_OUT();
}

/* -------------------------------------------------------------------------- */
void SolidMechanicsModelCohesive::onNodesAdded(const Array<UInt> & new_nodes,
                                               const NewNodesEvent & event) {
  AKANTU_DEBUG_IN();

  SolidMechanicsModel::onNodesAdded(new_nodes, event);

  const CohesiveNewNodesEvent * cohesive_event;
  if ((cohesive_event = dynamic_cast<const CohesiveNewNodesEvent *>(&event)) ==
      nullptr) {
    return;
  }

  const auto & old_nodes = cohesive_event->getOldNodesList();

  auto copy = [this, &new_nodes, &old_nodes](auto & arr) {
    UInt new_node;
    UInt old_node;

    auto view = make_view(arr, spatial_dimension);
    auto begin = view.begin();

    for (auto && pair : zip(new_nodes, old_nodes)) {
      std::tie(new_node, old_node) = pair;

      auto old_ = begin + old_node;
      auto new_ = begin + new_node;

      *new_ = *old_;
    }
  };

  copy(*displacement);
  copy(*blocked_dofs);

  if (velocity) {
    copy(*velocity);
  }

  if (acceleration) {
    copy(*acceleration);
  }

  if (current_position) {
    copy(*current_position);
  }

  if (previous_displacement) {
    copy(*previous_displacement);
  }

  // if (external_force)
  //   copy(*external_force);
  // if (internal_force)
  //   copy(*internal_force);

  if (displacement_increment) {
    copy(*displacement_increment);
  }

  copy(getDOFManager().getSolution("displacement"));
  // this->assembleMassLumped();

  AKANTU_DEBUG_OUT();
}

/* -------------------------------------------------------------------------- */
void SolidMechanicsModelCohesive::afterSolveStep(bool converged) {
  AKANTU_DEBUG_IN();

  /*
   * This is required because the Cauchy stress is the stress measure that
   * is used to check the insertion of cohesive elements
   */
  if (converged) {
    for (auto & mat : materials) {
      if (mat->isFiniteDeformation()) {
        mat->computeAllCauchyStresses(_not_ghost);
      }
    }
  }

  SolidMechanicsModel::afterSolveStep(converged);

  AKANTU_DEBUG_OUT();
}

/* -------------------------------------------------------------------------- */
void SolidMechanicsModelCohesive::printself(std::ostream & stream,
                                            int indent) const {
  std::string space(indent, AKANTU_INDENT);

  stream << space << "SolidMechanicsModelCohesive ["
         << "\n";
  SolidMechanicsModel::printself(stream, indent + 2);
  stream << space << "]" << std::endl;
}

/* -------------------------------------------------------------------------- */
void SolidMechanicsModelCohesive::resizeFacetStress() {
  AKANTU_DEBUG_IN();

  this->facet_stress.initialize(getFEEngine("FacetsFEEngine"),
                                _nb_component =
                                    2 * spatial_dimension * spatial_dimension,
                                _spatial_dimension = spatial_dimension - 1);

  // for (auto && ghost_type : ghost_types) {
  //   for (const const auto & type :
  //        mesh_facets.elementTypes(spatial_dimension - 1, ghost_type)) {
  //     UInt nb_facet = mesh_facets.getNbElement(type, ghost_type);

  //     UInt nb_quadrature_points = getFEEngine("FacetsFEEngine")
  //                                     .getNbIntegrationPoints(type,
  //                                     ghost_type);

  //     UInt new_size = nb_facet * nb_quadrature_points;

  //     facet_stress(type, ghost_type).resize(new_size);
  //   }
  // }

  AKANTU_DEBUG_OUT();
}

/* -------------------------------------------------------------------------- */
void SolidMechanicsModelCohesive::addDumpGroupFieldToDumper(
    const std::string & dumper_name, const std::string & field_id,
    const std::string & group_name, ElementKind element_kind,
    bool padding_flag) {
  AKANTU_DEBUG_IN();

  UInt spatial_dimension = Model::spatial_dimension;
  ElementKind _element_kind = element_kind;
  if (dumper_name == "cohesive elements") {
    _element_kind = _ek_cohesive;
  } else if (dumper_name == "facets") {
    spatial_dimension = Model::spatial_dimension - 1;
  }
  SolidMechanicsModel::addDumpGroupFieldToDumper(dumper_name, field_id,
                                                 group_name, spatial_dimension,
                                                 _element_kind, padding_flag);

  AKANTU_DEBUG_OUT();
}

/* -------------------------------------------------------------------------- */

void SolidMechanicsModelCohesive::onDump() {
  this->flattenAllRegisteredInternals(_ek_cohesive);
  SolidMechanicsModel::onDump();
}

/* -------------------------------------------------------------------------- */

} // namespace akantu<|MERGE_RESOLUTION|>--- conflicted
+++ resolved
@@ -239,12 +239,8 @@
   // make sure the material are instantiated
   if (not are_materials_instantiated) {
     instantiateMaterials();
-<<<<<<< HEAD
-  
-=======
-  }
-
->>>>>>> bbef626f
+  }
+
   /// find the first cohesive material
   UInt cohesive_index = UInt(-1);
 
@@ -258,25 +254,14 @@
     }
   }
 
-<<<<<<< HEAD
-  
   if (cohesive_index == UInt(-1)) {
     AKANTU_EXCEPTION("No cohesive materials in the material input file");
   }
-  
-=======
-  if (cohesive_index == UInt(-1)) {
-    AKANTU_EXCEPTION("No cohesive materials in the material input file");
-  }
-
->>>>>>> bbef626f
+
   material_selector->setFallback(cohesive_index);
 
-
-  
   // set the facet information in the material in case of dynamic insertion
   // to know what material to call for stress checks
-
   const Mesh & mesh_facets = inserter->getMeshFacets();
   facet_material.initialize(
       mesh_facets, _spatial_dimension = spatial_dimension - 1,
