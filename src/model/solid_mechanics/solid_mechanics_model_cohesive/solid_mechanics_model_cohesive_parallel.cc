/**
 * @file   solid_mechanics_model_cohesive_parallel.cc
 *
 * @author Nicolas Richart <nicolas.richart@epfl.ch>
 * @author Marco Vocialta <marco.vocialta@epfl.ch>
 *
 * @date creation: Wed Nov 05 2014
 * @date last modification: Tue Feb 20 2018
 *
 * @brief  Functions for parallel cohesive elements
 *
 *
 * Copyright (©) 2015-2018 EPFL (Ecole Polytechnique Fédérale de Lausanne)
 * Laboratory (LSMS - Laboratoire de Simulation en Mécanique des Solides)
 *
 * Akantu is free  software: you can redistribute it and/or  modify it under the
 * terms  of the  GNU Lesser  General Public  License as published by  the Free
 * Software Foundation, either version 3 of the License, or (at your option) any
 * later version.
 *
 * Akantu is  distributed in the  hope that it  will be useful, but  WITHOUT ANY
 * WARRANTY; without even the implied warranty of MERCHANTABILITY or FITNESS FOR
 * A PARTICULAR PURPOSE. See  the GNU  Lesser General  Public License  for more
 * details.
 *
 * You should  have received  a copy  of the GNU  Lesser General  Public License
 * along with Akantu. If not, see <http://www.gnu.org/licenses/>.
 *
 */

/* -------------------------------------------------------------------------- */
#include "communicator.hh"
#include "element_synchronizer.hh"
#include "material_cohesive.hh"
#include "solid_mechanics_model_cohesive.hh"
#include "solid_mechanics_model_tmpl.hh"
/* -------------------------------------------------------------------------- */
#include <type_traits>
/* -------------------------------------------------------------------------- */

namespace akantu {

/* -------------------------------------------------------------------------- */
// void SolidMechanicsModelCohesive::synchronizeGhostFacetsConnectivity() {
//   AKANTU_DEBUG_IN();

//   const Communicator & comm = mesh.getCommunicator();
//   Int psize = comm.getNbProc();

//   if (psize == 1) {
//     AKANTU_DEBUG_OUT();
//     return;
//   }

/* -------------------------------------------------------------------------- */
void SolidMechanicsModelCohesive::updateCohesiveSynchronizers(
    NewElementsEvent & elements_event) {
  /// update synchronizers if needed

  if (not mesh.isDistributed()) {
    return;
  }

<<<<<<< HEAD
  /// get global connectivity for not ghost facets
  auto & mesh_facets = inserter->getMeshFacets();

  FacetGlobalConnectivityAccessor data_accessor(mesh_facets);

  /// communicate
  mesh_facets.getElementSynchronizer().synchronizeOnce(
      data_accessor, SynchronizationTag::_smmc_facets_conn);

  /// flip facets
  MeshUtils::flipFacets(mesh_facets, data_accessor.getGlobalConnectivity(),
                        _ghost);

  AKANTU_DEBUG_OUT();
}

/* -------------------------------------------------------------------------- */
void SolidMechanicsModelCohesive::updateCohesiveSynchronizers(
    NewElementsEvent & elements_event) {
  /// update synchronizers if needed
=======
  ElementTypeMap<Int> nb_new_cohesive_elements;
  for (auto ghost_type : ghost_types) {
    for(auto cohesive_type : mesh.elementTypes(spatial_dimension, ghost_type, _ek_cohesive)){
      nb_new_cohesive_elements(cohesive_type, ghost_type) = 0;
    }
  }
>>>>>>> 1a7b1e21

  for(auto & el : elements_event.getList()) {
    if(el.kind() != _ek_cohesive) continue;
    ++nb_new_cohesive_elements(el.type, el.ghost_type);
  }

  ElementTypeMap<Int> nb_new_cohesive_elements;
  for (auto ghost_type : ghost_types) {
    for(auto cohesive_type : mesh.elementTypes(spatial_dimension, ghost_type, _ek_cohesive)){
      nb_new_cohesive_elements(cohesive_type, ghost_type) = 0;
    }
  }

  for(auto & el : elements_event.getList()) {
    if(el.kind() != _ek_cohesive) continue;
    ++nb_new_cohesive_elements(el.type, el.ghost_type);
  }

  auto & mesh_facets = inserter->getMeshFacets();
  auto & facet_synchronizer = mesh_facets.getElementSynchronizer();
  const auto & cfacet_synchronizer = facet_synchronizer;

  // update the cohesive element synchronizer
  cohesive_synchronizer->updateSchemes([&](auto && scheme, auto && proc,
                                           auto && direction) {
    auto & facet_scheme =
        cfacet_synchronizer.getCommunications().getScheme(proc, direction);

    for (auto && facet : facet_scheme) {
      const auto & cohesive_element = const_cast<const Mesh &>(mesh_facets)
                                          .getElementToSubelement(facet)[1];

      if (cohesive_element == ElementNull or
          cohesive_element.kind() != _ek_cohesive) {
        continue;
      }

      auto && cohesive_type = FEEngine::getCohesiveElementType(facet.type);
      auto old_nb_cohesive_elements =
          mesh.getNbElement(cohesive_type, facet.ghost_type);
      old_nb_cohesive_elements -=
          nb_new_cohesive_elements(cohesive_type, facet.ghost_type);

      if (cohesive_element.element >= old_nb_cohesive_elements) {
        scheme.push_back(cohesive_element);
      }
    }
  });

  if (not facet_stress_synchronizer) {
    return;
  }

  const auto & element_synchronizer = mesh.getElementSynchronizer();
  const auto & comm = mesh.getCommunicator();
  auto && my_rank = comm.whoAmI();

  // update the facet stress synchronizer
  facet_stress_synchronizer->updateSchemes([&](auto && scheme, auto && proc,
                                               auto && /*direction*/) {
    auto it_element = scheme.begin();
    for (auto && element : scheme) {
      auto && facet_check = inserter->getCheckFacets(
          element.type, element.ghost_type)(element.element); // slow access
                                                              // here

      if (facet_check) {
        auto && connected_elements = mesh_facets.getElementToSubelement(
            element.type, element.ghost_type)(element.element); // slow access
                                                                // here
        auto && rank_left = element_synchronizer.getRank(connected_elements[0]);
        auto && rank_right =
            element_synchronizer.getRank(connected_elements[1]);

        // keep element if the element is still a boundary element between two
        // processors
        if ((rank_left == Int(proc) and rank_right == my_rank) or
            (rank_left == my_rank and rank_right == Int(proc))) {
          *it_element = element;
          ++it_element;
        }
      }
    }
    scheme.resize(it_element - scheme.begin());
  });
}

/* -------------------------------------------------------------------------- */
void SolidMechanicsModelCohesive::updateFacetStressSynchronizer() {
  if (facet_stress_synchronizer != nullptr) {
    const auto & rank_to_element =
        mesh.getElementSynchronizer().getElementToRank();
    const auto & facet_checks = inserter->getCheckFacets();
    const auto & mesh_facets = inserter->getMeshFacets();
    const auto & element_to_facet = mesh_facets.getElementToSubelement();
    UInt rank = mesh.getCommunicator().whoAmI();

    facet_stress_synchronizer->updateSchemes(
        [&](auto & scheme, auto & proc, auto & /*direction*/) {
          UInt el = 0;
          for (auto && element : scheme) {
            if (not facet_checks(element)) {
              continue;
            }

            const auto & next_el = element_to_facet(element);
            UInt rank_left = rank_to_element(next_el[0]);
            UInt rank_right = rank_to_element(next_el[1]);

            if ((rank_left == rank and rank_right == proc) or
                (rank_left == proc and rank_right == rank)) {
              scheme[el] = element;
              ++el;
            }
          }
          scheme.resize(el);
        });
  }
}

/* -------------------------------------------------------------------------- */
template <typename T>
void SolidMechanicsModelCohesive::packFacetStressDataHelper(
    const ElementTypeMapArray<T> & data_to_pack, CommunicationBuffer & buffer,
    const Array<Element> & elements) const {
  packUnpackFacetStressDataHelper<T, true>(
      const_cast<ElementTypeMapArray<T> &>(data_to_pack), buffer, elements);
}

/* -------------------------------------------------------------------------- */
template <typename T>
void SolidMechanicsModelCohesive::unpackFacetStressDataHelper(
    ElementTypeMapArray<T> & data_to_unpack, CommunicationBuffer & buffer,
    const Array<Element> & elements) const {
  packUnpackFacetStressDataHelper<T, false>(data_to_unpack, buffer, elements);
}

/* -------------------------------------------------------------------------- */
template <typename T, bool pack_helper>
void SolidMechanicsModelCohesive::packUnpackFacetStressDataHelper(
    ElementTypeMapArray<T> & data_to_pack, CommunicationBuffer & buffer,
    const Array<Element> & elements) const {
  ElementType current_element_type = _not_defined;
  GhostType current_ghost_type = _casper;
  UInt nb_quad_per_elem = 0;
  UInt sp2 = spatial_dimension * spatial_dimension;
  UInt nb_component = sp2 * 2;
  bool element_rank = false;
  Mesh & mesh_facets = inserter->getMeshFacets();

  Array<T> * vect = nullptr;
  const Array<std::vector<Element>> * element_to_facet = nullptr;

  auto & fe_engine = this->getFEEngine("FacetsFEEngine");
  for (auto && el : elements) {
    if (el.type == _not_defined) {
      AKANTU_EXCEPTION(
          "packUnpackFacetStressDataHelper called with wrong inputs");
    }

    if (el.type != current_element_type ||
        el.ghost_type != current_ghost_type) {
      current_element_type = el.type;
      current_ghost_type = el.ghost_type;
      vect = &data_to_pack(el.type, el.ghost_type);

      element_to_facet =
          &(mesh_facets.getElementToSubelement(el.type, el.ghost_type));

      nb_quad_per_elem =
          fe_engine.getNbIntegrationPoints(el.type, el.ghost_type);
    }

    if (pack_helper) {
      element_rank =
          (*element_to_facet)(el.element)[0].ghost_type != _not_ghost;
    } else {
      element_rank =
          (*element_to_facet)(el.element)[0].ghost_type == _not_ghost;
    }

    for (UInt q = 0; q < nb_quad_per_elem; ++q) {
      Vector<T> data(vect->storage() +
                         (el.element * nb_quad_per_elem + q) * nb_component +
                         element_rank * sp2,
                     sp2);

      if (pack_helper) {
        buffer << data;
      } else {
        buffer >> data;
      }
    }
  }
}

/* -------------------------------------------------------------------------- */
UInt SolidMechanicsModelCohesive::getNbQuadsForFacetCheck(
    const Array<Element> & elements) const {
  UInt nb_quads = 0;
  UInt nb_quad_per_facet = 0;

  ElementType current_element_type = _not_defined;
  GhostType current_ghost_type = _casper;
  auto & fe_engine = this->getFEEngine("FacetsFEEngine");
  for (const auto & el : elements) {
    if (el.type != current_element_type ||
        el.ghost_type != current_ghost_type) {
      current_element_type = el.type;
      current_ghost_type = el.ghost_type;

      nb_quad_per_facet =
          fe_engine.getNbIntegrationPoints(el.type, el.ghost_type);
    }

    nb_quads += nb_quad_per_facet;
  }

  return nb_quads;
}

/* -------------------------------------------------------------------------- */
UInt SolidMechanicsModelCohesive::getNbData(
    const Array<Element> & elements, const SynchronizationTag & tag) const {
  AKANTU_DEBUG_IN();

  UInt size = 0;
  if (elements.empty()) {
    return 0;
  }

  /// regular element case
  if (elements(0).kind() == _ek_regular) {
    switch (tag) {
    // case SynchronizationTag::_smmc_facets: {
    //   size += elements.size() * sizeof(bool);
    //   break;
    // }
    case SynchronizationTag::_smmc_facets_stress: {
      UInt nb_quads = getNbQuadsForFacetCheck(elements);
      size += nb_quads * spatial_dimension * spatial_dimension * sizeof(Real);
      break;
    }
    case SynchronizationTag::_material_id: {
      for (auto && element : elements) {
        if (Mesh::getSpatialDimension(element.type) ==
            (spatial_dimension - 1)) {
          size += sizeof(UInt);
        }
      }

      size += SolidMechanicsModel::getNbData(elements, tag);
      break;
    }

    default: {
      size += SolidMechanicsModel::getNbData(elements, tag);
    }
    }
  }
  /// cohesive element case
  else if (elements(0).kind() == _ek_cohesive) {

    switch (tag) {
    case SynchronizationTag::_material_id: {
      size += elements.size() * sizeof(UInt);
      break;
    }
    case SynchronizationTag::_smm_boundary: {
      UInt nb_nodes_per_element = 0;

      for (auto && el : elements) {
        nb_nodes_per_element += Mesh::getNbNodesPerElement(el.type);
      }

      // force, displacement, boundary
      size += nb_nodes_per_element * spatial_dimension *
              (2 * sizeof(Real) + sizeof(bool));
      break;
    }
    default:
      break;
    }

    if (tag != SynchronizationTag::_material_id &&
        tag != SynchronizationTag::_smmc_facets) {
      splitByMaterial(elements, [&](auto && mat, auto && elements) {
        size += mat.getNbData(elements, tag);
      });
    }
  }

  AKANTU_DEBUG_OUT();
  return size;
}

/* -------------------------------------------------------------------------- */
void SolidMechanicsModelCohesive::packData(
    CommunicationBuffer & buffer, const Array<Element> & elements,
    const SynchronizationTag & tag) const {
  AKANTU_DEBUG_IN();

  if (elements.empty()) {
    return;
  }

  if (elements(0).kind() == _ek_regular) {
    switch (tag) {
    // case SynchronizationTag::_smmc_facets: {
    //   packElementalDataHelper(inserter->getInsertionFacetsByElement(),
    //   buffer,
    //                           elements, false, getFEEngine());
    //   break;
    // }
    case SynchronizationTag::_smmc_facets_stress: {
      packFacetStressDataHelper(facet_stress, buffer, elements);
      break;
    }
    case SynchronizationTag::_material_id: {
      for (auto && element : elements) {
        if (Mesh::getSpatialDimension(element.type) !=
            (spatial_dimension - 1)) {
          continue;
        }
        buffer << material_index(element);
      }

      SolidMechanicsModel::packData(buffer, elements, tag);
      break;
    }
    default: {
      SolidMechanicsModel::packData(buffer, elements, tag);
    }
    }

    AKANTU_DEBUG_OUT();
    return;
  }

  if (elements(0).kind() == _ek_cohesive) {
    switch (tag) {
    case SynchronizationTag::_material_id: {
      packElementalDataHelper(material_index, buffer, elements, false,
                              getFEEngine("CohesiveFEEngine"));
      break;
    }
    case SynchronizationTag::_smm_boundary: {
      packNodalDataHelper(*internal_force, buffer, elements, mesh);
      packNodalDataHelper(*velocity, buffer, elements, mesh);
      packNodalDataHelper(*blocked_dofs, buffer, elements, mesh);
      break;
    }
    default: {
    }
    }

    if (tag != SynchronizationTag::_material_id &&
        tag != SynchronizationTag::_smmc_facets) {
      splitByMaterial(elements, [&](auto && mat, auto && elements) {
        mat.packData(buffer, elements, tag);
      });
    }
  }

  AKANTU_DEBUG_OUT();
}

/* -------------------------------------------------------------------------- */
void SolidMechanicsModelCohesive::unpackData(CommunicationBuffer & buffer,
                                             const Array<Element> & elements,
                                             const SynchronizationTag & tag) {
  AKANTU_DEBUG_IN();

  if (elements.empty()) {
    return;
  }

  if (elements(0).kind() == _ek_regular) {
    switch (tag) {
    // case SynchronizationTag::_smmc_facets: {
    //   unpackElementalDataHelper(inserter->getInsertionFacetsByElement(),
    //   buffer,
    //                             elements, false, getFEEngine());
    //   break;
    // }
    case SynchronizationTag::_smmc_facets_stress: {
      unpackFacetStressDataHelper(facet_stress, buffer, elements);
      break;
    }
    case SynchronizationTag::_material_id: {
      for (auto && element : elements) {
        if (Mesh::getSpatialDimension(element.type) !=
            (spatial_dimension - 1)) {
          continue;
        }

        UInt recv_mat_index;
        buffer >> recv_mat_index;
        UInt & mat_index = material_index(element);
        if (mat_index != UInt(-1)) {
          continue;
        }

        // add ghosts element to the correct material
        mat_index = recv_mat_index;
        auto & mat = aka::as_type<MaterialCohesive>(*materials[mat_index]);
        if (is_extrinsic) {
          mat.addFacet(element);
        }
        facet_material(element) = recv_mat_index;
      }
      SolidMechanicsModel::unpackData(buffer, elements, tag);
      break;
    }
    default: {
      SolidMechanicsModel::unpackData(buffer, elements, tag);
    }
    }

    AKANTU_DEBUG_OUT();
    return;
  }

  if (elements(0).kind() == _ek_cohesive) {
    switch (tag) {
    case SynchronizationTag::_material_id: {
      for (auto && element : elements) {
        UInt recv_mat_index;
        buffer >> recv_mat_index;
        UInt & mat_index = material_index(element);
        if (mat_index != UInt(-1)) {
          continue;
        }

        // add ghosts element to the correct material
        mat_index = recv_mat_index;
        UInt index = materials[mat_index]->addElement(element);
        material_local_numbering(element) = index;
      }
      break;
    }
    case SynchronizationTag::_smm_boundary: {
      unpackNodalDataHelper(*internal_force, buffer, elements, mesh);
      unpackNodalDataHelper(*velocity, buffer, elements, mesh);
      unpackNodalDataHelper(*blocked_dofs, buffer, elements, mesh);
      break;
    }
    default: {
    }
    }

    if (tag != SynchronizationTag::_material_id &&
        tag != SynchronizationTag::_smmc_facets) {
      splitByMaterial(elements, [&](auto && mat, auto && elements) {
        mat.unpackData(buffer, elements, tag);
      });
    }
  }

  AKANTU_DEBUG_OUT();
}

/* -------------------------------------------------------------------------- */

} // namespace akantu<|MERGE_RESOLUTION|>--- conflicted
+++ resolved
@@ -61,50 +61,17 @@
     return;
   }
 
-<<<<<<< HEAD
-  /// get global connectivity for not ghost facets
-  auto & mesh_facets = inserter->getMeshFacets();
-
-  FacetGlobalConnectivityAccessor data_accessor(mesh_facets);
-
-  /// communicate
-  mesh_facets.getElementSynchronizer().synchronizeOnce(
-      data_accessor, SynchronizationTag::_smmc_facets_conn);
-
-  /// flip facets
-  MeshUtils::flipFacets(mesh_facets, data_accessor.getGlobalConnectivity(),
-                        _ghost);
-
-  AKANTU_DEBUG_OUT();
-}
-
-/* -------------------------------------------------------------------------- */
-void SolidMechanicsModelCohesive::updateCohesiveSynchronizers(
-    NewElementsEvent & elements_event) {
-  /// update synchronizers if needed
-=======
   ElementTypeMap<Int> nb_new_cohesive_elements;
   for (auto ghost_type : ghost_types) {
     for(auto cohesive_type : mesh.elementTypes(spatial_dimension, ghost_type, _ek_cohesive)){
       nb_new_cohesive_elements(cohesive_type, ghost_type) = 0;
     }
   }
->>>>>>> 1a7b1e21
 
   for(auto & el : elements_event.getList()) {
-    if(el.kind() != _ek_cohesive) continue;
-    ++nb_new_cohesive_elements(el.type, el.ghost_type);
-  }
-
-  ElementTypeMap<Int> nb_new_cohesive_elements;
-  for (auto ghost_type : ghost_types) {
-    for(auto cohesive_type : mesh.elementTypes(spatial_dimension, ghost_type, _ek_cohesive)){
-      nb_new_cohesive_elements(cohesive_type, ghost_type) = 0;
-    }
-  }
-
-  for(auto & el : elements_event.getList()) {
-    if(el.kind() != _ek_cohesive) continue;
+    if(el.kind() != _ek_cohesive) {
+      continue;
+    }
     ++nb_new_cohesive_elements(el.type, el.ghost_type);
   }
 
