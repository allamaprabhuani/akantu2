--- conflicted
+++ resolved
@@ -71,16 +71,8 @@
   Material & operator=(const Material & mat) = delete;
 
   /// Initialize material with defaults
-<<<<<<< HEAD
   Material(SolidMechanicsModel & model, const ID & id = "",
            const ID & fe_engine_id = "");
-=======
-  Material(SolidMechanicsModel & model, const ID & id = "");
-
-  /// Initialize material with custom mesh & fe_engine
-  Material(SolidMechanicsModel & model, Int dim, const Mesh & mesh,
-           FEEngine & fe_engine, const ID & id = "");
->>>>>>> bbc031e5
 
   /// Destructor
   ~Material() override;
@@ -168,15 +160,6 @@
   /// assemble the residual for this material
   virtual void assembleInternalForces(GhostType ghost_type);
 
-<<<<<<< HEAD
-=======
-  /// save the internals in the previous_stress if needed
-  virtual void savePreviousState();
-
-  /// restore the internals from previous_stress if needed
-  virtual void restorePreviousState();
-
->>>>>>> bbc031e5
   /// compute the stresses for this material
   virtual void computeAllStresses(GhostType ghost_type = _not_ghost);
   // virtual void
@@ -189,19 +172,6 @@
   /// compute the stiffness matrix
   virtual void assembleStiffnessMatrix(GhostType ghost_type);
 
-<<<<<<< HEAD
-=======
-  /// add an element to the local mesh filter
-  inline auto addElement(ElementType type, Int element, GhostType ghost_type);
-  inline auto addElement(const Element & element);
-
-  /// add many elements at once
-  void addElements(const Array<Element> & elements_to_add);
-
-  /// remove many element at once
-  void removeElements(const Array<Element> & elements_to_remove);
-
->>>>>>> bbc031e5
   /// function to print the contain of the class
   void printself(std::ostream & stream, int indent = 0) const override;
 
@@ -245,30 +215,25 @@
   /// compute the potential energy by element
   void computePotentialEnergyByElements();
 
-<<<<<<< HEAD
-=======
-  /// resize the intenals arrays
-  virtual void resizeInternals();
-
   template <Int dim>
   decltype(auto) getArguments(ElementType el_type, GhostType ghost_type) {
     using namespace tuple;
     auto && args =
-        zip("grad_u"_n = make_view<dim, dim>(this->gradu(el_type, ghost_type)),
+        zip("grad_u"_n = make_view<dim, dim>((*gradu)(el_type, ghost_type)),
             "previous_sigma"_n =
-                make_view<dim, dim>(this->stress.previous(el_type, ghost_type)),
+                make_view<dim, dim>(stress->previous(el_type, ghost_type)),
             "previous_grad_u"_n =
-                make_view<dim, dim>(this->gradu.previous(el_type, ghost_type)));
+                make_view<dim, dim>(gradu->previous(el_type, ghost_type)));
 
     if (not finite_deformation) {
       return zip_append(
           std::forward<decltype(args)>(args),
-          "sigma"_n = make_view<dim, dim>(this->stress(el_type, ghost_type)));
+          "sigma"_n = make_view<dim, dim>((*stress)(el_type, ghost_type)));
     }
 
     return zip_append(std::forward<decltype(args)>(args),
                       "sigma"_n = make_view<dim, dim>(
-                          this->piola_kirchhoff_2(el_type, ghost_type)));
+                          (*piola_kirchhoff_2)(el_type, ghost_type)));
   }
 
   template <Int dim>
@@ -279,11 +244,9 @@
     constexpr auto tangent_size = Material::getTangentStiffnessVoigtSize(dim);
     return zip("tangent_moduli"_n =
                    make_view<tangent_size, tangent_size>(tangent_matrix),
-               "grad_u"_n =
-                   make_view<dim, dim>(this->gradu(el_type, ghost_type)));
-  }
-
->>>>>>> bbc031e5
+               "grad_u"_n = make_view<dim, dim>((*gradu)(el_type, ghost_type)));
+  }
+
   /* ------------------------------------------------------------------------ */
   /* Finite deformation functions                                             */
   /* This functions area implementing what is described in the paper of Bathe */
@@ -458,38 +421,6 @@
                          const Array<Element> & elements,
                          const SynchronizationTag & tag) override;
 
-<<<<<<< HEAD
-=======
-  template <typename T>
-  inline void packElementDataHelper(const ElementTypeMapArray<T> & data_to_pack,
-                                    CommunicationBuffer & buffer,
-                                    const Array<Element> & elements,
-                                    const ID & fem_id = ID()) const;
-
-  template <typename T>
-  inline void unpackElementDataHelper(ElementTypeMapArray<T> & data_to_unpack,
-                                      CommunicationBuffer & buffer,
-                                      const Array<Element> & elements,
-                                      const ID & fem_id = ID());
-
-  /* ------------------------------------------------------------------------ */
-  /* MeshEventHandler inherited members                                       */
-  /* ------------------------------------------------------------------------ */
-public:
-  /* ------------------------------------------------------------------------ */
-  void onNodesAdded(const Array<Idx> &, const NewNodesEvent &) override{};
-  void onNodesRemoved(const Array<Idx> &, const Array<Idx> &,
-                      const RemovedNodesEvent &) override{};
-  void onElementsAdded(const Array<Element> & element_list,
-                       const NewElementsEvent & event) override;
-  void onElementsRemoved(const Array<Element> & element_list,
-                         const ElementTypeMapArray<Idx> & new_numbering,
-                         const RemovedElementsEvent & event) override;
-  void onElementsChanged(const Array<Element> &, const Array<Element> &,
-                         const ElementTypeMapArray<Idx> &,
-                         const ChangedElementsEvent &) override{};
-
->>>>>>> bbc031e5
   /* ------------------------------------------------------------------------ */
   /* SolidMechanicsModelEventHandler inherited members                        */
   /* ------------------------------------------------------------------------ */
@@ -510,11 +441,6 @@
   AKANTU_GET_MACRO(Rho, rho, Real);
   AKANTU_SET_MACRO(Rho, rho, Real);
 
-<<<<<<< HEAD
-=======
-  AKANTU_GET_MACRO(SpatialDimension, spatial_dimension, Int);
-
->>>>>>> bbc031e5
   /// return the potential energy for the subset of elements contained by the
   /// material
   Real getPotentialEnergy();
@@ -532,7 +458,11 @@
   virtual Real getEnergy(const std::string & energy_id,
                          const Element & element);
 
-<<<<<<< HEAD
+  [[deprecated("Use the interface with an Element")]] virtual Real
+  getEnergy(const std::string & energy_id, ElementType type, Idx index) final {
+    return getEnergy(energy_id, {type, index, _not_ghost});
+  }
+
   AKANTU_GET_MACRO_BY_ELEMENT_TYPE_CONST(GradU, (*gradu), Real);
   AKANTU_GET_MACRO_BY_ELEMENT_TYPE_CONST(Stress, (*stress), Real);
   AKANTU_GET_MACRO_BY_ELEMENT_TYPE_CONST(PotentialEnergy, (*potential_energy),
@@ -542,44 +472,6 @@
 
   bool isNonLocal() const { return is_non_local; }
 
-=======
-  [[deprecated("Use the interface with an Element")]] virtual Real
-  getEnergy(const std::string & energy_id, ElementType type, Idx index) final {
-    return getEnergy(energy_id, {type, index, _not_ghost});
-  }
-
-  AKANTU_GET_MACRO_BY_ELEMENT_TYPE_CONST(ElementFilter, element_filter, Idx);
-  AKANTU_GET_MACRO_BY_ELEMENT_TYPE_CONST(GradU, gradu, Real);
-  AKANTU_GET_MACRO_BY_ELEMENT_TYPE_CONST(Stress, stress, Real);
-  AKANTU_GET_MACRO_BY_ELEMENT_TYPE_CONST(PotentialEnergy, potential_energy,
-                                         Real);
-  AKANTU_GET_MACRO(GradU, gradu, const ElementTypeMapArray<Real> &);
-  AKANTU_GET_MACRO(Stress, stress, const ElementTypeMapArray<Real> &);
-  AKANTU_GET_MACRO(ElementFilter, element_filter,
-                   const ElementTypeMapArray<Int> &);
-  AKANTU_GET_MACRO(FEEngine, fem, FEEngine &);
-
-  bool isNonLocal() const { return is_non_local; }
-
-  template <typename T>
-  const Array<T> & getArray(const ID & id, ElementType type,
-                            GhostType ghost_type = _not_ghost) const;
-  template <typename T>
-  Array<T> & getArray(const ID & id, ElementType type,
-                      GhostType ghost_type = _not_ghost);
-
-  template <typename T>
-  const InternalField<T> & getInternal(const ID & id) const;
-  template <typename T> InternalField<T> & getInternal(const ID & id);
-
-  template <typename T>
-  inline bool isInternal(const ID & id, ElementKind element_kind) const;
-
-  template <typename T>
-  ElementTypeMap<Int> getInternalDataPerElem(const ID & id,
-                                             ElementKind element_kind) const;
-
->>>>>>> bbc031e5
   bool isFiniteDeformation() const { return finite_deformation; }
   bool isInelasticDeformation() const { return inelastic_deformation; }
 
@@ -620,16 +512,6 @@
   /* ------------------------------------------------------------------------ */
   /* Class Members                                                            */
   /* ------------------------------------------------------------------------ */
-<<<<<<< HEAD
-=======
-protected:
-  /// boolean to know if the material has been initialized
-  bool is_init{false};
-
-  std::map<ID, InternalField<Real> *> internal_vectors_real;
-  std::map<ID, InternalField<Int> *> internal_vectors_int;
-  std::map<ID, InternalField<bool> *> internal_vectors_bool;
->>>>>>> bbc031e5
 
 protected:
   /// Finite deformation
@@ -647,12 +529,6 @@
   /// spatial dimension
   Int spatial_dimension;
 
-<<<<<<< HEAD
-=======
-  /// list of element handled by the material
-  ElementTypeMapArray<Idx> element_filter;
-
->>>>>>> bbc031e5
   /// stresses arrays ordered by element types
   std::shared_ptr<InternalField<Real>> stress;
 
