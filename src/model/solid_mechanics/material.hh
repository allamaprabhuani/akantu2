/**
 * @file   material.hh
 *
 * @author Daniel Pino Muñoz <daniel.pinomunoz@epfl.ch>
 * @author Nicolas Richart <nicolas.richart@epfl.ch>
 * @author Marco Vocialta <marco.vocialta@epfl.ch>
 *
 * @date creation: Fri Jun 18 2010
 * @date last modification: Wed Feb 21 2018
 *
 * @brief  Mother class for all materials
 *
 *
 * Copyright (©)  2010-2018 EPFL (Ecole Polytechnique Fédérale de Lausanne)
 * Laboratory (LSMS - Laboratoire de Simulation en Mécanique des Solides)
 *
 * Akantu is free  software: you can redistribute it and/or  modify it under the
 * terms  of the  GNU Lesser  General Public  License as published by  the Free
 * Software Foundation, either version 3 of the License, or (at your option) any
 * later version.
 *
 * Akantu is  distributed in the  hope that it  will be useful, but  WITHOUT ANY
 * WARRANTY; without even the implied warranty of MERCHANTABILITY or FITNESS FOR
 * A PARTICULAR PURPOSE. See  the GNU  Lesser General  Public License  for more
 * details.
 *
 * You should  have received  a copy  of the GNU  Lesser General  Public License
 * along with Akantu. If not, see <http://www.gnu.org/licenses/>.
 *
 */

/* -------------------------------------------------------------------------- */
#include "aka_factory.hh"
#include "aka_voigthelper.hh"
#include "data_accessor.hh"
#include "integration_point.hh"
#include "parsable.hh"
#include "parser.hh"
/* -------------------------------------------------------------------------- */
#include "internal_field.hh"
#include "random_internal_field.hh"
/* -------------------------------------------------------------------------- */
#include "mesh_events.hh"
#include "solid_mechanics_model_event_handler.hh"
/* -------------------------------------------------------------------------- */

#ifndef AKANTU_MATERIAL_HH_
#define AKANTU_MATERIAL_HH_

/* -------------------------------------------------------------------------- */
namespace akantu {
class Model;
class SolidMechanicsModel;
class Material;
} // namespace akantu

namespace akantu {

using MaterialFactory =
    Factory<Material, ID, UInt, const ID &, SolidMechanicsModel &, const ID &>;

/**
 * Interface of all materials
 * Prerequisites for a new material
 * - inherit from this class
 * - implement the following methods:
 * \code
 *  virtual Real getStableTimeStep(Real h, const Element & element =
 * ElementNull);
 *
 *  virtual void computeStress(ElementType el_type,
 *                             GhostType ghost_type = _not_ghost);
 *
 *  virtual void computeTangentStiffness(ElementType el_type,
 *                                       Array<Real> & tangent_matrix,
 *                                       GhostType ghost_type = _not_ghost);
 * \endcode
 *
 */
class Material : public Memory,
                 public DataAccessor<Element>,
                 public Parsable,
                 public MeshEventHandler,
                 protected SolidMechanicsModelEventHandler {
  /* ------------------------------------------------------------------------ */
  /* Constructors/Destructors                                                 */
  /* ------------------------------------------------------------------------ */
public:
  Material(const Material & mat) = delete;
  Material & operator=(const Material & mat) = delete;

  /// Initialize material with defaults
  Material(SolidMechanicsModel & model, const ID & id = "");

  /// Initialize material with custom mesh & fe_engine
  Material(SolidMechanicsModel & model, UInt dim, const Mesh & mesh,
           FEEngine & fe_engine, const ID & id = "");

  /// Destructor
  ~Material() override;

protected:
  void initialize();

  /* ------------------------------------------------------------------------ */
  /* Function that materials can/should reimplement                           */
  /* ------------------------------------------------------------------------ */
protected:
  void computeGradU(const ElementType &type,
                    const GhostType &ghost_type = _not_ghost);

  /// constitutive law
  virtual void computeStress(ElementType /* el_type */,
                             GhostType /* ghost_type */ = _not_ghost) {
    AKANTU_TO_IMPLEMENT();
  }

  /// compute the tangent stiffness matrix
  virtual void computeTangentModuli(ElementType /*el_type*/,
                                    Array<Real> & /*tangent_matrix*/,
                                    GhostType /*ghost_type*/ = _not_ghost) {
    AKANTU_TO_IMPLEMENT();
  }

  /// compute the potential energy
  virtual void computePotentialEnergy(ElementType el_type);

  /// compute the potential energy for an element
  virtual void
  computePotentialEnergyByElement(ElementType /*type*/, UInt /*index*/,
                                  Vector<Real> & /*epot_on_quad_points*/) {
    AKANTU_TO_IMPLEMENT();
  }

  virtual void updateEnergies(ElementType /*el_type*/) {}

  virtual void updateEnergiesAfterDamage(ElementType /*el_type*/) {}

  /// set the material to steady state (to be implemented for materials that
  /// need it)
  virtual void setToSteadyState(ElementType /*el_type*/,
                                GhostType /*ghost_type*/ = _not_ghost) {}

  /// function called to update the internal parameters when the modifiable
  /// parameters are modified
  virtual void updateInternalParameters() {}

public:
  /// extrapolate internal values
  virtual void extrapolateInternal(const ID & id, const Element & element,
                                   const Matrix<Real> & points,
                                   Matrix<Real> & extrapolated);

  /// compute the p-wave speed in the material
  virtual Real getPushWaveSpeed(const Element & /*element*/) const {
    AKANTU_TO_IMPLEMENT();
  }

  /// compute the s-wave speed in the material
  virtual Real getShearWaveSpeed(const Element & /*element*/) const {
    AKANTU_TO_IMPLEMENT();
  }

  /// get a material celerity to compute the stable time step (default: is the
  /// push wave speed)
  virtual Real getCelerity(const Element & element) const {
    return getPushWaveSpeed(element);
  }

  /* ------------------------------------------------------------------------ */
  /* Methods                                                                  */
  /* ------------------------------------------------------------------------ */
public:
  template <typename T> void registerInternal(InternalField<T> & /*vect*/) {
    AKANTU_TO_IMPLEMENT();
  }

  template <typename T> void unregisterInternal(InternalField<T> & /*vect*/) {
    AKANTU_TO_IMPLEMENT();
  }

  /// initialize the material computed parameter
  virtual void initMaterial();

  /// compute the residual for this material
  //  virtual void updateResidual(GhostType ghost_type = _not_ghost);

  /// assemble the residual for this material
  virtual void assembleInternalForces(GhostType ghost_type);

  /// save the stress in the previous_stress if needed
  virtual void savePreviousState();

  /// restore the stress from previous_stress if needed
  virtual void restorePreviousState();

  /// resets all internals with history and their previous values too
  virtual void resetInternalsWithHistory();

  /// compute the stresses for this material
  virtual void computeAllStresses(GhostType ghost_type = _not_ghost);
  // virtual void
  // computeAllStressesFromTangentModuli(GhostType ghost_type = _not_ghost);
  virtual void computeAllCauchyStresses(GhostType ghost_type = _not_ghost);

  /// set material to steady state
  void setToSteadyState(GhostType ghost_type = _not_ghost);

  /// compute the stiffness matrix
  virtual void assembleStiffnessMatrix(GhostType ghost_type);

  /// add an element to the local mesh filter
  inline UInt addElement(ElementType type, UInt element, GhostType ghost_type);
  inline UInt addElement(const Element & element);

  /// add many elements at once
  void addElements(const Array<Element> & elements_to_add);

  /// remove many element at once
  void removeElements(const Array<Element> & elements_to_remove);

  /// function to print the contain of the class
  void printself(std::ostream & stream, int indent = 0) const override;

  /**
   * interpolate stress on given positions for each element by means
   * of a geometrical interpolation on quadrature points
   */
  void interpolateStress(ElementTypeMapArray<Real> & result,
                         GhostType ghost_type = _not_ghost);

  /**
   * interpolate stress on given positions for each element by means
   * of a geometrical interpolation on quadrature points and store the
   * results per facet
   */
  void interpolateStressOnFacets(ElementTypeMapArray<Real> & result,
                                 ElementTypeMapArray<Real> & by_elem_result,
                                 GhostType ghost_type = _not_ghost);

  /**
   * function to initialize the elemental field interpolation
   * function by inverting the quadrature points' coordinates
   */
  void initElementalFieldInterpolation(
      const ElementTypeMapArray<Real> & interpolation_points_coordinates);

  /* ------------------------------------------------------------------------ */
  /* Common part                                                              */
  /* ------------------------------------------------------------------------ */
protected:
  /* ------------------------------------------------------------------------ */
  static inline UInt getTangentStiffnessVoigtSize(UInt dim);

  /// compute the potential energy by element
  void computePotentialEnergyByElements();

  /// resize the intenals arrays
  virtual void resizeInternals();

  /* ------------------------------------------------------------------------ */
  /* Finite deformation functions                                             */
  /* This functions area implementing what is described in the paper of Bathe */
  /* et al, in IJNME, Finite Element Formulations For Large Deformation       */
  /* Dynamic Analysis, Vol 9, 353-386, 1975                                   */
  /* ------------------------------------------------------------------------ */
protected:
  /// assemble the residual
  template <UInt dim> void assembleInternalForces(GhostType ghost_type);

  template <UInt dim>
  void computeAllStressesFromTangentModuli(ElementType type,
                                           GhostType ghost_type);

  template <UInt dim>
  void assembleStiffnessMatrix(ElementType type, GhostType ghost_type);

  /// assembling in finite deformation
  template <UInt dim>
  void assembleStiffnessMatrixNL(ElementType type, GhostType ghost_type);

  template <UInt dim>
  void assembleStiffnessMatrixL2(ElementType type, GhostType ghost_type);

  /* ------------------------------------------------------------------------ */
  /* Conversion functions                                                     */
  /* ------------------------------------------------------------------------ */
public:
  /// Size of the Stress matrix for the case of finite deformation see: Bathe et
  /// al, IJNME, Vol 9, 353-386, 1975
  static inline UInt getCauchyStressMatrixSize(UInt dim);

  /// Sets the stress matrix according to Bathe et al, IJNME, Vol 9, 353-386,
  /// 1975
  template <UInt dim>
  static inline void setCauchyStressMatrix(const Matrix<Real> & S_t,
                                           Matrix<Real> & sigma);

  /// write the stress tensor in the Voigt notation.
  template <UInt dim>
  static inline decltype(auto) stressToVoigt(const Matrix<Real> & stress) {
    return VoigtHelper<dim>::matrixToVoigt(stress);
  }

  /// write the strain tensor in the Voigt notation.
  template <UInt dim>
  static inline decltype(auto) strainToVoigt(const Matrix<Real> & strain) {
    return VoigtHelper<dim>::matrixToVoigtWithFactors(strain);
  }

  /// write a voigt vector to stress
  template <UInt dim>
  static inline void voigtToStress(const Vector<Real> & voigt,
                                   Matrix<Real> & stress) {
    VoigtHelper<dim>::voigtToMatrix(voigt, stress);
  }

  /// Computation of Cauchy stress tensor in the case of finite deformation from
  /// the 2nd Piola-Kirchhoff for a given element type
  template <UInt dim>
  void StoCauchy(ElementType el_type, GhostType ghost_type = _not_ghost);

  /// Computation the Cauchy stress the 2nd Piola-Kirchhoff and the deformation
  /// gradient
  template <UInt dim>
  inline void StoCauchy(const Matrix<Real> & F, const Matrix<Real> & S,
                        Matrix<Real> & sigma, const Real & C33 = 1.0) const;

  template <UInt dim>
  static inline void gradUToF(const Matrix<Real> & grad_u, Matrix<Real> & F);

  template <UInt dim>
  static inline decltype(auto) gradUToF(const Matrix<Real> & grad_u);

  static inline void rightCauchy(const Matrix<Real> & F, Matrix<Real> & C);
  static inline void leftCauchy(const Matrix<Real> & F, Matrix<Real> & B);

  template <UInt dim>
  static inline void gradUToEpsilon(const Matrix<Real> & grad_u,
                                    Matrix<Real> & epsilon);
  template <UInt dim>
  static inline decltype(auto) gradUToEpsilon(const Matrix<Real> & grad_u);

  template <UInt dim>
  static inline void gradUToE(const Matrix<Real> & grad_u,
                              Matrix<Real> & epsilon);

  template <UInt dim>
  static inline decltype(auto) gradUToE(const Matrix<Real> & grad_u);

  static inline Real stressToVonMises(const Matrix<Real> & stress);

protected:
  /// converts global element to local element
  inline Element convertToLocalElement(const Element & global_element) const;
  /// converts local element to global element
  inline Element convertToGlobalElement(const Element & local_element) const;

  /// converts global quadrature point to local quadrature point
  inline IntegrationPoint
  convertToLocalPoint(const IntegrationPoint & global_point) const;
  /// converts local quadrature point to global quadrature point
  inline IntegrationPoint
  convertToGlobalPoint(const IntegrationPoint & local_point) const;

  /* ------------------------------------------------------------------------ */
  /* DataAccessor inherited members                                           */
  /* ------------------------------------------------------------------------ */
public:
  inline UInt getNbData(const Array<Element> & elements,
                        const SynchronizationTag & tag) const override;

  inline void packData(CommunicationBuffer & buffer,
                       const Array<Element> & elements,
                       const SynchronizationTag & tag) const override;

  inline void unpackData(CommunicationBuffer & buffer,
                         const Array<Element> & elements,
                         const SynchronizationTag & tag) override;

  template <typename T>
  inline void packElementDataHelper(const ElementTypeMapArray<T> & data_to_pack,
                                    CommunicationBuffer & buffer,
                                    const Array<Element> & elements,
                                    const ID & fem_id = ID()) const;

  template <typename T>
  inline void unpackElementDataHelper(ElementTypeMapArray<T> & data_to_unpack,
                                      CommunicationBuffer & buffer,
                                      const Array<Element> & elements,
                                      const ID & fem_id = ID());

  /* ------------------------------------------------------------------------ */
  /* MeshEventHandler inherited members                                       */
  /* ------------------------------------------------------------------------ */
public:
  /* ------------------------------------------------------------------------ */
  void onNodesAdded(const Array<UInt> & /*unused*/,
                    const NewNodesEvent & /*unused*/) override{};
  void onNodesRemoved(const Array<UInt> & /*unused*/,
                      const Array<UInt> & /*unused*/,
                      const RemovedNodesEvent & /*unused*/) override{};
  void onElementsAdded(const Array<Element> & element_list,
                       const NewElementsEvent & event) override;
  void onElementsRemoved(const Array<Element> & element_list,
                         const ElementTypeMapArray<UInt> & new_numbering,
                         const RemovedElementsEvent & event) override;
  void onElementsChanged(const Array<Element> & /*unused*/,
                         const Array<Element> & /*unused*/,
                         const ElementTypeMapArray<UInt> & /*unused*/,
                         const ChangedElementsEvent & /*unused*/) override{};

  /* ------------------------------------------------------------------------ */
  /* SolidMechanicsModelEventHandler inherited members                        */
  /* ------------------------------------------------------------------------ */
public:
  virtual void beforeSolveStep();
  virtual void afterSolveStep(bool converged = true);

  void onDamageIteration() override;
  void onDamageUpdate() override;
  void onDump() override;

  /* ------------------------------------------------------------------------ */
  /* Accessors                                                                */
  /* ------------------------------------------------------------------------ */
public:
  AKANTU_GET_MACRO(Name, name, const std::string &);

  AKANTU_GET_MACRO(Model, model, const SolidMechanicsModel &)

  AKANTU_GET_MACRO(ID, Memory::getID(), const ID &);
  AKANTU_GET_MACRO(Rho, rho, Real);
  AKANTU_SET_MACRO(Rho, rho, Real);

  AKANTU_GET_MACRO(SpatialDimension, spatial_dimension, UInt);

  /// return the potential energy for the subset of elements contained by the
  /// material
  Real getPotentialEnergy();
  /// return the potential energy for the provided element
  Real getPotentialEnergy(ElementType & type, UInt index);

  /// return the energy (identified by id) for the subset of elements contained
  /// by the material
  virtual Real getEnergy(const std::string & type);
  /// return the energy (identified by id) for the provided element
  virtual Real getEnergy(const std::string & energy_id, ElementType type,
                         UInt index);

  AKANTU_GET_MACRO_BY_ELEMENT_TYPE_CONST(ElementFilter, element_filter, UInt);
  AKANTU_GET_MACRO_BY_ELEMENT_TYPE_CONST(GradU, gradu, Real);
  AKANTU_GET_MACRO_BY_ELEMENT_TYPE_CONST(Stress, stress, Real);
  AKANTU_GET_MACRO_BY_ELEMENT_TYPE_CONST(PotentialEnergy, potential_energy,
                                         Real);
  AKANTU_GET_MACRO(GradU, gradu, const ElementTypeMapArray<Real> &);
  AKANTU_GET_MACRO(Stress, stress, const ElementTypeMapArray<Real> &);
  AKANTU_GET_MACRO(ElementFilter, element_filter,
                   const ElementTypeMapArray<UInt> &);
  AKANTU_GET_MACRO(FEEngine, fem, FEEngine &);

  bool isNonLocal() const { return is_non_local; }

  template <typename T>
  const Array<T> & getArray(const ID & id, ElementType type,
                            GhostType ghost_type = _not_ghost) const;
  template <typename T>
  Array<T> & getArray(const ID & id, ElementType type,
                      GhostType ghost_type = _not_ghost);

  template <typename T>
  const InternalField<T> & getInternal(const ID & id) const;
  template <typename T> InternalField<T> & getInternal(const ID & id);

  template <typename T>
  inline bool isInternal(const ID & id, ElementKind element_kind) const;

  template <typename T>
  ElementTypeMap<UInt> getInternalDataPerElem(const ID & id,
                                              ElementKind element_kind) const;

  bool isFiniteDeformation() const { return finite_deformation; }
  bool isInelasticDeformation() const { return inelastic_deformation; }

  template <typename T> inline void setParam(const ID & param, T value);
  inline const Parameter & getParam(const ID & param) const;

  template <typename T>
  void flattenInternal(const std::string & field_id,
                       ElementTypeMapArray<T> & internal_flat,
                       GhostType ghost_type = _not_ghost,
                       ElementKind element_kind = _ek_not_defined) const;

  /// apply a constant eigengrad_u everywhere in the material
  virtual void applyEigenGradU(const Matrix<Real> & prescribed_eigen_grad_u,
                               GhostType /*ghost_type*/ = _not_ghost);

  bool hasMatrixChanged(const ID & id) {
    if (id == "K") {
      return hasStiffnessMatrixChanged() or finite_deformation;
    }

    return true;
  }

  MatrixType getMatrixType(const ID & id) {
    if (id == "K") {
      return getTangentType();
    }

    if (id == "M") {
      return _symmetric;
    }

    return _mt_not_defined;
  }

  /// specify if the matrix need to be recomputed for this material
  virtual bool hasStiffnessMatrixChanged() { return true; }

  /// specify the type of matrix, if not overloaded the material is not valid
  /// for static or implicit computations
  virtual MatrixType getTangentType() { return _mt_not_defined; }

  /// static method to reteive the material factory
  static MaterialFactory & getFactory();

protected:
  bool isInit() const { return is_init; }

  /* ------------------------------------------------------------------------ */
  /* Class Members                                                            */
  /* ------------------------------------------------------------------------ */
protected:
  /// boolean to know if the material has been initialized
  bool is_init;

  std::map<ID, InternalField<Real> *> internal_vectors_real;
  std::map<ID, InternalField<UInt> *> internal_vectors_uint;
  std::map<ID, InternalField<bool> *> internal_vectors_bool;

protected:
  /// Link to the fem object in the model
  FEEngine & fem;

  /// Finite deformation
  bool finite_deformation;

  /// Finite deformation
  bool inelastic_deformation;

  /// material name
  std::string name;

  /// The model to witch the material belong
  SolidMechanicsModel & model;

  /// density : rho
  Real rho;

  /// spatial dimension
  UInt spatial_dimension;

  /// list of element handled by the material
  ElementTypeMapArray<UInt> element_filter;

  /// stresses arrays ordered by element types
  InternalField<Real> stress;

  /// eigengrad_u arrays ordered by element types
  InternalField<Real> eigengradu;

  /// grad_u arrays ordered by element types
  InternalField<Real> gradu;

  /// Green Lagrange strain (Finite deformation)
  InternalField<Real> green_strain;

  /// Second Piola-Kirchhoff stress tensor arrays ordered by element types
  /// (Finite deformation)
  InternalField<Real> piola_kirchhoff_2;

  /// potential energy by element
  InternalField<Real> potential_energy;

  /// tell if using in non local mode or not
  bool is_non_local;

  /// tell if the material need the previous stress state
  bool use_previous_stress;

  /// tell if the material need the previous strain state
  bool use_previous_gradu;

  /// elemental field interpolation coordinates
  InternalField<Real> interpolation_inverse_coordinates;

  /// elemental field interpolation points
  InternalField<Real> interpolation_points_matrices;

  /// vector that contains the names of all the internals that need to
  /// be transferred when material interfaces move
  std::vector<ID> internals_to_transfer;
<<<<<<< HEAD

  Int last_displacement_release{-1};
  Int gradu_release{0};
=======
private:
  /// eigen_grad_u for the parser
  Matrix<Real> eigen_grad_u;
>>>>>>> 1a7b1e21
};

/// standard output stream operator
inline std::ostream & operator<<(std::ostream & stream,
                                 const Material & _this) {
  _this.printself(stream);
  return stream;
}

} // namespace akantu

#include "material_inline_impl.hh"

#include "internal_field_tmpl.hh"
#include "random_internal_field_tmpl.hh"

/* -------------------------------------------------------------------------- */
/* Auto loop                                                                  */
/* -------------------------------------------------------------------------- */
/// This can be used to automatically write the loop on quadrature points in
/// functions such as computeStress. This macro in addition to write the loop
/// provides two tensors (matrices) sigma and grad_u
#define MATERIAL_STRESS_QUADRATURE_POINT_LOOP_BEGIN(el_type, ghost_type)       \
  auto && grad_u_view =                                                        \
      make_view(this->gradu(el_type, ghost_type), this->spatial_dimension,     \
                this->spatial_dimension);                                      \
                                                                               \
  auto stress_view =                                                           \
      make_view(this->stress(el_type, ghost_type), this->spatial_dimension,    \
                this->spatial_dimension);                                      \
                                                                               \
  if (this->isFiniteDeformation()) {                                           \
    stress_view = make_view(this->piola_kirchhoff_2(el_type, ghost_type),      \
                            this->spatial_dimension, this->spatial_dimension); \
  }                                                                            \
                                                                               \
  for (auto && data : zip(grad_u_view, stress_view)) {                         \
    [[gnu::unused]] Matrix<Real> & grad_u = std::get<0>(data);                 \
    [[gnu::unused]] Matrix<Real> & sigma = std::get<1>(data)

#define MATERIAL_STRESS_QUADRATURE_POINT_LOOP_END }

/// This can be used to automatically write the loop on quadrature points in
/// functions such as computeTangentModuli. This macro in addition to write the
/// loop provides two tensors (matrices) sigma_tensor, grad_u, and a matrix
/// where the elemental tangent moduli should be stored in Voigt Notation
#define MATERIAL_TANGENT_QUADRATURE_POINT_LOOP_BEGIN(tangent_mat)              \
  auto && grad_u_view =                                                        \
      make_view(this->gradu(el_type, ghost_type), this->spatial_dimension,     \
                this->spatial_dimension);                                      \
                                                                               \
  auto && stress_view =                                                        \
      make_view(this->stress(el_type, ghost_type), this->spatial_dimension,    \
                this->spatial_dimension);                                      \
                                                                               \
  auto tangent_size =                                                          \
      this->getTangentStiffnessVoigtSize(this->spatial_dimension);             \
                                                                               \
  auto && tangent_view = make_view(tangent_mat, tangent_size, tangent_size);   \
                                                                               \
  for (auto && data : zip(grad_u_view, stress_view, tangent_view)) {           \
    [[gnu::unused]] Matrix<Real> & grad_u = std::get<0>(data);                 \
    [[gnu::unused]] Matrix<Real> & sigma = std::get<1>(data);                  \
    Matrix<Real> & tangent = std::get<2>(data);

#define MATERIAL_TANGENT_QUADRATURE_POINT_LOOP_END }

/* -------------------------------------------------------------------------- */

#define INSTANTIATE_MATERIAL_ONLY(mat_name)                                    \
  template class mat_name<1>; /* NOLINT */                                     \
  template class mat_name<2>; /* NOLINT */                                     \
  template class mat_name<3>  /* NOLINT */

#define MATERIAL_DEFAULT_PER_DIM_ALLOCATOR(id, mat_name)                       \
  [](UInt dim, const ID &, SolidMechanicsModel & model,                        \
     const ID & id) /* NOLINT */                                               \
      -> std::unique_ptr<                                                      \
          Material> { /* NOLINT */                                             \
                      switch (dim) {                                           \
                      case 1:                                                  \
                        return std::make_unique<mat_name<1>>(/* NOLINT */      \
                                                             model, id);       \
                      case 2:                                                  \
                        return std::make_unique<mat_name<2>>(/* NOLINT */      \
                                                             model, id);       \
                      case 3:                                                  \
                        return std::make_unique<mat_name<3>>(/* NOLINT */      \
                                                             model, id);       \
                      default:                                                 \
                        AKANTU_EXCEPTION(                                      \
                            "The dimension "                                   \
                            << dim                                             \
                            << "is not a valid dimension for the material "    \
                            << #id);                                           \
                      }                                                        \
  }

#define INSTANTIATE_MATERIAL(id, mat_name)                                     \
  INSTANTIATE_MATERIAL_ONLY(mat_name);                                         \
  static bool material_is_alocated_##id[[gnu::unused]] =                       \
      MaterialFactory::getInstance().registerAllocator(                        \
          #id, MATERIAL_DEFAULT_PER_DIM_ALLOCATOR(id, mat_name))

#endif /* AKANTU_MATERIAL_HH_ */<|MERGE_RESOLUTION|>--- conflicted
+++ resolved
@@ -106,8 +106,8 @@
   /* Function that materials can/should reimplement                           */
   /* ------------------------------------------------------------------------ */
 protected:
-  void computeGradU(const ElementType &type,
-                    const GhostType &ghost_type = _not_ghost);
+  void computeGradU(ElementType type,
+                    GhostType ghost_type = _not_ghost);
 
   /// constitutive law
   virtual void computeStress(ElementType /* el_type */,
@@ -601,15 +601,13 @@
   /// vector that contains the names of all the internals that need to
   /// be transferred when material interfaces move
   std::vector<ID> internals_to_transfer;
-<<<<<<< HEAD
 
   Int last_displacement_release{-1};
   Int gradu_release{0};
-=======
+
 private:
   /// eigen_grad_u for the parser
   Matrix<Real> eigen_grad_u;
->>>>>>> 1a7b1e21
 };
 
 /// standard output stream operator
@@ -710,7 +708,7 @@
 
 #define INSTANTIATE_MATERIAL(id, mat_name)                                     \
   INSTANTIATE_MATERIAL_ONLY(mat_name);                                         \
-  static bool material_is_alocated_##id[[gnu::unused]] =                       \
+  static bool material_is_alocated_##id [[gnu::unused]] =                      \
       MaterialFactory::getInstance().registerAllocator(                        \
           #id, MATERIAL_DEFAULT_PER_DIM_ALLOCATOR(id, mat_name))
 
