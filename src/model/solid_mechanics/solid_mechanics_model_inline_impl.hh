/**
 * @file   solid_mechanics_model_inline_impl.hh
 *
 * @author Guillaume Anciaux <guillaume.anciaux@epfl.ch>
 * @author Daniel Pino Muñoz <daniel.pinomunoz@epfl.ch>
 * @author Nicolas Richart <nicolas.richart@epfl.ch>
 *
 * @date creation: Wed Aug 04 2010
 * @date last modification: Fri Mar 26 2021
 *
 * @brief  Implementation of the inline functions of the SolidMechanicsModel
 * class
 *
 *
 * @section LICENSE
 *
 * Copyright (©) 2015-2021 EPFL (Ecole Polytechnique Fédérale de Lausanne)
 * Laboratory (LSMS - Laboratoire de Simulation en Mécanique des Solides)
 *
 * Akantu is free software: you can redistribute it and/or modify it under the
 * terms of the GNU Lesser General Public License as published by the Free
 * Software Foundation, either version 3 of the License, or (at your option) any
 * later version.
 *
 * Akantu is distributed in the hope that it will be useful, but WITHOUT ANY
 * WARRANTY; without even the implied warranty of MERCHANTABILITY or FITNESS FOR
 * A PARTICULAR PURPOSE. See the GNU Lesser General Public License for more
 * details.
 *
 * You should have received a copy of the GNU Lesser General Public License
 * along with Akantu. If not, see <http://www.gnu.org/licenses/>.
 *
 */

/* -------------------------------------------------------------------------- */
#include "aka_named_argument.hh"
#include "material_selector.hh"
#include "material_selector_tmpl.hh"
//#include "solid_mechanics_model.hh"
/* -------------------------------------------------------------------------- */

#ifndef AKANTU_SOLID_MECHANICS_MODEL_INLINE_IMPL_HH_
#define AKANTU_SOLID_MECHANICS_MODEL_INLINE_IMPL_HH_

namespace akantu {

/* -------------------------------------------------------------------------- */
inline decltype(auto) SolidMechanicsModel::getMaterials() {
  return make_dereference_adaptor(materials);
}

/* -------------------------------------------------------------------------- */
inline decltype(auto) SolidMechanicsModel::getMaterials() const {
  return make_dereference_adaptor(materials);
}

/* -------------------------------------------------------------------------- */
inline Material & SolidMechanicsModel::getMaterial(UInt mat_index) {
  AKANTU_DEBUG_ASSERT(mat_index < materials.size(),
                      "The model " << id << " has no material no "
                                   << mat_index);
  return *materials.at(mat_index);
}

/* -------------------------------------------------------------------------- */
inline const Material & SolidMechanicsModel::getMaterial(UInt mat_index) const {
  AKANTU_DEBUG_ASSERT(mat_index < materials.size(),
                      "The model " << id << " has no material no "
                                   << mat_index);
  return *materials.at(mat_index);
}

/* -------------------------------------------------------------------------- */
inline Material & SolidMechanicsModel::getMaterial(const std::string & name) {
<<<<<<< HEAD
  auto it = materials_names_to_id.find(name);
  if(it == materials_names_to_id.end()) {
    AKANTU_SILENT_EXCEPTION("The model " << id << " has no material named " << name);
=======
  std::map<std::string, UInt>::const_iterator it =
      materials_names_to_id.find(name);
  if (it == materials_names_to_id.end()) {
    AKANTU_SILENT_EXCEPTION("The model " << id << " has no material named "
                                         << name);
>>>>>>> adf76025
  }

  return *materials[it->second];
}

/* -------------------------------------------------------------------------- */
inline Int
SolidMechanicsModel::getMaterialIndex(const std::string & name) const {
  auto it = materials_names_to_id.find(name);
  if (it == materials_names_to_id.end()) {
    AKANTU_SILENT_EXCEPTION("The model " << id << " has no material named "
                                         << name);
  }

  return it->second;
}

/* -------------------------------------------------------------------------- */
inline const Material &
SolidMechanicsModel::getMaterial(const std::string & name) const {
  auto it = materials_names_to_id.find(name);
  if (it == materials_names_to_id.end()) {
    AKANTU_SILENT_EXCEPTION("The model " << id << " has no material named "
                                         << name);
  }
  return *materials[it->second];
}

/* -------------------------------------------------------------------------- */
} // namespace akantu

#endif /* AKANTU_SOLID_MECHANICS_MODEL_INLINE_IMPL_HH_ */<|MERGE_RESOLUTION|>--- conflicted
+++ resolved
@@ -72,17 +72,9 @@
 
 /* -------------------------------------------------------------------------- */
 inline Material & SolidMechanicsModel::getMaterial(const std::string & name) {
-<<<<<<< HEAD
   auto it = materials_names_to_id.find(name);
   if(it == materials_names_to_id.end()) {
     AKANTU_SILENT_EXCEPTION("The model " << id << " has no material named " << name);
-=======
-  std::map<std::string, UInt>::const_iterator it =
-      materials_names_to_id.find(name);
-  if (it == materials_names_to_id.end()) {
-    AKANTU_SILENT_EXCEPTION("The model " << id << " has no material named "
-                                         << name);
->>>>>>> adf76025
   }
 
   return *materials[it->second];
