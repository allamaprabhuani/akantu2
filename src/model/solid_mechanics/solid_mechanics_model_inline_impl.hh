--- conflicted
+++ resolved
@@ -73,17 +73,15 @@
 /* -------------------------------------------------------------------------- */
 inline Material & SolidMechanicsModel::getMaterial(const std::string & name) {
   auto it = materials_names_to_id.find(name);
-  if(it == materials_names_to_id.end()) {
-    AKANTU_SILENT_EXCEPTION("The model " << id << " has no material named " << name);
+  if (it == materials_names_to_id.end()) {
+    AKANTU_SILENT_EXCEPTION("The model " << id << " has no material named "
+                                         << name);
   }
 
   return *materials[it->second];
 }
 
 /* -------------------------------------------------------------------------- */
-<<<<<<< HEAD
-inline Int
-=======
 inline const Material &
 SolidMechanicsModel::getMaterial(const Element & element) const {
   auto mat_id = material_index(element);
@@ -91,8 +89,7 @@
 }
 
 /* -------------------------------------------------------------------------- */
-inline UInt
->>>>>>> 65a56250
+inline Int
 SolidMechanicsModel::getMaterialIndex(const std::string & name) const {
   auto it = materials_names_to_id.find(name);
   if (it == materials_names_to_id.end()) {
