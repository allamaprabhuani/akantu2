--- conflicted
+++ resolved
@@ -159,22 +159,14 @@
                            Real sigma_th, Real dam = 0);
   /// update internal variables accounting for damage level
   void
-  updateSigmaViscOnQuad(const Matrix<Real> & grad_u, const Matrix<Real> & previous_grad_u,
+  updateSigmaViscOnQuad(const Matrix<Real> & grad_u,
+                        const Matrix<Real> & previous_grad_u,
                         Tensor3<Real> & sigma_v, /*Tensor3<Real> & epsilon_v,*/
                         Real dam = 0);
 
   /// compute tangent moduli on a quadrature point
   void computeTangentModuliOnQuad(Matrix<Real> & tangent, Real dam = 0);
 
-<<<<<<< HEAD
-=======
-    return ((this->previous_dt == dt)
-                ? (!(this->previous_dt == dt)) * (this->was_stiffness_assembled)
-                : (!(this->previous_dt == dt)));
-    //  return (!(this->previous_dt == dt));
-  }
-
->>>>>>> 9111b750
   MatrixType getTangentType() override { return _symmetric; }
 
   /* ------------------------------------------------------------------------ */
