--- conflicted
+++ resolved
@@ -180,16 +180,9 @@
   Real de = 0.;
 
   /// integrate the dissipated energy for each type of elements
-<<<<<<< HEAD
   for (auto & type : this->element_filter.elementTypes(dim, _not_ghost)) {
     de += fem.integrate(dissipated_energy(type, _not_ghost), type, _not_ghost,
                         this->element_filter(type, _not_ghost));
-=======
-  for (const auto & type : this->element_filter.elementTypes(dim, _not_ghost)) {
-    de +=
-        this->fem.integrate(dissipated_energy(type, _not_ghost), type,
-                            _not_ghost, this->element_filter(type, _not_ghost));
->>>>>>> bbc031e5
   }
 
   AKANTU_DEBUG_OUT();
@@ -202,23 +195,13 @@
     const Element & element) const {
   AKANTU_DEBUG_IN();
 
-<<<<<<< HEAD
   auto & fem = this->getFEEngine();
-  auto nb_quadrature_points = fem.getNbIntegrationPoints(type);
-  auto it =
-      this->dissipated_energy(type, _not_ghost).begin(nb_quadrature_points);
-  auto gindex = (this->element_filter(type, _not_ghost))(index);
-
-  AKANTU_DEBUG_OUT();
-  return fem.integrate(it[index], type, gindex);
-=======
   auto nb_quadrature_points = this->fem.getNbIntegrationPoints(element.type);
   auto it = this->dissipated_energy(element.type, _not_ghost)
                 .begin(nb_quadrature_points);
 
   AKANTU_DEBUG_OUT();
-  return this->fem.integrate(it[element.element], element);
->>>>>>> bbc031e5
+  return fem.integrate(it[element.element], element);
 }
 
 /* -------------------------------------------------------------------------- */
