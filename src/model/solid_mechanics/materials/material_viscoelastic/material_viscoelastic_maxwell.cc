--- conflicted
+++ resolved
@@ -471,17 +471,9 @@
   Real de = 0.;
 
   /// integrate the dissipated energy for each type of elements
-<<<<<<< HEAD
-  for (auto & type :
-       this->element_filter.elementTypes(spatial_dimension, _not_ghost)) {
+  for (auto && type : this->element_filter.elementTypes(dim, _not_ghost)) {
     de += fem.integrate(this->dissipated_energy(type, _not_ghost), type,
                         _not_ghost, this->element_filter(type, _not_ghost));
-=======
-  for (const auto & type : this->element_filter.elementTypes(dim, _not_ghost)) {
-    de +=
-        this->fem.integrate(this->dissipated_energy(type, _not_ghost), type,
-                            _not_ghost, this->element_filter(type, _not_ghost));
->>>>>>> bbc031e5
   }
 
   AKANTU_DEBUG_OUT();
@@ -494,7 +486,6 @@
     const Element & element) const {
   AKANTU_DEBUG_IN();
 
-<<<<<<< HEAD
   auto & fem = this->getFEEngine();
   auto nb_quadrature_points = fem.getNbIntegrationPoints(type);
   auto it =
@@ -503,16 +494,6 @@
 
   AKANTU_DEBUG_OUT();
   return fem.integrate(it[index], type, gindex);
-=======
-  auto nb_quadrature_points = this->fem.getNbIntegrationPoints(element.type);
-  auto it = this->dissipated_energy(element.type, _not_ghost)
-                .begin(nb_quadrature_points);
-  auto gindex = this->element_filter(element);
-
-  AKANTU_DEBUG_OUT();
-  return this->fem.integrate(it[element.element],
-                             {element.type, gindex, _not_ghost});
->>>>>>> bbc031e5
 }
 
 /* -------------------------------------------------------------------------- */
@@ -524,17 +505,9 @@
   Real mw = 0.;
 
   /// integrate the dissipated energy for each type of elements
-<<<<<<< HEAD
-  for (auto & type :
-       this->element_filter.elementTypes(spatial_dimension, _not_ghost)) {
+  for (auto && type : this->element_filter.elementTypes(dim, _not_ghost)) {
     mw += fem.integrate(this->mechanical_work(type, _not_ghost), type,
                         _not_ghost, this->element_filter(type, _not_ghost));
-=======
-  for (const auto & type : this->element_filter.elementTypes(dim, _not_ghost)) {
-    mw +=
-        this->fem.integrate(this->mechanical_work(type, _not_ghost), type,
-                            _not_ghost, this->element_filter(type, _not_ghost));
->>>>>>> bbc031e5
   }
 
   AKANTU_DEBUG_OUT();
@@ -547,7 +520,6 @@
     const Element & element) const {
   AKANTU_DEBUG_IN();
 
-<<<<<<< HEAD
   auto & fem = this->getFEEngine();
   auto nb_quadrature_points = fem.getNbIntegrationPoints(type);
   auto it = this->mechanical_work(type, _not_ghost).begin(nb_quadrature_points);
@@ -555,16 +527,6 @@
 
   AKANTU_DEBUG_OUT();
   return fem.integrate(it[index], type, gindex);
-=======
-  auto nb_quadrature_points = this->fem.getNbIntegrationPoints(element.type);
-  auto it = this->mechanical_work(element.type, _not_ghost)
-                .begin(nb_quadrature_points);
-  auto gindex = this->element_filter(element);
-
-  AKANTU_DEBUG_OUT();
-  return this->fem.integrate(it[element.element],
-                             {element.type, gindex, _not_ghost});
->>>>>>> bbc031e5
 }
 
 /* -------------------------------------------------------------------------- */
@@ -576,17 +538,9 @@
   Real epot = 0.;
 
   /// integrate the dissipated energy for each type of elements
-<<<<<<< HEAD
-  for (auto & type :
-       this->element_filter.elementTypes(spatial_dimension, _not_ghost)) {
+  for (auto & type : this->element_filter.elementTypes(dim, _not_ghost)) {
     epot += fem.integrate(this->potential_energy(type, _not_ghost), type,
                           _not_ghost, this->element_filter(type, _not_ghost));
-=======
-  for (const auto & type : this->element_filter.elementTypes(dim, _not_ghost)) {
-    epot +=
-        this->fem.integrate(this->potential_energy(type, _not_ghost), type,
-                            _not_ghost, this->element_filter(type, _not_ghost));
->>>>>>> bbc031e5
   }
 
   AKANTU_DEBUG_OUT();
@@ -599,7 +553,6 @@
     const Element & element) const {
   AKANTU_DEBUG_IN();
 
-<<<<<<< HEAD
   auto & fem = this->getFEEngine();
   auto nb_quadrature_points = fem.getNbIntegrationPoints(type);
   auto it =
@@ -608,16 +561,6 @@
 
   AKANTU_DEBUG_OUT();
   return fem.integrate(it[index], type, gindex);
-=======
-  auto nb_quadrature_points = this->fem.getNbIntegrationPoints(element.type);
-  auto it = this->potential_energy(element.type, _not_ghost)
-                .begin(nb_quadrature_points);
-  auto gindex = this->element_filter(element);
-
-  AKANTU_DEBUG_OUT();
-  return this->fem.integrate(it[element.element],
-                             {element.type, gindex, _not_ghost});
->>>>>>> bbc031e5
 }
 
 /* -------------------------------------------------------------------------- */
