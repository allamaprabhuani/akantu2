/**
 * @file   material_viscoelastic_maxwell.hh
 *
 * @author Emil Gallyamov <emil.gallyamov@epfl.ch>
 *
 * @date creation: Tue May 08 2018
 * @date last modification: Tue May 08 2018
 *
 * @brief  Material Visco-elastic, based on Maxwell chain,
 * see
 * [] R. de Borst and A.H. van den Boogaard "Finite-element modeling of
 * deformation and cracking in early-age concrete", J.Eng.Mech., 1994
 * as well as
 * [] Manual of DIANA FEA Theory manual v.10.2 Section 37.6
 *
 *
 * Copyright (©)  2010-2018 EPFL (Ecole Polytechnique Fédérale de Lausanne)
 * Laboratory (LSMS - Laboratoire de Simulation en Mécanique des Solides)
 *
 * Akantu is free  software: you can redistribute it and/or  modify it under the
 * terms  of the  GNU Lesser  General Public  License as published by  the Free
 * Software Foundation, either version 3 of the License, or (at your option) any
 * later version.
 *
 * Akantu is  distributed in the  hope that it  will be useful, but  WITHOUT ANY
 * WARRANTY; without even the implied warranty of MERCHANTABILITY or FITNESS FOR
 * A PARTICULAR PURPOSE. See  the GNU  Lesser General  Public License  for more
 * details.
 *
 * You should  have received  a copy  of the GNU  Lesser General  Public License
 * along with Akantu. If not, see <http://www.gnu.org/licenses/>.
 *
 */

/* -------------------------------------------------------------------------- */
#include "material_viscoelastic_maxwell.hh"
#include "solid_mechanics_model.hh"

namespace akantu {

/* -------------------------------------------------------------------------- */
template <UInt spatial_dimension>
MaterialViscoelasticMaxwell<spatial_dimension>::MaterialViscoelasticMaxwell(
    SolidMechanicsModel & model, const ID & id)
    : MaterialElastic<spatial_dimension>(model, id),
      C(voigt_h::size, voigt_h::size), S(voigt_h::size, voigt_h::size),
      sigma_v("sigma_v", *this), epsilon_v("epsilon_v", *this),
      dissipated_energy("dissipated_energy", *this),
      integral("integral", *this), mechanical_work("mechanical_work", *this) {

  AKANTU_DEBUG_IN();

  this->registerParam("Einf", Einf, Real(1.), _pat_parsable | _pat_modifiable,
                      "Stiffness of the elastic element");
  this->registerParam("Eta", Eta, _pat_parsable | _pat_modifiable,
                      "Viscosity of a Maxwell element");
  this->registerParam("Ev", Ev, _pat_parsable | _pat_modifiable,
                      "Stiffness of a Maxwell element");
  this->use_previous_stress = true;
  this->use_previous_gradu = true;

  // this->dissipated_energy.initialize(1);
  // this->integral.initialize(1);
  // this->mechanical_work.initialize(1);

  AKANTU_DEBUG_OUT();
}

/* -------------------------------------------------------------------------- */
template <UInt spatial_dimension>
void MaterialViscoelasticMaxwell<spatial_dimension>::initMaterial() {
  AKANTU_DEBUG_IN();

  this->E = Einf + Ev.norm<L_1>();
  MaterialElastic<spatial_dimension>::initMaterial();
  AKANTU_DEBUG_ASSERT(this->Eta.size() == this->Ev.size(),
                      "Eta and Ev have different dimensions! Please correct.");
  AKANTU_DEBUG_ASSERT(
      !this->finite_deformation,
      "Current material works only in infinitesimal deformations.");

  UInt stress_size = spatial_dimension * spatial_dimension;
  this->sigma_v.initialize(stress_size * this->Ev.size());
  this->sigma_v.initializeHistory();

  AKANTU_DEBUG_OUT();
}

/* -------------------------------------------------------------------------- */
template <UInt spatial_dimension>
void MaterialViscoelasticMaxwell<
    spatial_dimension>::updateInternalParameters() {
  MaterialElastic<spatial_dimension>::updateInternalParameters();

  Real pre_mult = 1 / (1 + this->nu) / (1 - 2 * this->nu);
  UInt n = voigt_h::size;
  Real Miiii = pre_mult * (1 - this->nu);
  Real Miijj = pre_mult * this->nu;
  Real Mijij = pre_mult * 0.5 * (1 - 2 * this->nu);

  Real Siiii = 1;
  Real Siijj = -this->nu;
  Real Sijij = (2 + 2 * this->nu);

  if (spatial_dimension == 1) {
    C(0, 0) = 1;
    S(0, 0) = 1;
  } else {
    C(0, 0) = Miiii;
    S(0, 0) = Siiii;
  }
  if (spatial_dimension >= 2) {
    C(1, 1) = Miiii;
    C(0, 1) = Miijj;
    C(1, 0) = Miijj;
    C(n - 1, n - 1) = Mijij;

    S(1, 1) = Siiii;
    S(0, 1) = Siijj;
    S(1, 0) = Siijj;
    S(n - 1, n - 1) = Sijij;
  }

  if (spatial_dimension == 3) {
    C(2, 2) = Miiii;
    C(0, 2) = Miijj;
    C(1, 2) = Miijj;
    C(2, 0) = Miijj;
    C(2, 1) = Miijj;
    C(3, 3) = Mijij;
    C(4, 4) = Mijij;

    S(2, 2) = Siiii;
    S(0, 2) = Siijj;
    S(1, 2) = Siijj;
    S(2, 0) = Siijj;
    S(2, 1) = Siijj;
    S(3, 3) = Sijij;
    S(4, 4) = Sijij;
  }
}

/* -------------------------------------------------------------------------- */
template <> void MaterialViscoelasticMaxwell<2>::updateInternalParameters() {
  MaterialElastic<2>::updateInternalParameters();

  Real pre_mult = 1 / (1 + this->nu) / (1 - 2 * this->nu);
  UInt n = voigt_h::size;
  Real Miiii = pre_mult * (1 - this->nu);
  Real Miijj = pre_mult * this->nu;
  Real Mijij = pre_mult * 0.5 * (1 - 2 * this->nu);

  Real Siiii = 1;
  Real Siijj = -this->nu;
  Real Sijij = (2 + 2 * this->nu);
  Real Sjjjj = 1 - this->nu;
  Real pre_mult_S = 1 + this->nu;

  C(0, 0) = Miiii;
  C(1, 1) = Miiii;
  C(0, 1) = Miijj;
  C(1, 0) = Miijj;
  C(n - 1, n - 1) = Mijij;

  if (this->plane_stress) {
    S(0, 0) = Siiii;
    S(1, 1) = Siiii;
    S(0, 1) = Siijj;
    S(1, 0) = Siijj;
    S(n - 1, n - 1) = Sijij;
  } else {
    S(0, 0) = pre_mult_S * Sjjjj;
    S(1, 1) = pre_mult_S * Sjjjj;
    S(0, 1) = pre_mult_S * Siijj;
    S(1, 0) = pre_mult_S * Siijj;
    S(n - 1, n - 1) = pre_mult_S * 2;
  }
}

/* -------------------------------------------------------------------------- */
template <UInt spatial_dimension>
void MaterialViscoelasticMaxwell<spatial_dimension>::computeStress(
    ElementType el_type, GhostType ghost_type) {
  AKANTU_DEBUG_IN();

  // NOLINTNEXTLINE(bugprone-parent-virtual-call)
  MaterialThermal<spatial_dimension>::computeStress(el_type, ghost_type);

  auto sigma_th_it = this->sigma_th(el_type, ghost_type).begin();

  auto previous_gradu_it = this->gradu.previous(el_type, ghost_type)
                               .begin(spatial_dimension, spatial_dimension);

  auto sigma_v_it =
      this->sigma_v(el_type, ghost_type)
          .begin(spatial_dimension, spatial_dimension, this->Eta.size());

  MATERIAL_STRESS_QUADRATURE_POINT_LOOP_BEGIN(el_type, ghost_type);

  computeStressOnQuad(grad_u, *previous_gradu_it, sigma, *sigma_v_it,
                      *sigma_th_it);
  ++sigma_th_it;
  ++previous_gradu_it;
  ++sigma_v_it;

  MATERIAL_STRESS_QUADRATURE_POINT_LOOP_END;

  AKANTU_DEBUG_OUT();
}

/* -------------------------------------------------------------------------- */
template <UInt spatial_dimension>
void MaterialViscoelasticMaxwell<spatial_dimension>::computeStressOnQuad(
    Matrix<Real> & grad_u, Matrix<Real> & previous_grad_u, Matrix<Real> & sigma,
    Tensor3<Real> & sigma_v, Real & sigma_th, Real dam) {

  // Wikipedia convention:
  // 2*eps_ij (i!=j) = voigt_eps_I
  // http://en.wikipedia.org/wiki/Voigt_notation
  Vector<Real> voigt_current_strain(voigt_h::size);
  Vector<Real> voigt_stress(voigt_h::size);
  Vector<Real> voigt_sigma_v(voigt_h::size);

  for (UInt I = 0; I < voigt_h::size; ++I) {
    Real voigt_factor = voigt_h::factors[I];
    UInt i = voigt_h::vec[I][0];
    UInt j = voigt_h::vec[I][1];

    voigt_current_strain(I) = voigt_factor * (grad_u(i, j) + grad_u(j, i)) / 2.;
  }

  voigt_stress = (1 - dam) * this->Einf * this->C * voigt_current_strain;

  /// update a COPY of the sigma_v
  Tensor3<Real> sigma_v_copy(sigma_v);
  updateSigmaViscOnQuad(grad_u, previous_grad_u, sigma_v_copy, dam);

  for (UInt k = 0; k < this->Eta.size(); ++k) {

    for (UInt I = 0; I < voigt_h::size; ++I) {
      UInt i = voigt_h::vec[I][0];
      UInt j = voigt_h::vec[I][1];

      voigt_sigma_v(I) = sigma_v_copy(i, j, k);
    }
    voigt_stress += voigt_sigma_v;
  }

  for (UInt I = 0; I < voigt_h::size; ++I) {
    UInt i = voigt_h::vec[I][0];
    UInt j = voigt_h::vec[I][1];

    sigma(i, j) = sigma(j, i) =
        voigt_stress(I) + Math::kronecker(i, j) * sigma_th;
  }
}

/* -------------------------------------------------------------------------- */
template <UInt spatial_dimension>
void MaterialViscoelasticMaxwell<spatial_dimension>::updateSigmaViscOnQuad(
    Matrix<Real> & grad_u, Matrix<Real> & previous_grad_u,
    Tensor3<Real> & sigma_v, Real dam) {

  Matrix<Real> grad_delta_u(grad_u);
  grad_delta_u -= previous_grad_u;

  Vector<Real> voigt_delta_strain(voigt_h::size);
  for (UInt I = 0; I < voigt_h::size; ++I) {
    Real voigt_factor = voigt_h::factors[I];
    UInt i = voigt_h::vec[I][0];
    UInt j = voigt_h::vec[I][1];

    voigt_delta_strain(I) =
        voigt_factor * (grad_delta_u(i, j) + grad_delta_u(j, i)) / 2.;
  }

  for (UInt k = 0; k < this->Eta.size(); ++k) {
    Real E_ef_v, exp_dt_lambda;
    computeEffectiveModulus(k, E_ef_v, exp_dt_lambda, dam);
    Vector<Real> voigt_sigma_v(voigt_h::size);
    // Vector<Real> voigt_epsilon_v(voigt_h::size);

    for (UInt I = 0; I < voigt_h::size; ++I) {
      UInt i = voigt_h::vec[I][0];
      UInt j = voigt_h::vec[I][1];

      voigt_sigma_v(I) = sigma_v(i, j, k);
    }

    voigt_sigma_v =
        exp_dt_lambda * voigt_sigma_v + E_ef_v * this->C * voigt_delta_strain;
    // voigt_epsilon_v = 1 / this->Ev(k) / (1 - dam) * this->S * voigt_sigma_v;

    for (UInt I = 0; I < voigt_h::size; ++I) {
      // Real voigt_factor = voigt_h::factors[I];
      UInt i = voigt_h::vec[I][0];
      UInt j = voigt_h::vec[I][1];

      sigma_v(i, j, k) = sigma_v(j, i, k) = voigt_sigma_v(I);
      // epsilon_v(i, j, k) = epsilon_v(j, i, k) =
      //     voigt_epsilon_v(I) / voigt_factor;
    }
  }
}

/* -------------------------------------------------------------------------- */
template <UInt spatial_dimension>
void MaterialViscoelasticMaxwell<spatial_dimension>::computePotentialEnergy(
    ElementType el_type) {
  AKANTU_DEBUG_IN();

<<<<<<< HEAD
  // MaterialThermal<spatial_dimension>::computePotentialEnergy(el_type);
=======
  // NOLINTNEXTLINE(bugprone-parent-virtual-call)
  MaterialThermal<spatial_dimension>::computePotentialEnergy(el_type);
>>>>>>> 1a7b1e21

  auto epot = this->potential_energy(el_type).begin();
  auto sigma_v_it = this->sigma_v(el_type).begin(
      spatial_dimension, spatial_dimension, this->Eta.size());
  auto epsilon_v_it = this->epsilon_v(el_type).begin(
      spatial_dimension, spatial_dimension, this->Eta.size());

  MATERIAL_STRESS_QUADRATURE_POINT_LOOP_BEGIN(el_type, _not_ghost);

  this->computePotentialEnergyOnQuad(grad_u, *epot, *sigma_v_it, *epsilon_v_it);
  ++epot;
  ++sigma_v_it;
  ++epsilon_v_it;

  MATERIAL_STRESS_QUADRATURE_POINT_LOOP_END;

  AKANTU_DEBUG_OUT();
}

/* -------------------------------------------------------------------------- */
template <UInt spatial_dimension>
void MaterialViscoelasticMaxwell<spatial_dimension>::
    computePotentialEnergyOnQuad(const Matrix<Real> & grad_u, Real & epot,
                                 Tensor3<Real> & sigma_v,
                                 Tensor3<Real> & epsilon_v) {

  Real trace = grad_u.trace(); // trace = (\nabla u)_{kk}

  Matrix<Real> sigma(spatial_dimension, spatial_dimension);
  // \sigma_{ij} = \lambda * (\nabla u)_{kk} * \delta_{ij} + \mu * (\nabla
  // u_{ij} + \nabla u_{ji})

  Real lambda = this->nu * this->Einf / ((1 + this->nu) * (1 - 2 * this->nu));
  Real mu = this->Einf / (2 * (1 + this->nu));

  for (UInt i = 0; i < spatial_dimension; ++i) {
    for (UInt j = 0; j < spatial_dimension; ++j) {
      sigma(i, j) =
          (i == j) * lambda * trace + mu * (grad_u(i, j) + grad_u(j, i));
    }
  }

  epot = 0.5 * sigma.doubleDot(grad_u);

  for (UInt k = 0; k < this->Eta.size(); ++k) {
    Matrix<Real> stress_v = sigma_v(k);
    Matrix<Real> strain_v = epsilon_v(k);
    epot += 0.5 * stress_v.doubleDot(strain_v);
  }
}

/* -------------------------------------------------------------------------- */
template <UInt spatial_dimension>
void MaterialViscoelasticMaxwell<spatial_dimension>::afterSolveStep(
    bool converged) {

  Material::afterSolveStep(converged);

  if (not converged) {
    return;
  }

  for (auto & el_type : this->element_filter.elementTypes(
           _all_dimensions, _not_ghost, _ek_not_defined)) {
    // if (this->update_variable_flag) {
    auto previous_gradu_it = this->gradu.previous(el_type, _not_ghost)
                                 .begin(spatial_dimension, spatial_dimension);

    auto sigma_v_it =
        this->sigma_v(el_type, _not_ghost)
            .begin(spatial_dimension, spatial_dimension, this->Eta.size());

    // auto epsilon_v_it =
    //     this->epsilon_v(el_type, _not_ghost)
    //         .begin(spatial_dimension, spatial_dimension, this->Eta.size());

    MATERIAL_STRESS_QUADRATURE_POINT_LOOP_BEGIN(el_type, _not_ghost);

    updateSigmaViscOnQuad(grad_u, *previous_gradu_it, *sigma_v_it);

    ++previous_gradu_it;
    ++sigma_v_it;
    // ++epsilon_v_it;

    MATERIAL_STRESS_QUADRATURE_POINT_LOOP_END;
    // }
    // this->updateDissipatedEnergy(el_type);
  }
}
/* -------------------------------------------------------------------------- */
template <UInt spatial_dimension>
void MaterialViscoelasticMaxwell<spatial_dimension>::computeTangentModuli(
    ElementType el_type, Array<Real> & tangent_matrix, GhostType ghost_type) {
  AKANTU_DEBUG_IN();

  MATERIAL_TANGENT_QUADRATURE_POINT_LOOP_BEGIN(tangent_matrix);
  this->computeTangentModuliOnQuad(tangent);
  MATERIAL_TANGENT_QUADRATURE_POINT_LOOP_END;

  this->was_stiffness_assembled = true;

  AKANTU_DEBUG_OUT();
}

/* -------------------------------------------------------------------------- */
template <UInt spatial_dimension>
void MaterialViscoelasticMaxwell<spatial_dimension>::computeTangentModuliOnQuad(
    Matrix<Real> & tangent, Real dam) {

  Real E_ef = this->Einf * (1 - dam);

  for (UInt k = 0; k < this->Eta.size(); ++k) {
    Real E_ef_v, exp_dt_lambda;
    this->computeEffectiveModulus(k, E_ef_v, exp_dt_lambda, dam);
    E_ef += E_ef_v;
  }

  tangent.copy(this->C);
  tangent *= E_ef;
}
/* -------------------------------------------------------------------------- */
template <UInt spatial_dimension>
void MaterialViscoelasticMaxwell<spatial_dimension>::updateDissipatedEnergy(
    ElementType el_type) {
  AKANTU_DEBUG_IN();

  this->computePotentialEnergy(el_type);

  auto epot = this->potential_energy(el_type).begin();
  auto dis_energy = this->dissipated_energy(el_type).begin();
  auto integral = this->integral(el_type).begin();
  auto mech_work = this->mechanical_work(el_type).begin();
  auto sigma_v_it = this->sigma_v(el_type).begin(
      spatial_dimension, spatial_dimension, this->Eta.size());
  auto epsilon_v_it = this->epsilon_v(el_type).begin(
      spatial_dimension, spatial_dimension, this->Eta.size());
  auto previous_gradu_it =
      this->gradu.previous(el_type).begin(spatial_dimension, spatial_dimension);
  auto previous_sigma_it = this->stress.previous(el_type).begin(
      spatial_dimension, spatial_dimension);

  /// Loop on all quadrature points
  MATERIAL_STRESS_QUADRATURE_POINT_LOOP_BEGIN(el_type, _not_ghost);

  updateDissipatedEnergyOnQuad(grad_u, *previous_gradu_it, sigma,
                               *previous_sigma_it, *dis_energy, *integral,
                               *mech_work, *epot);
  ++previous_gradu_it;
  ++previous_sigma_it;
  ++dis_energy;
  ++integral;
  ++mech_work;
  ++epot;

  MATERIAL_STRESS_QUADRATURE_POINT_LOOP_END;

  AKANTU_DEBUG_OUT();
}

/* -------------------------------------------------------------------------- */
template <UInt spatial_dimension>
void MaterialViscoelasticMaxwell<spatial_dimension>::
    updateDissipatedEnergyOnQuad(const Matrix<Real> grad_u,
                                 const Matrix<Real> previous_grad_u,
                                 const Matrix<Real> sigma,
                                 const Matrix<Real> previous_sigma,
                                 Real & dis_energy, Real & integral,
                                 Real & mech_work, const Real & pot_energy) {

  Real dt = this->model.getTimeStep();

  Matrix<Real> strain_rate = grad_u;
  strain_rate -= previous_grad_u;
  strain_rate /= dt;

  Matrix<Real> av_stress = sigma;
  av_stress += previous_sigma;
  av_stress /= 2;

  integral += av_stress.doubleDot(strain_rate) * dt;
  mech_work += std::abs(av_stress.doubleDot(strain_rate)) * dt;

  dis_energy = integral - pot_energy;
  if (std::abs(dis_energy) < std::numeric_limits<Real>::epsilon())
    dis_energy = 0;
}

/* -------------------------------------------------------------------------- */
template <UInt spatial_dimension>
Real MaterialViscoelasticMaxwell<spatial_dimension>::getDissipatedEnergy()
    const {
  AKANTU_DEBUG_IN();

  Real de = 0.;

  /// integrate the dissipated energy for each type of elements
  for (auto & type :
       this->element_filter.elementTypes(spatial_dimension, _not_ghost)) {
    de +=
        this->fem.integrate(this->dissipated_energy(type, _not_ghost), type,
                            _not_ghost, this->element_filter(type, _not_ghost));
  }

  AKANTU_DEBUG_OUT();
  return de;
}

/* -------------------------------------------------------------------------- */
template <UInt spatial_dimension>
Real MaterialViscoelasticMaxwell<spatial_dimension>::getDissipatedEnergy(
    ElementType type, UInt index) const {
  AKANTU_DEBUG_IN();

  UInt nb_quadrature_points = this->fem.getNbIntegrationPoints(type);
  auto it =
      this->dissipated_energy(type, _not_ghost).begin(nb_quadrature_points);
  UInt gindex = (this->element_filter(type, _not_ghost))(index);

  AKANTU_DEBUG_OUT();
  return this->fem.integrate(it[index], type, gindex);
}

/* -------------------------------------------------------------------------- */
template <UInt spatial_dimension>
Real MaterialViscoelasticMaxwell<spatial_dimension>::getMechanicalWork() const {
  AKANTU_DEBUG_IN();

  Real mw = 0.;

  /// integrate the dissipated energy for each type of elements
  for (auto & type :
       this->element_filter.elementTypes(spatial_dimension, _not_ghost)) {
    mw +=
        this->fem.integrate(this->mechanical_work(type, _not_ghost), type,
                            _not_ghost, this->element_filter(type, _not_ghost));
  }

  AKANTU_DEBUG_OUT();
  return mw;
}

/* -------------------------------------------------------------------------- */
template <UInt spatial_dimension>
Real MaterialViscoelasticMaxwell<spatial_dimension>::getMechanicalWork(
    ElementType type, UInt index) const {
  AKANTU_DEBUG_IN();

  UInt nb_quadrature_points = this->fem.getNbIntegrationPoints(type);
  auto it = this->mechanical_work(type, _not_ghost).begin(nb_quadrature_points);
  UInt gindex = (this->element_filter(type, _not_ghost))(index);

  AKANTU_DEBUG_OUT();
  return this->fem.integrate(it[index], type, gindex);
}

/* -------------------------------------------------------------------------- */
template <UInt spatial_dimension>
Real MaterialViscoelasticMaxwell<spatial_dimension>::getPotentialEnergy()
    const {
  AKANTU_DEBUG_IN();

  Real epot = 0.;

  /// integrate the dissipated energy for each type of elements
  for (auto & type :
       this->element_filter.elementTypes(spatial_dimension, _not_ghost)) {
    epot +=
        this->fem.integrate(this->potential_energy(type, _not_ghost), type,
                            _not_ghost, this->element_filter(type, _not_ghost));
  }

  AKANTU_DEBUG_OUT();
  return epot;
}

/* -------------------------------------------------------------------------- */
template <UInt spatial_dimension>
Real MaterialViscoelasticMaxwell<spatial_dimension>::getPotentialEnergy(
    ElementType type, UInt index) const {
  AKANTU_DEBUG_IN();

  UInt nb_quadrature_points = this->fem.getNbIntegrationPoints(type);
  auto it =
      this->potential_energy(type, _not_ghost).begin(nb_quadrature_points);
  UInt gindex = (this->element_filter(type, _not_ghost))(index);

  AKANTU_DEBUG_OUT();
  return this->fem.integrate(it[index], type, gindex);
}

/* -------------------------------------------------------------------------- */
template <UInt spatial_dimension>
Real MaterialViscoelasticMaxwell<spatial_dimension>::getEnergy(
    const std::string & type) {
  if (type == "dissipated") {
    return getDissipatedEnergy();
  }
  if (type == "potential") {
    return getPotentialEnergy();
  }
  if (type == "work") {
    return getMechanicalWork();
  }
  return MaterialElastic<spatial_dimension>::getEnergy(type);
}

/* -------------------------------------------------------------------------- */
template <UInt spatial_dimension>
Real MaterialViscoelasticMaxwell<spatial_dimension>::getEnergy(
    const std::string & energy_id, ElementType type, UInt index) {
  if (energy_id == "dissipated") {
    return getDissipatedEnergy(type, index);
  }
  if (energy_id == "potential") {
    return getPotentialEnergy(type, index);
  }
  if (energy_id == "work") {
    return getMechanicalWork(type, index);
  }
  return MaterialElastic<spatial_dimension>::getEnergy(energy_id, type, index);
}
/* -------------------------------------------------------------------------- */
template <UInt spatial_dimension>
void MaterialViscoelasticMaxwell<spatial_dimension>::computeEffectiveModulus(
    UInt & visc_nb, Real & E_ef_v, Real & exp_dt_lambda, Real dam) {
  Real dt = this->model.getTimeStep();
  Real lambda = (1 - dam) * this->Eta(visc_nb) / this->Ev(visc_nb) / (1 - dam);
  exp_dt_lambda = exp(-dt / lambda);

  if (Math::are_float_equal(exp_dt_lambda, 1)) {
    E_ef_v = (1 - dam) * this->Ev(visc_nb);
  // } else if (Math::are_float_equal(exp_dt_lambda, 0)) {
  //   E_ef_v = 0.;
  } else {
    E_ef_v = std::min((1 - exp_dt_lambda) * (1 - dam) * this->Ev(visc_nb) *
                          lambda / dt,
                      (1 - dam) * this->Ev(visc_nb));
  }
}

/* -------------------------------------------------------------------------- */

INSTANTIATE_MATERIAL(viscoelastic_maxwell, MaterialViscoelasticMaxwell);

} // namespace akantu<|MERGE_RESOLUTION|>--- conflicted
+++ resolved
@@ -309,12 +309,8 @@
     ElementType el_type) {
   AKANTU_DEBUG_IN();
 
-<<<<<<< HEAD
-  // MaterialThermal<spatial_dimension>::computePotentialEnergy(el_type);
-=======
   // NOLINTNEXTLINE(bugprone-parent-virtual-call)
   MaterialThermal<spatial_dimension>::computePotentialEnergy(el_type);
->>>>>>> 1a7b1e21
 
   auto epot = this->potential_energy(el_type).begin();
   auto sigma_v_it = this->sigma_v(el_type).begin(
@@ -427,7 +423,8 @@
   Real E_ef = this->Einf * (1 - dam);
 
   for (UInt k = 0; k < this->Eta.size(); ++k) {
-    Real E_ef_v, exp_dt_lambda;
+    Real E_ef_v;
+    Real exp_dt_lambda;
     this->computeEffectiveModulus(k, E_ef_v, exp_dt_lambda, dam);
     E_ef += E_ef_v;
   }
@@ -477,12 +474,12 @@
 /* -------------------------------------------------------------------------- */
 template <UInt spatial_dimension>
 void MaterialViscoelasticMaxwell<spatial_dimension>::
-    updateDissipatedEnergyOnQuad(const Matrix<Real> grad_u,
-                                 const Matrix<Real> previous_grad_u,
-                                 const Matrix<Real> sigma,
-                                 const Matrix<Real> previous_sigma,
+    updateDissipatedEnergyOnQuad(const Matrix<Real> & grad_u,
+                                 const Matrix<Real> & previous_grad_u,
+                                 const Matrix<Real> & sigma,
+                                 const Matrix<Real> & previous_sigma,
                                  Real & dis_energy, Real & integral,
-                                 Real & mech_work, const Real & pot_energy) {
+                                 Real & mech_work, Real pot_energy) {
 
   Real dt = this->model.getTimeStep();
 
@@ -646,8 +643,8 @@
 
   if (Math::are_float_equal(exp_dt_lambda, 1)) {
     E_ef_v = (1 - dam) * this->Ev(visc_nb);
-  // } else if (Math::are_float_equal(exp_dt_lambda, 0)) {
-  //   E_ef_v = 0.;
+    // } else if (Math::are_float_equal(exp_dt_lambda, 0)) {
+    //   E_ef_v = 0.;
   } else {
     E_ef_v = std::min((1 - exp_dt_lambda) * (1 - dam) * this->Ev(visc_nb) *
                           lambda / dt,
