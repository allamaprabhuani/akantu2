/**
 * @file   internal_field.hh
 *
 * @author Lucas Frerot <lucas.frerot@epfl.ch>
 * @author Nicolas Richart <nicolas.richart@epfl.ch>
 *
 * @date creation: Fri Jun 18 2010
 * @date last modification: Fri Mar 26 2021
 *
 * @brief  Material internal properties
 *
 *
 * @section LICENSE
 *
 * Copyright (©) 2010-2021 EPFL (Ecole Polytechnique Fédérale de Lausanne)
 * Laboratory (LSMS - Laboratoire de Simulation en Mécanique des Solides)
 *
 * Akantu is free software: you can redistribute it and/or modify it under the
 * terms of the GNU Lesser General Public License as published by the Free
 * Software Foundation, either version 3 of the License, or (at your option) any
 * later version.
 *
 * Akantu is distributed in the hope that it will be useful, but WITHOUT ANY
 * WARRANTY; without even the implied warranty of MERCHANTABILITY or FITNESS FOR
 * A PARTICULAR PURPOSE. See the GNU Lesser General Public License for more
 * details.
 *
 * You should have received a copy of the GNU Lesser General Public License
 * along with Akantu. If not, see <http://www.gnu.org/licenses/>.
 *
 */

/* -------------------------------------------------------------------------- */
#include "aka_common.hh"
#include "element_type_map.hh"
/* -------------------------------------------------------------------------- */

#ifndef AKANTU_INTERNAL_FIELD_HH_
#define AKANTU_INTERNAL_FIELD_HH_

namespace akantu {

class Material;
class FEEngine;

/**
 * class for the internal fields of materials
 * to store values for each quadrature
 */
template <class Material, typename T>
class InternalFieldTmpl : public ElementTypeMapArray<T> {
  /* ------------------------------------------------------------------------ */
  /* Constructors/Destructors                                                 */
  /* ------------------------------------------------------------------------ */
public:
  InternalFieldTmpl(const ID & id, Material & material);
  ~InternalFieldTmpl() override;

  /// This constructor is only here to let cohesive elements compile
  InternalFieldTmpl(const ID & id, Material & material, FEEngine & fem,
<<<<<<< HEAD
		    const ElementTypeMapArray<Idx> & element_filter);

  /// More general constructor
  InternalFieldTmpl(const ID & id, Material & material, Int dim, FEEngine & fem,
		    const ElementTypeMapArray<Idx> & element_filter);

  InternalFieldTmpl(const ID & id, const InternalFieldTmpl<Material, T> & other);
=======
                    const ElementTypeMapArray<UInt> & element_filter);

  /// More general constructor
  InternalFieldTmpl(const ID & id, Material & material, UInt dim,
                    FEEngine & fem,
                    const ElementTypeMapArray<UInt> & element_filter);
>>>>>>> adf76025

  InternalFieldTmpl(const ID & id,
                    const InternalFieldTmpl<Material, T> & other);

<<<<<<< HEAD
  auto operator=(const InternalField &) -> InternalField = delete;
=======
  InternalFieldTmpl operator=(const InternalFieldTmpl &) = delete;
>>>>>>> adf76025

  /* ------------------------------------------------------------------------ */
  /* Methods                                                                  */
  /* ------------------------------------------------------------------------ */
public:
  /// function to reset the FEEngine for the internal field
  virtual void setFEEngine(FEEngine & fe_engine);

  /// function to reset the element kind for the internal
  virtual void setElementKind(ElementKind element_kind);

  /// initialize the field to a given number of component
  virtual void initialize(UInt nb_component);

  /// activate the history of this field
  virtual void initializeHistory();

  /// resize the arrays and set the new element to 0
  virtual void resize();

  /// set the field to a given value v
  virtual void setDefaultValue(const T & v);

  /// reset all the fields to the default value
  virtual void reset();

  /// save the current values in the history
  virtual void saveCurrentValues();

  /// restore the previous values from the history
  virtual void restorePreviousValues();

  /// remove the quadrature points corresponding to suppressed elements
  virtual void
  removeIntegrationPoints(const ElementTypeMapArray<Int> & new_numbering);

  /// print the content
  void printself(std::ostream & stream, int /*indent*/ = 0) const override;

  /// get the default value
  inline operator T() const;

  virtual auto getFEEngine() -> FEEngine & { return *fem; }

  virtual auto getFEEngine() const -> const FEEngine & { return *fem; }

protected:
  /// initialize the arrays in the ElementTypeMapArray<T>
  void internalInitialize(Int nb_component);

  /// set the values for new internals
  virtual void setArrayValues(T * begin, T * end);

  /* ------------------------------------------------------------------------ */
  /* Accessors                                                                */
  /* ------------------------------------------------------------------------ */
public:
  /// get filter types for range loop
  decltype(auto) elementTypes(GhostType ghost_type = _not_ghost) const {
    return ElementTypeMapArray<T>::elementTypes(
        _spatial_dimension = this->spatial_dimension,
        _element_kind = this->element_kind, _ghost_type = ghost_type);
  }

  /// get filter types for range loop
  decltype(auto) filterTypes(GhostType ghost_type = _not_ghost) const {
    return this->element_filter.elementTypes(
        _spatial_dimension = this->spatial_dimension,
        _element_kind = this->element_kind, _ghost_type = ghost_type);
  }

  /// get the array for a given type of the element_filter
<<<<<<< HEAD
  decltype(auto) getFilter(ElementType type,
                           GhostType ghost_type = _not_ghost) const {
    return (this->element_filter(type, ghost_type));
=======
  const Array<UInt> & getFilter(ElementType type,
                                GhostType ghost_type = _not_ghost) const {
    return this->element_filter(type, ghost_type);
>>>>>>> adf76025
  }

  /// get the Array corresponding to the type en ghost_type specified
  virtual auto operator()(ElementType type,
                          GhostType ghost_type = _not_ghost)
      -> Array<T> & {
    return ElementTypeMapArray<T>::operator()(type, ghost_type);
  }

<<<<<<< HEAD
  virtual auto operator()(ElementType type,
                          GhostType ghost_type = _not_ghost) const
      -> const Array<T> & {
=======
  virtual const Array<T> & operator()(ElementType type,
                                      GhostType ghost_type = _not_ghost) const {
>>>>>>> adf76025
    return ElementTypeMapArray<T>::operator()(type, ghost_type);
  }

  virtual auto previous(ElementType type,
                        GhostType ghost_type = _not_ghost)
      -> Array<T> & {
    AKANTU_DEBUG_ASSERT(previous_values != nullptr,
                        "The history of the internal "
                            << this->getID() << " has not been activated");
    return this->previous_values->operator()(type, ghost_type);
  }

<<<<<<< HEAD
  virtual auto previous(ElementType type,
                        GhostType ghost_type = _not_ghost) const
      -> const Array<T> & {
=======
  virtual const Array<T> & previous(ElementType type,
                                    GhostType ghost_type = _not_ghost) const {
>>>>>>> adf76025
    AKANTU_DEBUG_ASSERT(previous_values != nullptr,
                        "The history of the internal "
                            << this->getID() << " has not been activated");
    return this->previous_values->operator()(type, ghost_type);
  }

  virtual auto previous() -> InternalFieldTmp<T> & {
    AKANTU_DEBUG_ASSERT(previous_values != nullptr,
                        "The history of the internal "
                            << this->getID() << " has not been activated");
    return *(this->previous_values);
  }

<<<<<<< HEAD
  virtual auto previous() const -> const InternalFieldTmp<T> & {
=======
  virtual const InternalFieldTmpl<Material, T> & previous() const {
>>>>>>> adf76025
    AKANTU_DEBUG_ASSERT(previous_values != nullptr,
                        "The history of the internal "
                            << this->getID() << " has not been activated");
    return *(this->previous_values);
  }

  /// check if the history is used or not
  auto hasHistory() const -> bool { return (previous_values != nullptr); }

  /// get the kind treated by  the internal
  AKANTU_GET_MACRO_AUTO(ElementKind, element_kind);

  /// return the number of components
  AKANTU_GET_MACRO_AUTO(NbComponent, nb_component);

  /// return the spatial dimension corresponding to the internal element type
  /// loop filter
  AKANTU_GET_MACRO_AUTO(SpatialDimension, spatial_dimension);

  /* ------------------------------------------------------------------------ */
  /* Class Members                                                            */
  /* ------------------------------------------------------------------------ */
protected:
  /// the material for which this is an internal parameter
  Material & material;

  /// the fem containing the mesh and the element informations
  FEEngine * fem{nullptr};

  /// Element filter if needed
  const ElementTypeMapArray<Int> & element_filter;

  /// default value
  T default_value{};

  /// spatial dimension of the element to consider
  Int spatial_dimension{0};

  /// ElementKind of the element to consider
  ElementKind element_kind{_ek_regular};

  /// Number of component of the internal field
  Int nb_component{0};

  /// Is the field initialized
  bool is_init{false};

  /// previous values
  std::unique_ptr<InternalFieldTmpl<Material, T>> previous_values;
};

/// standard output stream operator
template <typename T>
inline auto operator<<(std::ostream & stream, const InternalFieldTmp<T> & _this)
    -> std::ostream & {
  _this.printself(stream);
  return stream;
}

template <typename T> using InternalField = InternalFieldTmpl<Material, T>;

} // namespace akantu

#endif /* AKANTU_INTERNAL_FIELD_HH_ */<|MERGE_RESOLUTION|>--- conflicted
+++ resolved
@@ -58,7 +58,6 @@
 
   /// This constructor is only here to let cohesive elements compile
   InternalFieldTmpl(const ID & id, Material & material, FEEngine & fem,
-<<<<<<< HEAD
 		    const ElementTypeMapArray<Idx> & element_filter);
 
   /// More general constructor
@@ -66,23 +65,11 @@
 		    const ElementTypeMapArray<Idx> & element_filter);
 
   InternalFieldTmpl(const ID & id, const InternalFieldTmpl<Material, T> & other);
-=======
-                    const ElementTypeMapArray<UInt> & element_filter);
-
-  /// More general constructor
-  InternalFieldTmpl(const ID & id, Material & material, UInt dim,
-                    FEEngine & fem,
-                    const ElementTypeMapArray<UInt> & element_filter);
->>>>>>> adf76025
 
   InternalFieldTmpl(const ID & id,
                     const InternalFieldTmpl<Material, T> & other);
 
-<<<<<<< HEAD
-  auto operator=(const InternalField &) -> InternalField = delete;
-=======
-  InternalFieldTmpl operator=(const InternalFieldTmpl &) = delete;
->>>>>>> adf76025
+  auto operator=(const InternalFieldTmpl &) -> InternalFieldTmpl = delete;
 
   /* ------------------------------------------------------------------------ */
   /* Methods                                                                  */
@@ -155,15 +142,9 @@
   }
 
   /// get the array for a given type of the element_filter
-<<<<<<< HEAD
   decltype(auto) getFilter(ElementType type,
                            GhostType ghost_type = _not_ghost) const {
     return (this->element_filter(type, ghost_type));
-=======
-  const Array<UInt> & getFilter(ElementType type,
-                                GhostType ghost_type = _not_ghost) const {
-    return this->element_filter(type, ghost_type);
->>>>>>> adf76025
   }
 
   /// get the Array corresponding to the type en ghost_type specified
@@ -173,14 +154,9 @@
     return ElementTypeMapArray<T>::operator()(type, ghost_type);
   }
 
-<<<<<<< HEAD
   virtual auto operator()(ElementType type,
                           GhostType ghost_type = _not_ghost) const
       -> const Array<T> & {
-=======
-  virtual const Array<T> & operator()(ElementType type,
-                                      GhostType ghost_type = _not_ghost) const {
->>>>>>> adf76025
     return ElementTypeMapArray<T>::operator()(type, ghost_type);
   }
 
@@ -193,14 +169,9 @@
     return this->previous_values->operator()(type, ghost_type);
   }
 
-<<<<<<< HEAD
   virtual auto previous(ElementType type,
                         GhostType ghost_type = _not_ghost) const
       -> const Array<T> & {
-=======
-  virtual const Array<T> & previous(ElementType type,
-                                    GhostType ghost_type = _not_ghost) const {
->>>>>>> adf76025
     AKANTU_DEBUG_ASSERT(previous_values != nullptr,
                         "The history of the internal "
                             << this->getID() << " has not been activated");
@@ -214,11 +185,7 @@
     return *(this->previous_values);
   }
 
-<<<<<<< HEAD
   virtual auto previous() const -> const InternalFieldTmp<T> & {
-=======
-  virtual const InternalFieldTmpl<Material, T> & previous() const {
->>>>>>> adf76025
     AKANTU_DEBUG_ASSERT(previous_values != nullptr,
                         "The history of the internal "
                             << this->getID() << " has not been activated");
