--- conflicted
+++ resolved
@@ -62,13 +62,10 @@
 
     InternalFieldTmpl(const ID & id, const InternalFieldTmpl<Material, T> & other);
 
-<<<<<<< HEAD
+
 private:
   InternalFieldTmpl operator=(const InternalFieldTmpl &) = delete;
-=======
-
-  InternalField operator=(const InternalField &) = delete;
->>>>>>> 5fc2d6a4
+
 
   /* ------------------------------------------------------------------------ */
   /* Methods                                                                  */
