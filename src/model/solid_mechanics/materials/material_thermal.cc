/**
 * Copyright (©) 2010-2023 EPFL (Ecole Polytechnique Fédérale de Lausanne)
 * Laboratory (LSMS - Laboratoire de Simulation en Mécanique des Solides)
 *
 * This file is part of Akantu
 *
 * Akantu is free software: you can redistribute it and/or modify it under the
 * terms of the GNU Lesser General Public License as published by the Free
 * Software Foundation, either version 3 of the License, or (at your option) any
 * later version.
 *
 * Akantu is distributed in the hope that it will be useful, but WITHOUT ANY
 * WARRANTY; without even the implied warranty of MERCHANTABILITY or FITNESS FOR
 * A PARTICULAR PURPOSE. See the GNU Lesser General Public License for more
 * details.
 *
 * You should have received a copy of the GNU Lesser General Public License
 * along with Akantu. If not, see <http://www.gnu.org/licenses/>.
 */

/* -------------------------------------------------------------------------- */
#include "material_thermal.hh"
/* -------------------------------------------------------------------------- */

namespace akantu {

/* -------------------------------------------------------------------------- */
<<<<<<< HEAD
template <UInt spatial_dimension>
MaterialThermal<spatial_dimension>::MaterialThermal(SolidMechanicsModel & model,
                                                    const ID & id,
                                                    const ID & fe_engine_id)
    : Material(model, id, fe_engine_id), use_previous_stress_thermal(false) {
=======
template <Int dim>
MaterialThermal<dim>::MaterialThermal(SolidMechanicsModel & model,
                                      const ID & id)
    : Material(model, id), delta_T("delta_T", *this),
      sigma_th("sigma_th", *this) {
  this->initialize();
}

/* -------------------------------------------------------------------------- */
template <Int dim>
MaterialThermal<dim>::MaterialThermal(SolidMechanicsModel & model,
                                      Int spatial_dimension, const Mesh & mesh,
                                      FEEngine & fe_engine, const ID & id)
    : Material(model, spatial_dimension, mesh, fe_engine, id),
      delta_T("delta_T", *this, dim, fe_engine, this->element_filter),
      sigma_th("sigma_th", *this, dim, fe_engine, this->element_filter) {
>>>>>>> bbc031e5
  this->initialize();
}

/* -------------------------------------------------------------------------- */
template <Int dim> void MaterialThermal<dim>::initialize() {
  this->registerParam("E", E, Real(0.), _pat_parsable | _pat_modifiable,
                      "Young's modulus");
  this->registerParam("nu", nu, Real(0.5), _pat_parsable | _pat_modifiable,
                      "Poisson's ratio");
  this->registerParam("alpha", alpha, Real(0.), _pat_parsable | _pat_modifiable,
                      "Thermal expansion coefficient");
  this->registerParam("delta_T", delta_T, _pat_parsable | _pat_modifiable,
                      "Uniform temperature field");

  delta_T = registerInternalField<T>("delta_T", 1);
}

/* -------------------------------------------------------------------------- */
<<<<<<< HEAD
template <UInt dim> void MaterialThermal<dim>::initMaterial() {
  sigma_th = registerInternalField<T>("sigma_th", 1);

  if (use_previous_stress_thermal) {
    sigma_th->initializeHistory();
  }
=======
template <Int dim> void MaterialThermal<dim>::initMaterial() {
  sigma_th.initialize(1);
  sigma_th.initializeHistory();
>>>>>>> bbc031e5

  Material::initMaterial();
}

/* -------------------------------------------------------------------------- */
template <Int dim>
void MaterialThermal<dim>::computeStress(ElementType el_type,
                                         GhostType ghost_type) {
<<<<<<< HEAD
  for (auto && tuple :
       zip((*delta_T)(el_type, ghost_type), (*sigma_th)(el_type, ghost_type))) {
    computeStressOnQuad(std::get<1>(tuple), std::get<0>(tuple));
=======
  auto && arguments = getArguments(el_type, ghost_type);
  for (auto && args : arguments) {
    computeStressOnQuad(args);
>>>>>>> bbc031e5
  }
}

/* -------------------------------------------------------------------------- */
template class MaterialThermal<1>;
template class MaterialThermal<2>;
template class MaterialThermal<3>;

} // namespace akantu<|MERGE_RESOLUTION|>--- conflicted
+++ resolved
@@ -25,30 +25,10 @@
 namespace akantu {
 
 /* -------------------------------------------------------------------------- */
-<<<<<<< HEAD
-template <UInt spatial_dimension>
-MaterialThermal<spatial_dimension>::MaterialThermal(SolidMechanicsModel & model,
-                                                    const ID & id,
-                                                    const ID & fe_engine_id)
-    : Material(model, id, fe_engine_id), use_previous_stress_thermal(false) {
-=======
 template <Int dim>
 MaterialThermal<dim>::MaterialThermal(SolidMechanicsModel & model,
-                                      const ID & id)
-    : Material(model, id), delta_T("delta_T", *this),
-      sigma_th("sigma_th", *this) {
-  this->initialize();
-}
-
-/* -------------------------------------------------------------------------- */
-template <Int dim>
-MaterialThermal<dim>::MaterialThermal(SolidMechanicsModel & model,
-                                      Int spatial_dimension, const Mesh & mesh,
-                                      FEEngine & fe_engine, const ID & id)
-    : Material(model, spatial_dimension, mesh, fe_engine, id),
-      delta_T("delta_T", *this, dim, fe_engine, this->element_filter),
-      sigma_th("sigma_th", *this, dim, fe_engine, this->element_filter) {
->>>>>>> bbc031e5
+                                      const ID & id, const ID & fe_engine_id)
+    : Material(model, id, fe_engine_id) {
   this->initialize();
 }
 
@@ -67,18 +47,9 @@
 }
 
 /* -------------------------------------------------------------------------- */
-<<<<<<< HEAD
 template <UInt dim> void MaterialThermal<dim>::initMaterial() {
   sigma_th = registerInternalField<T>("sigma_th", 1);
-
-  if (use_previous_stress_thermal) {
-    sigma_th->initializeHistory();
-  }
-=======
-template <Int dim> void MaterialThermal<dim>::initMaterial() {
-  sigma_th.initialize(1);
-  sigma_th.initializeHistory();
->>>>>>> bbc031e5
+  sigma_th->initializeHistory();
 
   Material::initMaterial();
 }
@@ -87,15 +58,9 @@
 template <Int dim>
 void MaterialThermal<dim>::computeStress(ElementType el_type,
                                          GhostType ghost_type) {
-<<<<<<< HEAD
-  for (auto && tuple :
-       zip((*delta_T)(el_type, ghost_type), (*sigma_th)(el_type, ghost_type))) {
-    computeStressOnQuad(std::get<1>(tuple), std::get<0>(tuple));
-=======
   auto && arguments = getArguments(el_type, ghost_type);
   for (auto && args : arguments) {
     computeStressOnQuad(args);
->>>>>>> bbc031e5
   }
 }
 
