/**
 * Copyright (©) 2010-2023 EPFL (Ecole Polytechnique Fédérale de Lausanne)
 * Laboratory (LSMS - Laboratoire de Simulation en Mécanique des Solides)
 *
 * This file is part of Akantu
 *
 * Akantu is free software: you can redistribute it and/or modify it under the
 * terms of the GNU Lesser General Public License as published by the Free
 * Software Foundation, either version 3 of the License, or (at your option) any
 * later version.
 *
 * Akantu is distributed in the hope that it will be useful, but WITHOUT ANY
 * WARRANTY; without even the implied warranty of MERCHANTABILITY or FITNESS FOR
 * A PARTICULAR PURPOSE. See the GNU Lesser General Public License for more
 * details.
 *
 * You should have received a copy of the GNU Lesser General Public License
 * along with Akantu. If not, see <http://www.gnu.org/licenses/>.
 */

/* -------------------------------------------------------------------------- */
#include "material_thermal.hh"
#include "plane_stress_toolbox.hh"
/* -------------------------------------------------------------------------- */

#ifndef AKANTU_MATERIAL_ELASTIC_HH_
#define AKANTU_MATERIAL_ELASTIC_HH_

namespace akantu {

/**
 * Material elastic isotropic
 *
 * parameters in the material files :
 *   - E   : Young's modulus (default: 0)
 *   - nu  : Poisson's ratio (default: 1/2)
 *   - Plane_Stress : if 0: plane strain, else: plane stress (default: 0)
 */
template <Int dim>
class MaterialElastic : public PlaneStressToolbox<dim, MaterialThermal<dim>> {
  /* ------------------------------------------------------------------------ */
  /* Constructors/Destructors                                                 */
  /* ------------------------------------------------------------------------ */
private:
  using Parent = PlaneStressToolbox<dim, MaterialThermal<dim>>;

public:
<<<<<<< HEAD
  MaterialElastic(SolidMechanicsModel & model, const ID & id = "",
                  const ID & fe_engine_id = "");
=======
  MaterialElastic(SolidMechanicsModel & model, const ID & id = "");
  MaterialElastic(SolidMechanicsModel & model, Int spatial_dimension,
                  const Mesh & mesh, FEEngine & fe_engine, const ID & id = "");
>>>>>>> bbc031e5

  ~MaterialElastic() override = default;

protected:
  void initialize();

  /* ------------------------------------------------------------------------ */
  /* Methods                                                                  */
  /* ------------------------------------------------------------------------ */
public:
  void initMaterial() override;

  /// constitutive law for all element of a type
  void computeStress(ElementType el_type,
                     GhostType ghost_type = _not_ghost) override;

  /// compute the tangent stiffness matrix for an element type
  void computeTangentModuli(ElementType el_type, Array<Real> & tangent_matrix,
                            GhostType ghost_type = _not_ghost) override;

  /// compute the elastic potential energy
  void computePotentialEnergy(ElementType el_type) override;

  [[deprecated("Use the interface with an Element")]] void
  computePotentialEnergyByElement(ElementType type, Int index,
                                  Vector<Real> & epot_on_quad_points) override {
    computePotentialEnergyByElement({type, index, _not_ghost},
                                    epot_on_quad_points);
  }

  void
  computePotentialEnergyByElement(const Element & element,
                                  Vector<Real> & epot_on_quad_points) override;

  /// compute the p-wave speed in the material
  auto getPushWaveSpeed(const Element & element) const -> Real override;

  /// compute the s-wave speed in the material
  auto getShearWaveSpeed(const Element & element) const -> Real override;

protected:
  /// constitutive law for a given quadrature point
  template <typename Args> inline void computeStressOnQuad(Args && args) const;

  /// compute the tangent stiffness matrix for an element
  template <typename Args>
  inline void computeTangentModuliOnQuad(Args && args) const;

  /// recompute the lame coefficient if E or nu changes
  void updateInternalParameters() override;

  template <class Args>
  static inline void computePotentialEnergyOnQuad(Args && args, Real & epot);

  auto hasStiffnessMatrixChanged() -> bool override {
    return (not was_stiffness_assembled);
  }

  auto getTangentType() -> MatrixType override { return _symmetric; }

  /* ------------------------------------------------------------------------ */
  /* Accessors                                                                */
  /* ------------------------------------------------------------------------ */
public:
  /// get first Lame constant
  AKANTU_GET_MACRO(Lambda, lambda, Real);

  /// get second Lame constant
  AKANTU_GET_MACRO(Mu, mu, Real);

  /// get bulk modulus
  AKANTU_GET_MACRO(Kappa, kpa, Real);

  /* ------------------------------------------------------------------------ */
  /* Class Members                                                            */
  /* ------------------------------------------------------------------------ */
protected:
  /// First Lamé coefficient
  Real lambda;

  /// Second Lamé coefficient (shear modulus)
  Real mu;

  /// Bulk modulus
  Real kpa;

  /// defines if the stiffness was computed
  bool was_stiffness_assembled;
};

} // namespace akantu

#include "material_elastic_inline_impl.hh"

#endif /* AKANTU_MATERIAL_ELASTIC_HH_ */<|MERGE_RESOLUTION|>--- conflicted
+++ resolved
@@ -45,14 +45,8 @@
   using Parent = PlaneStressToolbox<dim, MaterialThermal<dim>>;
 
 public:
-<<<<<<< HEAD
   MaterialElastic(SolidMechanicsModel & model, const ID & id = "",
                   const ID & fe_engine_id = "");
-=======
-  MaterialElastic(SolidMechanicsModel & model, const ID & id = "");
-  MaterialElastic(SolidMechanicsModel & model, Int spatial_dimension,
-                  const Mesh & mesh, FEEngine & fe_engine, const ID & id = "");
->>>>>>> bbc031e5
 
   ~MaterialElastic() override = default;
 
