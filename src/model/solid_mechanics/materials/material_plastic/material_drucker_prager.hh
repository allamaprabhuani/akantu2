/**
 * Copyright (©) 2010-2023 EPFL (Ecole Polytechnique Fédérale de Lausanne)
 * Laboratory (LSMS - Laboratoire de Simulation en Mécanique des Solides)
 *
 * This file is part of Akantu
 *
 * Akantu is free software: you can redistribute it and/or modify it under the
 * terms of the GNU Lesser General Public License as published by the Free
 * Software Foundation, either version 3 of the License, or (at your option) any
 * later version.
 *
 * Akantu is distributed in the hope that it will be useful, but WITHOUT ANY
 * WARRANTY; without even the implied warranty of MERCHANTABILITY or FITNESS FOR
 * A PARTICULAR PURPOSE. See the GNU Lesser General Public License for more
 * details.
 *
 * You should have received a copy of the GNU Lesser General Public License
 * along with Akantu. If not, see <http://www.gnu.org/licenses/>.
 */

/* -------------------------------------------------------------------------- */
#include "aka_common.hh"
#include "aka_voigthelper.hh"
#include "material_plastic.hh"
/* -------------------------------------------------------------------------- */

#ifndef AKANTU_MATERIAL_DRUCKER_PRAGER_HH_
#define AKANTU_MATERIAL_DRUCKER_PRAGER_HH_

namespace akantu {

/**
 * Material plastic with a Drucker-pruger yield criterion
 */

template <Int dim> class MaterialDruckerPrager : public MaterialPlastic<dim> {
  /* ------------------------------------------------------------------------ */
  /* Constructors/Destructors                                                 */
  /* ------------------------------------------------------------------------ */
  using Parent = MaterialPlastic<dim>;

public:
<<<<<<< HEAD
  MaterialDruckerPrager(SolidMechanicsModel & model, const ID & id = "",
                        const ID & fe_engine_id = "");
=======
  MaterialDruckerPrager(SolidMechanicsModel & model, const ID & id = "");
  MaterialDruckerPrager(SolidMechanicsModel & model, Int spatial_dimension,
                        const Mesh & mesh, FEEngine & fe_engine,
                        const ID & id = "");
>>>>>>> bbc031e5

protected:
  using voigt_h = VoigtHelper<dim>;

  void initialize();

  /* ------------------------------------------------------------------------ */
  /* Methods                                                                  */
  /* ------------------------------------------------------------------------ */
public:
  /// constitutive law for all element of a type
  void computeStress(ElementType el_type,
                     GhostType ghost_type = _not_ghost) override;

protected:
  template <class Args> inline void computeStressOnQuad(Args && args);
  inline void computeTangentModuliOnQuad(
      Matrix<Real> & tangent, const Matrix<Real> & grad_u,
      const Matrix<Real> & previous_grad_u, const Matrix<Real> & sigma_tensor,
      const Matrix<Real> & previous_sigma_tensor) const;

  inline Real computeYieldFunction(const Matrix<Real> & sigma);
  inline Real computeYieldStress(const Matrix<Real> & sigma);

  /// rcompute the alpha and k parameters
  void updateInternalParameters() override;

public:
  // closet point projection method to compute stress state on the
  // yield surface
  template <typename D1, typename D2, typename D3,
            aka::enable_if_t<aka::are_vectors_v<D2, D3>> * = nullptr>
  inline void computeGradientAndPlasticMultplier(
      const Eigen::MatrixBase<D1> & sigma_trial,
      Real & plastic_multiplier_guess, Eigen::MatrixBase<D2> & gradient_f,
      Eigen::MatrixBase<D3> & delta_inelastic_strain, Int max_iterations = 100,
      Real tolerance = 1e-10);

  /* ------------------------------------------------------------------------ */
  /* Class Members                                                            */
  /* ------------------------------------------------------------------------ */
private:
  // Internal friction angle of the material
  Real phi;

  // Compressive strength of the material
  Real fc;

  // modified friction angle for Drucker-Prager
  Real alpha;

  // modified compressive strength for Drucker-Prager
  Real k;

  // radial return mapping
  bool radial_return_mapping;
};

} // namespace akantu

#include "material_drucker_prager_inline_impl.hh"

#endif /*AKANTU_MATERIAL_DRUCKER_PRAGER_HH_  */<|MERGE_RESOLUTION|>--- conflicted
+++ resolved
@@ -40,15 +40,8 @@
   using Parent = MaterialPlastic<dim>;
 
 public:
-<<<<<<< HEAD
   MaterialDruckerPrager(SolidMechanicsModel & model, const ID & id = "",
                         const ID & fe_engine_id = "");
-=======
-  MaterialDruckerPrager(SolidMechanicsModel & model, const ID & id = "");
-  MaterialDruckerPrager(SolidMechanicsModel & model, Int spatial_dimension,
-                        const Mesh & mesh, FEEngine & fe_engine,
-                        const ID & id = "");
->>>>>>> bbc031e5
 
 protected:
   using voigt_h = VoigtHelper<dim>;
