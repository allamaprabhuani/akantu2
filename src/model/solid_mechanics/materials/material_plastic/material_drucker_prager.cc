--- conflicted
+++ resolved
@@ -24,29 +24,10 @@
 
 namespace akantu {
 
-<<<<<<< HEAD
-template <UInt spatial_dimension>
+template <Int dim>
 MaterialDruckerPrager<spatial_dimension>::MaterialDruckerPrager(
     SolidMechanicsModel & model, const ID & id, const ID & fe_engine_id)
     : MaterialPlastic<spatial_dimension>(model, id, fe_engine_id) {
-
-  AKANTU_DEBUG_IN();
-=======
-template <Int dim>
-MaterialDruckerPrager<dim>::MaterialDruckerPrager(SolidMechanicsModel & model,
-                                                  const ID & id)
-    : Parent(model, id) {
-  this->initialize();
-}
-/* -------------------------------------------------------------------------- */
-template <Int dim>
-MaterialDruckerPrager<dim>::MaterialDruckerPrager(SolidMechanicsModel & model,
-                                                  Int spatial_dimension,
-                                                  const Mesh & mesh,
-                                                  FEEngine & fe_engine,
-                                                  const ID & id)
-    : Parent(model, spatial_dimension, mesh, fe_engine, id) {
->>>>>>> bbc031e5
   this->initialize();
 }
 
