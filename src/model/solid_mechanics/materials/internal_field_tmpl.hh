/**
 * @file   internal_field_tmpl.hh
 *
 * @author Lucas Frerot <lucas.frerot@epfl.ch>
 * @author Nicolas Richart <nicolas.richart@epfl.ch>
 *
 * @date creation: Wed Nov 13 2013
 * @date last modification: Fri Apr 02 2021
 *
 * @brief  Material internal properties
 *
 *
 * @section LICENSE
 *
 * Copyright (©) 2014-2021 EPFL (Ecole Polytechnique Fédérale de Lausanne)
 * Laboratory (LSMS - Laboratoire de Simulation en Mécanique des Solides)
 *
 * Akantu is free software: you can redistribute it and/or modify it under the
 * terms of the GNU Lesser General Public License as published by the Free
 * Software Foundation, either version 3 of the License, or (at your option) any
 * later version.
 *
 * Akantu is distributed in the hope that it will be useful, but WITHOUT ANY
 * WARRANTY; without even the implied warranty of MERCHANTABILITY or FITNESS FOR
 * A PARTICULAR PURPOSE. See the GNU Lesser General Public License for more
 * details.
 *
 * You should have received a copy of the GNU Lesser General Public License
 * along with Akantu. If not, see <http://www.gnu.org/licenses/>.
 *
 */

/* -------------------------------------------------------------------------- */
#include "material.hh"
/* -------------------------------------------------------------------------- */

#ifndef AKANTU_INTERNAL_FIELD_TMPL_HH_
#define AKANTU_INTERNAL_FIELD_TMPL_HH_

namespace akantu {

/* -------------------------------------------------------------------------- */
template <class Material, typename T>
InternalFieldTmpl<Material, T>::InternalFieldTmpl(const ID & id,
                                                  Material & material)
    : ElementTypeMapArray<T>(id, material.getID()), material(material),
      fem(&(material.getModel().getFEEngine())),
      element_filter(material.getElementFilter()),
      spatial_dimension(material.getModel().getSpatialDimension()) {}

/* -------------------------------------------------------------------------- */
template <class Material, typename T>
InternalFieldTmpl<Material, T>::InternalFieldTmpl(
    const ID & id, Material & material, FEEngine & fem,
    const ElementTypeMapArray<UInt> & element_filter)
    : ElementTypeMapArray<T>(id, material.getID()), material(material),
      fem(&fem), element_filter(element_filter),
      spatial_dimension(material.getSpatialDimension()) {}

/* -------------------------------------------------------------------------- */
template <class Material, typename T>
InternalFieldTmpl<Material, T>::InternalFieldTmpl(
    const ID & id, Material & material, UInt dim, FEEngine & fem,
    const ElementTypeMapArray<UInt> & element_filter)
    : ElementTypeMapArray<T>(id, material.getID()), material(material),
      fem(&fem), element_filter(element_filter), spatial_dimension(dim) {}

/* -------------------------------------------------------------------------- */
template <class Material, typename T>
InternalFieldTmpl<Material, T>::InternalFieldTmpl(
    const ID & id, const InternalFieldTmpl<Material, T> & other)
    : ElementTypeMapArray<T>(id, other.material.getID()),
      material(other.material), fem(other.fem),
      element_filter(other.element_filter), default_value(other.default_value),
      spatial_dimension(other.spatial_dimension),
      element_kind(other.element_kind), nb_component(other.nb_component) {

  AKANTU_DEBUG_ASSERT(other.is_init,
                      "Cannot create a copy of a non initialized field");
  this->internalInitialize(this->nb_component);
}

/* -------------------------------------------------------------------------- */
template <class Material, typename T>
InternalFieldTmpl<Material, T>::~InternalFieldTmpl() {
  if (this->is_init) {
    this->material.unregisterInternal(*this);
  }
}

/* -------------------------------------------------------------------------- */
template <class Material, typename T>
void InternalFieldTmpl<Material, T>::setFEEngine(FEEngine & fe_engine) {
  this->fem = &fe_engine;
}

/* -------------------------------------------------------------------------- */
template <class Material, typename T>
void InternalFieldTmpl<Material, T>::setElementKind(ElementKind element_kind) {
  this->element_kind = element_kind;
}

/* -------------------------------------------------------------------------- */
template <class Material, typename T>
void InternalFieldTmpl<Material, T>::initialize(UInt nb_component) {
  internalInitialize(nb_component);
}

/* -------------------------------------------------------------------------- */
template <class Material, typename T>
void InternalFieldTmpl<Material, T>::initializeHistory() {
<<<<<<< HEAD
  if (!previous_values)
    previous_values = std::make_unique<InternalFieldTmpl<Material, T>>(
        "previous_" + this->getID(), *this);
=======
  if (!previous_values) {
    previous_values = std::make_unique<InternalFieldTmpl<Material, T>>(
        "previous_" + this->getID(), *this);
  }
>>>>>>> 9111b750
}

/* -------------------------------------------------------------------------- */
template <class Material, typename T>
void InternalFieldTmpl<Material, T>::resize() {
  if (!this->is_init) {
    return;
  }

  for (auto ghost : ghost_types) {
    for (const auto & type : this->filterTypes(ghost)) {
      UInt nb_element = this->element_filter(type, ghost).size();

      UInt nb_quadrature_points =
          this->fem->getNbIntegrationPoints(type, ghost);
      UInt new_size = nb_element * nb_quadrature_points;

      UInt old_size = 0;
      Array<T> * vect = nullptr;

      if (this->exists(type, ghost)) {
        vect = &(this->operator()(type, ghost));
        old_size = vect->size();
        vect->resize(new_size);
      } else {
        vect = &(this->alloc(nb_element * nb_quadrature_points, nb_component,
                             type, ghost));
        old_size = vect->size();
      }

      if (new_size != old_size) {
        this->setArrayValues(
            vect->storage() + old_size * vect->getNbComponent(),
            vect->storage() + new_size * vect->getNbComponent());
      }
    }
  }
}

/* -------------------------------------------------------------------------- */
template <class Material, typename T>
void InternalFieldTmpl<Material, T>::setDefaultValue(const T & value) {
  this->default_value = value;
  this->reset();
}

/* -------------------------------------------------------------------------- */
template <class Material, typename T>
void InternalFieldTmpl<Material, T>::reset() {
  for (auto ghost_type : ghost_types) {
    for (const auto & type : this->elementTypes(ghost_type)) {
      Array<T> & vect = (*this)(type, ghost_type);
      // vect.zero();
      this->setArrayValues(
          vect.storage(), vect.storage() + vect.size() * vect.getNbComponent());
    }
  }
}

/* -------------------------------------------------------------------------- */
template <class Material, typename T>
void InternalFieldTmpl<Material, T>::internalInitialize(UInt nb_component) {
  if (!this->is_init) {
    this->nb_component = nb_component;

    for (auto ghost : ghost_types) {
      for (const auto & type : this->filterTypes(ghost)) {
        UInt nb_element = this->element_filter(type, ghost).size();
        UInt nb_quadrature_points =
            this->fem->getNbIntegrationPoints(type, ghost);
        if (this->exists(type, ghost)) {
          this->operator()(type, ghost)
              .resize(nb_element * nb_quadrature_points);
        } else {
          this->alloc(nb_element * nb_quadrature_points, nb_component, type,
                      ghost);
        }
      }
    }

    this->material.registerInternal(*this);
    this->is_init = true;
  }
  this->reset();

  if (this->previous_values) {
    this->previous_values->internalInitialize(nb_component);
  }
}

/* -------------------------------------------------------------------------- */
template <class Material, typename T>
void InternalFieldTmpl<Material, T>::setArrayValues(T * begin, T * end) {
  for (; begin < end; ++begin) {
    *begin = this->default_value;
  }
}

/* -------------------------------------------------------------------------- */
template <class Material, typename T>
void InternalFieldTmpl<Material, T>::saveCurrentValues() {
  AKANTU_DEBUG_ASSERT(this->previous_values != nullptr,
                      "The history of the internal "
                          << this->getID() << " has not been activated");

  if (not this->is_init) {
    return;
  }

  for (auto ghost_type : ghost_types) {
    for (const auto & type : this->elementTypes(ghost_type)) {
      (*this->previous_values)(type, ghost_type)
          .copy((*this)(type, ghost_type));
    }
  }
}

/* -------------------------------------------------------------------------- */
template <class Material, typename T>
void InternalFieldTmpl<Material, T>::restorePreviousValues() {
  AKANTU_DEBUG_ASSERT(this->previous_values != nullptr,
                      "The history of the internal "
                          << this->getID() << " has not been activated");

  if (not this->is_init) {
    return;
  }

  for (auto ghost_type : ghost_types) {
    for (const auto & type : this->elementTypes(ghost_type)) {
      (*this)(type, ghost_type)
          .copy((*this->previous_values)(type, ghost_type));
    }
  }
}

/* -------------------------------------------------------------------------- */
template <class Material, typename T>
void InternalFieldTmpl<Material, T>::resetPreviousValues() {
  AKANTU_DEBUG_ASSERT(this->previous_values != nullptr,
                      "The history of the internal "
                          << this->getID() << " has not been activated");

  if (not this->is_init) {
    return;
  }

  this->previous_values->reset();
}

/* -------------------------------------------------------------------------- */
template <class Material, typename T>
void InternalFieldTmpl<Material, T>::removeIntegrationPoints(
    const ElementTypeMapArray<UInt> & new_numbering) {
  for (auto ghost_type : ghost_types) {
    for (auto type : new_numbering.elementTypes(_all_dimensions, ghost_type,
                                                _ek_not_defined)) {
      if (not this->exists(type, ghost_type)) {
        continue;
      }

      Array<T> & vect = (*this)(type, ghost_type);
      if (vect.empty()) {
        continue;
      }

      const Array<UInt> & renumbering = new_numbering(type, ghost_type);

      UInt nb_quad_per_elem = fem->getNbIntegrationPoints(type, ghost_type);
      UInt nb_component = vect.getNbComponent();

      Array<T> tmp(renumbering.size() * nb_quad_per_elem, nb_component);

      AKANTU_DEBUG_ASSERT(
          tmp.size() == vect.size(),
          "Something strange append some mater was created from nowhere!!");

      AKANTU_DEBUG_ASSERT(
          tmp.size() == vect.size(),
          "Something strange append some mater was created or disappeared in "
              << vect.getID() << "(" << vect.size() << "!=" << tmp.size()
              << ") "
                 "!!");

      UInt new_size = 0;
      for (UInt i = 0; i < renumbering.size(); ++i) {
        UInt new_i = renumbering(i);
        if (new_i != UInt(-1)) {
          memcpy(tmp.storage() + new_i * nb_component * nb_quad_per_elem,
                 vect.storage() + i * nb_component * nb_quad_per_elem,
                 nb_component * nb_quad_per_elem * sizeof(T));
          ++new_size;
        }
      }
      tmp.resize(new_size * nb_quad_per_elem);
      vect.copy(tmp);
    }
  }
}

/* -------------------------------------------------------------------------- */
template <class Material, typename T>
void InternalFieldTmpl<Material, T>::printself(std::ostream & stream, int indent
                                               [[gnu::unused]]) const {
  stream << "InternalField [ " << this->getID();
#if !defined(AKANTU_NDEBUG)
  if (AKANTU_DEBUG_TEST(dblDump)) {
    stream << std::endl;
    ElementTypeMapArray<T>::printself(stream, indent + 3);
  } else {
#endif
    stream << " {" << this->getData(_not_ghost).size() << " types - "
           << this->getData(_ghost).size() << " ghost types"
           << "}";
#if !defined(AKANTU_NDEBUG)
  }
#endif
  stream << " ]";
}

/* -------------------------------------------------------------------------- */
template <>
inline void
ParameterTyped<InternalField<Real>>::setAuto(const ParserParameter & in_param) {
  Parameter::setAuto(in_param);
  Real r = in_param;
  param.setDefaultValue(r);
}

/* -------------------------------------------------------------------------- */
template <class Material, typename T>
inline InternalFieldTmpl<Material, T>::operator T() const {
  return default_value;
}

} // namespace akantu

#endif /* AKANTU_INTERNAL_FIELD_TMPL_HH_ */<|MERGE_RESOLUTION|>--- conflicted
+++ resolved
@@ -109,16 +109,10 @@
 /* -------------------------------------------------------------------------- */
 template <class Material, typename T>
 void InternalFieldTmpl<Material, T>::initializeHistory() {
-<<<<<<< HEAD
-  if (!previous_values)
-    previous_values = std::make_unique<InternalFieldTmpl<Material, T>>(
-        "previous_" + this->getID(), *this);
-=======
   if (!previous_values) {
     previous_values = std::make_unique<InternalFieldTmpl<Material, T>>(
         "previous_" + this->getID(), *this);
   }
->>>>>>> 9111b750
 }
 
 /* -------------------------------------------------------------------------- */
