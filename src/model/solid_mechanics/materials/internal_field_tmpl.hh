--- conflicted
+++ resolved
@@ -105,7 +105,6 @@
 }
 
 /* -------------------------------------------------------------------------- */
-<<<<<<< HEAD
 template <class Material, typename T>
 void InternalFieldTmpl<Material, T>::initializeHistory() {
   if (!previous_values)
@@ -116,19 +115,7 @@
 /* -------------------------------------------------------------------------- */
 template <class Material, typename T>
 void InternalFieldTmpl<Material, T>::resize() {
-  if (!this->is_init)
-=======
-template <typename T> void InternalField<T>::initializeHistory() {
-  if (!previous_values) {
-    previous_values =
-        std::make_unique<InternalField<T>>("previous_" + this->getID(), *this);
-  }
-}
-
-/* -------------------------------------------------------------------------- */
-template <typename T> void InternalField<T>::resize() {
-  if (!this->is_init) {
->>>>>>> 5ab84600
+  if (!this->is_init){
     return;
   }
 
@@ -166,14 +153,9 @@
 }
 
 /* -------------------------------------------------------------------------- */
-<<<<<<< HEAD
 template <class Material, typename T>
 void InternalFieldTmpl<Material, T>::reset() {
-  for (auto ghost_type : ghost_types)
-=======
-template <typename T> void InternalField<T>::reset() {
-  for (auto ghost_type : ghost_types) {
->>>>>>> 5ab84600
+  for (auto ghost_type : ghost_types){
     for (const auto & type : this->elementTypes(ghost_type)) {
       Array<T> & vect = (*this)(type, ghost_type);
       //vect.zero();
@@ -215,15 +197,9 @@
 }
 
 /* -------------------------------------------------------------------------- */
-<<<<<<< HEAD
 template <class Material, typename T>
 void InternalFieldTmpl<Material, T>::setArrayValues(T * begin, T * end) {
-  for (; begin < end; ++begin)
-=======
-template <typename T>
-void InternalField<T>::setArrayValues(T * begin, T * end) {
-  for (; begin < end; ++begin) {
->>>>>>> 5ab84600
+  for (; begin < end; ++begin){
     *begin = this->default_value;
   }
 }
