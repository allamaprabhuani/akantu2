--- conflicted
+++ resolved
@@ -77,14 +77,9 @@
 
   // Reallocate the element filter
   this->element_filter.free();
-<<<<<<< HEAD
-  this->model->getInterfaceMesh().initElementTypeMapArray(
-      this->element_filter, 1, 1, false, _ek_regular);
-=======
   this->model->getInterfaceMesh().initElementTypeMapArray(this->element_filter,
                                                           1, 1, false, _ek_regular);
   AKANTU_DEBUG_OUT();
->>>>>>> b767c8c5
 }
 
 /* -------------------------------------------------------------------------- */
@@ -92,16 +87,9 @@
 template <UInt dim> MaterialReinforcement<dim>::~MaterialReinforcement() {
   AKANTU_DEBUG_IN();
 
-<<<<<<< HEAD
-  ElementTypeMap<ElementTypeMapArray<Real> *>::type_iterator it =
-      shape_derivatives.firstType();
-  ElementTypeMap<ElementTypeMapArray<Real> *>::type_iterator end =
-      shape_derivatives.lastType();
-=======
   ElementTypeMap<ElementTypeMapArray<Real> *>::type_iterator
     it = shape_derivatives.firstType(),
     end = shape_derivatives.lastType();
->>>>>>> b767c8c5
 
   for (; it != end; ++it) {
     delete shape_derivatives(*it, _not_ghost);
@@ -158,32 +146,13 @@
           mesh.lastType(dim, *int_ghost_it);
 
       // Loop over background types
-<<<<<<< HEAD
-      for (; background_type_it != background_type_end; ++background_type_it) {
-=======
       for (; background_type_it != background_type_end ; ++background_type_it) {
->>>>>>> b767c8c5
         const ElementType & int_type = *interface_type_it;
         const ElementType & back_type = *background_type_it;
         const GhostType & int_ghost = *int_ghost_it;
 
         std::string shaped_id = "embedded_shape_derivatives";
 
-<<<<<<< HEAD
-        if (int_ghost == _ghost)
-          shaped_id += ":ghost";
-
-        ElementTypeMapArray<Real> * shaped_etma =
-            new ElementTypeMapArray<Real>(shaped_id, this->name);
-
-        UInt nb_points = Mesh::getNbNodesPerElement(back_type);
-        UInt nb_quad_points = model->getFEEngine("EmbeddedInterfaceFEEngine")
-                                  .getNbIntegrationPoints(int_type);
-        UInt nb_elements = element_filter(int_type, int_ghost).getSize();
-
-        // Alloc the background ElementTypeMapArray
-        shaped_etma->alloc(nb_elements * nb_quad_points, dim * nb_points,
-=======
         if (int_ghost == _ghost) shaped_id += ":ghost";
 
         ElementTypeMapArray<Real> * shaped_etma = new ElementTypeMapArray<Real>(shaped_id, this->name);
@@ -195,7 +164,6 @@
         // Alloc the background ElementTypeMapArray
         shaped_etma->alloc(nb_elements * nb_quad_points,
                            dim * nb_points,
->>>>>>> b767c8c5
                            back_type);
 
         // Insert the background ElementTypeMapArray in the interface
@@ -311,19 +279,11 @@
     filterInterfaceBackgroundElements(*background_filter, *back_it, type,
                                       ghost_type);
 
-<<<<<<< HEAD
-    Array<Real> * disp_per_element =
-        new Array<Real>(0, dim * nodes_per_background_e, "disp_elem");
-    FEEngine::extractNodalToElementField(
-        model->getMesh(), model->getDisplacement(), *disp_per_element, *back_it,
-        ghost_type, *background_filter);
-=======
     Array<Real> * disp_per_element = new Array<Real>(0, dim * nodes_per_background_e, "disp_elem");
     FEEngine::extractNodalToElementField(model->getMesh(),
                                          model->getDisplacement(),
                                          *disp_per_element,
                                          *back_it, ghost_type, *background_filter);
->>>>>>> b767c8c5
 
     Array<Real>::matrix_iterator disp_it =
         disp_per_element->begin(dim, nodes_per_background_e);
@@ -420,14 +380,9 @@
                               ->
                               operator()(background_type, ghost_type);
 
-<<<<<<< HEAD
-  Array<Real> * integrant =
-      new Array<Real>(nb_quadrature_points * nb_element, back_dof, "integrant");
-=======
   Array<Real> * integrant = new Array<Real>(nb_quadrature_points * nb_element,
                                             back_dof,
                                             "integrant");
->>>>>>> b767c8c5
 
   Array<Real>::vector_iterator integrant_it = integrant->begin(back_dof);
   Array<Real>::vector_iterator integrant_end = integrant->end(back_dof);
@@ -444,18 +399,11 @@
   Matrix<Real> Bvoigt(voigt_size, back_dof);
   Vector<Real> Ct_sigma(voigt_size);
 
-<<<<<<< HEAD
-  for (; integrant_it != integrant_end;
-       ++integrant_it, ++B_it, ++C_it, ++sigma_it) {
-    VoigtHelper<dim>::transferBMatrixToSymVoigtBMatrix(*B_it, Bvoigt,
-                                                       nodes_per_background_e);
-=======
   for (; integrant_it != integrant_end ; ++integrant_it,
          ++B_it,
          ++C_it,
          ++sigma_it) {
     VoigtHelper<dim>::transferBMatrixToSymVoigtBMatrix(*B_it, Bvoigt, nodes_per_background_e);
->>>>>>> b767c8c5
     Matrix<Real> & C = *C_it;
     Vector<Real> & BtCt_sigma = *integrant_it;
 
@@ -532,18 +480,12 @@
   Array<Real> node_coordinates(this->element_filter(type, ghost_type).getSize(),
                                steel_dof);
 
-<<<<<<< HEAD
-  this->model->getFEEngine().template extractNodalToElementField<Real>(
-      interface_mesh, interface_mesh.getNodes(), node_coordinates, type,
-      ghost_type, this->element_filter(type, ghost_type));
-=======
   this->model->getFEEngine().template extractNodalToElementField<Real>(interface_mesh,
                                                                        interface_mesh.getNodes(),
                                                                        node_coordinates,
                                                                        type,
                                                                        ghost_type,
                                                                        this->element_filter(type, ghost_type));
->>>>>>> b767c8c5
 
   Array<Real>::matrix_iterator directing_cosines_it =
       directing_cosines(type, ghost_type).begin(voigt_size, voigt_size);
@@ -630,15 +572,9 @@
                               ->
                               operator()(background_type, ghost_type);
 
-<<<<<<< HEAD
-  Array<Real> * integrant =
-      new Array<Real>(nb_element * nb_quadrature_points,
-                      integrant_size * integrant_size, "B^t*C^t*D*C*B");
-=======
   Array<Real> * integrant = new Array<Real>(nb_element * nb_quadrature_points,
                                             integrant_size * integrant_size,
                                             "B^t*C^t*D*C*B");
->>>>>>> b767c8c5
   integrant->clear();
 
   /// Temporary matrices for integrant product
@@ -685,17 +621,12 @@
 
   delete integrant;
 
-<<<<<<< HEAD
-  Array<UInt> * background_filter =
-      new Array<UInt>(nb_element, 1, "background_filter");
-=======
   // Mauro: Here K_interface contains the local stiffness matrices,
   // directing_cosines contains the information about the orientation
   // of the reinforcements, any rotation of the local stiffness matrix
   // can be done here
 
   Array<UInt> * background_filter = new Array<UInt>(nb_element, 1, "background_filter");
->>>>>>> b767c8c5
 
   filterInterfaceBackgroundElements(*background_filter, background_type,
                                     interface_type, ghost_type);
