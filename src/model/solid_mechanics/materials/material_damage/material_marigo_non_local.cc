/**
 * Copyright (©) 2010-2023 EPFL (Ecole Polytechnique Fédérale de Lausanne)
 * Laboratory (LSMS - Laboratoire de Simulation en Mécanique des Solides)
 *
 * This file is part of Akantu
 *
 * Akantu is free software: you can redistribute it and/or modify it under the
 * terms of the GNU Lesser General Public License as published by the Free
 * Software Foundation, either version 3 of the License, or (at your option) any
 * later version.
 *
 * Akantu is distributed in the hope that it will be useful, but WITHOUT ANY
 * WARRANTY; without even the implied warranty of MERCHANTABILITY or FITNESS FOR
 * A PARTICULAR PURPOSE. See the GNU Lesser General Public License for more
 * details.
 *
 * You should have received a copy of the GNU Lesser General Public License
 * along with Akantu. If not, see <http://www.gnu.org/licenses/>.
 */

/* -------------------------------------------------------------------------- */
#include "material_marigo_non_local.hh"
#include "non_local_neighborhood_base.hh"
/* -------------------------------------------------------------------------- */

namespace akantu {

/* -------------------------------------------------------------------------- */
template <Int dim>
MaterialMarigoNonLocal<dim>::MaterialMarigoNonLocal(SolidMechanicsModel & model,
                                                    const ID & id)
<<<<<<< HEAD
    : parent(model, id), Y(this->template registerInternal<Real>("Y", 1)),
      Ynl(this->template registerInternal<Real>("Y non local", 1)) {
  this->is_non_local = true;
=======
    : parent(model, id), Ynl("Y non local", *this) {
  AKANTU_DEBUG_IN();
  this->is_non_local = true;
  this->Ynl.initialize(1);
  AKANTU_DEBUG_OUT();
>>>>>>> 8e91042a
}

/* -------------------------------------------------------------------------- */
template <Int dim>
void MaterialMarigoNonLocal<dim>::registerNonLocalVariables() {
  this->getModel().getNonLocalManager().registerNonLocalVariable(
      this->Y.getName(), Ynl.getName(), 1);
  this->getModel()
      .getNonLocalManager()
      .getNeighborhood(this->name)
      .registerNonLocalVariable(Ynl.getName());
}

/* -------------------------------------------------------------------------- */
template <Int dim>
void MaterialMarigoNonLocal<dim>::computeStress(ElementType el_type,
                                                GhostType ghost_type) {
  AKANTU_DEBUG_IN();

  auto && arguments = this->getArguments(el_type, ghost_type);

  for (auto && data : arguments) {
    MaterialMarigo<dim>::computeStressOnQuad(data);
  }

  AKANTU_DEBUG_OUT();
}

/* -------------------------------------------------------------------------- */
template <Int dim>
void MaterialMarigoNonLocal<dim>::computeNonLocalStress(ElementType el_type,
                                                        GhostType ghost_type) {
  AKANTU_DEBUG_IN();

  auto && arguments = getArgumentsNonLocal(el_type, ghost_type);

  for (auto && data : arguments) {
    this->computeDamageAndStressOnQuad(data);
  }

  AKANTU_DEBUG_OUT();
}

/* -------------------------------------------------------------------------- */
template class MaterialMarigoNonLocal<1>;
template class MaterialMarigoNonLocal<2>;
template class MaterialMarigoNonLocal<3>;

const bool material_is_alocated_marigo_non_local [[maybe_unused]] =
    instantiateMaterial<MaterialMarigo>("marigo_non_local");

} // namespace akantu<|MERGE_RESOLUTION|>--- conflicted
+++ resolved
@@ -29,17 +29,9 @@
 template <Int dim>
 MaterialMarigoNonLocal<dim>::MaterialMarigoNonLocal(SolidMechanicsModel & model,
                                                     const ID & id)
-<<<<<<< HEAD
-    : parent(model, id), Y(this->template registerInternal<Real>("Y", 1)),
+    : parent(model, id),
       Ynl(this->template registerInternal<Real>("Y non local", 1)) {
   this->is_non_local = true;
-=======
-    : parent(model, id), Ynl("Y non local", *this) {
-  AKANTU_DEBUG_IN();
-  this->is_non_local = true;
-  this->Ynl.initialize(1);
-  AKANTU_DEBUG_OUT();
->>>>>>> 8e91042a
 }
 
 /* -------------------------------------------------------------------------- */
