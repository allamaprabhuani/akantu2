--- conflicted
+++ resolved
@@ -80,13 +80,8 @@
     -> Int {
   AKANTU_DEBUG_IN();
 
-<<<<<<< HEAD
   UInt size = 0;
   if (tag == SynchronizationTag::_clh_init_cl) {
-=======
-  Int size = 0;
-  if (tag == SynchronizationTag::_smm_init_mat) {
->>>>>>> bbc031e5
     size += sizeof(Real) * this->getModel().getNbIntegrationPoints(elements);
   }
 
