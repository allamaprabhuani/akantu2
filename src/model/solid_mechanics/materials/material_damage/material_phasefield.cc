/**
 * Copyright (©) 2010-2023 EPFL (Ecole Polytechnique Fédérale de Lausanne)
 * Laboratory (LSMS - Laboratoire de Simulation en Mécanique des Solides)
 *
 * This file is part of Akantu
 *
 * Akantu is free software: you can redistribute it and/or modify it under the
 * terms of the GNU Lesser General Public License as published by the Free
 * Software Foundation, either version 3 of the License, or (at your option) any
 * later version.
 *
 * Akantu is distributed in the hope that it will be useful, but WITHOUT ANY
 * WARRANTY; without even the implied warranty of MERCHANTABILITY or FITNESS FOR
 * A PARTICULAR PURPOSE. See the GNU Lesser General Public License for more
 * details.
 *
 * You should have received a copy of the GNU Lesser General Public License
 * along with Akantu. If not, see <http://www.gnu.org/licenses/>.
 */

/* -------------------------------------------------------------------------- */
#include "material_phasefield.hh"
#include "aka_common.hh"
#include "solid_mechanics_model.hh"

namespace akantu {

/* -------------------------------------------------------------------------- */
template <Int dim>
MaterialPhaseField<dim>::MaterialPhaseField(SolidMechanicsModel & model,
                                            const ID & id)
    : Parent(model, id),
      effective_damage(this->registerInternal("effective_damage", 1)) {
  this->registerParam("eta", eta, Real(0.), _pat_parsable, "eta");
<<<<<<< HEAD
=======
  this->registerParam("is_hybrid", is_hybrid, false,
                      _pat_parsable | _pat_readable, "Use hybrid formulation");
  this->damage.initialize(0);
  this->effective_damage.initialize(1);
>>>>>>> 8e91042a
}

/* -------------------------------------------------------------------------- */
template <Int dim>
void MaterialPhaseField<dim>::computeStress(ElementType el_type,
                                            GhostType ghost_type) {

  if (this->is_hybrid) {
    computeEffectiveDamage(el_type, ghost_type);

    for (auto && args : getArguments(el_type, ghost_type)) {
      auto && dam = args["effective_damage"_n];
      computeStressOnQuad(tuple::replace(args, "damage"_n = dam));
    }
  } else {
    for (auto && args : getArguments(el_type, ghost_type)) {
      computeStressOnQuad(args);
    }
  }
}

/* -------------------------------------------------------------------------- */
template <Int dim>
void MaterialPhaseField<dim>::computeTangentModuli(ElementType el_type,
                                                   Array<Real> & tangent_matrix,
                                                   GhostType ghost_type) {
  computeEffectiveDamage(el_type, ghost_type);

  if (this->is_hybrid) {
    computeEffectiveDamage(el_type, ghost_type);

    for (auto && args :
         getArgumentsTangent(tangent_matrix, el_type, ghost_type)) {
      auto && dam = args["effective_damage"_n];
      computeTangentModuliOnQuad(tuple::replace(args, "damage"_n = dam));
    }
  } else {
    for (auto && args :
         getArgumentsTangent(tangent_matrix, el_type, ghost_type)) {
      computeTangentModuliOnQuad(args);
    }
  }
}

/* -------------------------------------------------------------------------- */
template <Int dim>
void MaterialPhaseField<dim>::computeEffectiveDamage(ElementType el_type,
                                                     GhostType ghost_type) {
  for (auto && args : getArguments(el_type, ghost_type)) {
    computeEffectiveDamageOnQuad(args);
  }
}

/* -------------------------------------------------------------------------- */
template class MaterialPhaseField<1>;
template class MaterialPhaseField<2>;
template class MaterialPhaseField<3>;

const bool material_is_allocated_phasefield [[maybe_unused]] =
    instantiateMaterial<MaterialPhaseField>("phasefield");

} // namespace akantu<|MERGE_RESOLUTION|>--- conflicted
+++ resolved
@@ -32,13 +32,8 @@
     : Parent(model, id),
       effective_damage(this->registerInternal("effective_damage", 1)) {
   this->registerParam("eta", eta, Real(0.), _pat_parsable, "eta");
-<<<<<<< HEAD
-=======
   this->registerParam("is_hybrid", is_hybrid, false,
                       _pat_parsable | _pat_readable, "Use hybrid formulation");
-  this->damage.initialize(0);
-  this->effective_damage.initialize(1);
->>>>>>> 8e91042a
 }
 
 /* -------------------------------------------------------------------------- */
