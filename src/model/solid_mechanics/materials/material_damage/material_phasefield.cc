/**
 * @file   material_phasefield.cc
 *
 * @author Mohit Pundir <mohit.pundir@epfl.ch>
 *
 * @date creation: Mon Dec 13 2010
 * @date last modification: Fri Apr 02 2021
 *
 * @brief  Specialization of the material class for the phasefield material
 *
 *
 * @section LICENSE
 *
 * Copyright (©) 2010-2021 EPFL (Ecole Polytechnique Fédérale de Lausanne)
 * Laboratory (LSMS - Laboratoire de Simulation en Mécanique des Solides)
 *
 * Akantu is free software: you can redistribute it and/or modify it under the
 * terms of the GNU Lesser General Public License as published by the Free
 * Software Foundation, either version 3 of the License, or (at your option) any
 * later version.
 *
 * Akantu is distributed in the hope that it will be useful, but WITHOUT ANY
 * WARRANTY; without even the implied warranty of MERCHANTABILITY or FITNESS FOR
 * A PARTICULAR PURPOSE. See the GNU Lesser General Public License for more
 * details.
 *
 * You should have received a copy of the GNU Lesser General Public License
 * along with Akantu. If not, see <http://www.gnu.org/licenses/>.
 *
 */

/* -------------------------------------------------------------------------- */
#include "material_phasefield.hh"
#include "aka_common.hh"
#include "solid_mechanics_model.hh"

namespace akantu {

/* -------------------------------------------------------------------------- */
<<<<<<< HEAD
template <Int dim>
MaterialPhaseField<dim>::MaterialPhaseField(SolidMechanicsModel & model,
                                            const ID & id)
    : Parent(model, id) {
=======
template <UInt spatial_dimension>
MaterialPhaseField<spatial_dimension>::MaterialPhaseField(
    SolidMechanicsModel & model, const ID & id)
    : Parent(model, id), effective_damage("effective_damage", *this) {
>>>>>>> d6d33307

  AKANTU_DEBUG_IN();

  this->registerParam("eta", eta, Real(0.), _pat_parsable, "eta");
  this->damage.initialize(0);
  this->effective_damage.initialize(1);

  AKANTU_DEBUG_OUT();
}

/* -------------------------------------------------------------------------- */
<<<<<<< HEAD
template <Int dim>
void MaterialPhaseField<dim>::computeStress(ElementType el_type,
                                            GhostType ghost_type) {
  for (auto && args : Parent::getArguments(el_type, ghost_type)) {
    computeStressOnQuad(args);
  }
=======
template <UInt spatial_dimension>
void MaterialPhaseField<spatial_dimension>::computeStress(
    ElementType el_type, GhostType ghost_type) {
  AKANTU_DEBUG_IN();

  computeEffectiveDamage(el_type, ghost_type);
  auto dam = this->effective_damage(el_type, ghost_type).begin();

  MATERIAL_STRESS_QUADRATURE_POINT_LOOP_BEGIN(el_type, ghost_type);

  MaterialElastic<spatial_dimension>::computeStressOnQuad(grad_u, sigma);
  sigma *= (1. - *dam) * (1. - *dam) + eta;

  ++dam;

  MATERIAL_STRESS_QUADRATURE_POINT_LOOP_END;

  AKANTU_DEBUG_OUT();
>>>>>>> d6d33307
}

/* -------------------------------------------------------------------------- */
template <Int dim>
void MaterialPhaseField<dim>::computeTangentModuli(ElementType el_type,
                                                   Array<Real> & tangent_matrix,
                                                   GhostType ghost_type) {
  AKANTU_DEBUG_IN();

<<<<<<< HEAD
  for (auto && args :
       Parent::getArgumentsTangent(tangent_matrix, el_type, ghost_type)) {
    computeTangentModuliOnQuad(args);
  }
=======
  Parent::computeTangentModuli(el_type, tangent_matrix, ghost_type);

  computeEffectiveDamage(el_type, ghost_type);
  auto dam = this->effective_damage(el_type, ghost_type).begin();

  MATERIAL_TANGENT_QUADRATURE_POINT_LOOP_BEGIN(tangent_matrix);

  tangent *= (1. - *dam) * (1. - *dam) + eta;
  ++dam;

  MATERIAL_TANGENT_QUADRATURE_POINT_LOOP_END;
>>>>>>> d6d33307

  AKANTU_DEBUG_OUT();
}

/* -------------------------------------------------------------------------- */
<<<<<<< HEAD
template class MaterialPhaseField<1>;
template class MaterialPhaseField<2>;
template class MaterialPhaseField<3>;
=======
template <UInt spatial_dimension>
void MaterialPhaseField<spatial_dimension>::computeEffectiveDamage(
    ElementType el_type, GhostType ghost_type) {

  auto && grad_u_view =
      make_view(this->gradu(el_type, ghost_type), this->spatial_dimension,
                this->spatial_dimension);

  for (auto && data : zip(grad_u_view, this->damage(el_type, ghost_type),
                          this->effective_damage(el_type, ghost_type))) {
    auto & grad_u = std::get<0>(data);
    auto & dam = std::get<1>(data);
    auto & eff_dam = std::get<2>(data);

    computeEffectiveDamageOnQuad(grad_u, dam, eff_dam);
  }
}
>>>>>>> d6d33307

static bool material_is_allocated_phasefield =
    instantiateMaterial<MaterialPhaseField>("phasefield");

} // namespace akantu<|MERGE_RESOLUTION|>--- conflicted
+++ resolved
@@ -37,55 +37,23 @@
 namespace akantu {
 
 /* -------------------------------------------------------------------------- */
-<<<<<<< HEAD
 template <Int dim>
 MaterialPhaseField<dim>::MaterialPhaseField(SolidMechanicsModel & model,
                                             const ID & id)
-    : Parent(model, id) {
-=======
-template <UInt spatial_dimension>
-MaterialPhaseField<spatial_dimension>::MaterialPhaseField(
-    SolidMechanicsModel & model, const ID & id)
     : Parent(model, id), effective_damage("effective_damage", *this) {
->>>>>>> d6d33307
-
-  AKANTU_DEBUG_IN();
-
   this->registerParam("eta", eta, Real(0.), _pat_parsable, "eta");
   this->damage.initialize(0);
   this->effective_damage.initialize(1);
-
-  AKANTU_DEBUG_OUT();
 }
 
-/* -------------------------------------------------------------------------- */
-<<<<<<< HEAD
 template <Int dim>
 void MaterialPhaseField<dim>::computeStress(ElementType el_type,
                                             GhostType ghost_type) {
-  for (auto && args : Parent::getArguments(el_type, ghost_type)) {
+  computeEffectiveDamage(el_type, ghost_type);
+
+  for (auto && args : getArguments(el_type, ghost_type)) {
     computeStressOnQuad(args);
   }
-=======
-template <UInt spatial_dimension>
-void MaterialPhaseField<spatial_dimension>::computeStress(
-    ElementType el_type, GhostType ghost_type) {
-  AKANTU_DEBUG_IN();
-
-  computeEffectiveDamage(el_type, ghost_type);
-  auto dam = this->effective_damage(el_type, ghost_type).begin();
-
-  MATERIAL_STRESS_QUADRATURE_POINT_LOOP_BEGIN(el_type, ghost_type);
-
-  MaterialElastic<spatial_dimension>::computeStressOnQuad(grad_u, sigma);
-  sigma *= (1. - *dam) * (1. - *dam) + eta;
-
-  ++dam;
-
-  MATERIAL_STRESS_QUADRATURE_POINT_LOOP_END;
-
-  AKANTU_DEBUG_OUT();
->>>>>>> d6d33307
 }
 
 /* -------------------------------------------------------------------------- */
@@ -93,54 +61,27 @@
 void MaterialPhaseField<dim>::computeTangentModuli(ElementType el_type,
                                                    Array<Real> & tangent_matrix,
                                                    GhostType ghost_type) {
-  AKANTU_DEBUG_IN();
+  computeEffectiveDamage(el_type, ghost_type);
 
-<<<<<<< HEAD
   for (auto && args :
-       Parent::getArgumentsTangent(tangent_matrix, el_type, ghost_type)) {
+       getArgumentsTangent(tangent_matrix, el_type, ghost_type)) {
     computeTangentModuliOnQuad(args);
   }
-=======
-  Parent::computeTangentModuli(el_type, tangent_matrix, ghost_type);
-
-  computeEffectiveDamage(el_type, ghost_type);
-  auto dam = this->effective_damage(el_type, ghost_type).begin();
-
-  MATERIAL_TANGENT_QUADRATURE_POINT_LOOP_BEGIN(tangent_matrix);
-
-  tangent *= (1. - *dam) * (1. - *dam) + eta;
-  ++dam;
-
-  MATERIAL_TANGENT_QUADRATURE_POINT_LOOP_END;
->>>>>>> d6d33307
-
-  AKANTU_DEBUG_OUT();
 }
 
 /* -------------------------------------------------------------------------- */
-<<<<<<< HEAD
+template <Int dim>
+void MaterialPhaseField<dim>::computeEffectiveDamage(ElementType el_type,
+                                                     GhostType ghost_type) {
+  for (auto && args : getArguments(el_type, ghost_type)) {
+    computeEffectiveDamageOnQuad(args);
+  }
+}
+
+/* -------------------------------------------------------------------------- */
 template class MaterialPhaseField<1>;
 template class MaterialPhaseField<2>;
 template class MaterialPhaseField<3>;
-=======
-template <UInt spatial_dimension>
-void MaterialPhaseField<spatial_dimension>::computeEffectiveDamage(
-    ElementType el_type, GhostType ghost_type) {
-
-  auto && grad_u_view =
-      make_view(this->gradu(el_type, ghost_type), this->spatial_dimension,
-                this->spatial_dimension);
-
-  for (auto && data : zip(grad_u_view, this->damage(el_type, ghost_type),
-                          this->effective_damage(el_type, ghost_type))) {
-    auto & grad_u = std::get<0>(data);
-    auto & dam = std::get<1>(data);
-    auto & eff_dam = std::get<2>(data);
-
-    computeEffectiveDamageOnQuad(grad_u, dam, eff_dam);
-  }
-}
->>>>>>> d6d33307
 
 static bool material_is_allocated_phasefield =
     instantiateMaterial<MaterialPhaseField>("phasefield");
