--- conflicted
+++ resolved
@@ -28,15 +28,9 @@
 /* -------------------------------------------------------------------------- */
 template <Int dim>
 MaterialMarigo<dim>::MaterialMarigo(SolidMechanicsModel & model, const ID & id)
-<<<<<<< HEAD
-    : MaterialDamage<dim>(model, id),
+    : MaterialDamage<dim>(model, id), Y(this->registerInternal("Y", 1)),
       Yd(this->template registerInternal<Real, DefaultRandomInternalField>("Yd",
                                                                            1)) {
-=======
-    : MaterialDamage<dim>(model, id), Y("Y", *this), Yd("Yd", *this),
-      damage_in_y(false), yc_limit(false) {
-  AKANTU_DEBUG_IN();
->>>>>>> 8e91042a
 
   this->registerParam("Sd", Sd, Real(5000.), _pat_parsable | _pat_modifiable);
   this->registerParam("epsilon_c", epsilon_c, Real(0.), _pat_parsable,
@@ -46,24 +40,6 @@
   this->registerParam("damage_in_y", damage_in_y, false, _pat_parsable,
                       "Use threshold (1-D)Y");
   this->registerParam("Yd", Yd, _pat_parsable, "Damaging energy threshold");
-<<<<<<< HEAD
-=======
-
-  this->Yd.initialize(1);
-  this->Y.initialize(1);
-
-  AKANTU_DEBUG_OUT();
-}
-
-/* -------------------------------------------------------------------------- */
-template <Int dim> void MaterialMarigo<dim>::initMaterial() {
-  AKANTU_DEBUG_IN();
-  MaterialDamage<dim>::initMaterial();
-
-  updateInternalParameters();
-
-  AKANTU_DEBUG_OUT();
->>>>>>> 8e91042a
 }
 
 /* -------------------------------------------------------------------------- */
@@ -77,15 +53,7 @@
 template <Int dim>
 void MaterialMarigo<dim>::computeStress(ElementType el_type,
                                         GhostType ghost_type) {
-<<<<<<< HEAD
   for (auto && data : getArguments(el_type, ghost_type)) {
-=======
-  AKANTU_DEBUG_IN();
-
-  auto && arguments = getArguments(el_type, ghost_type);
-
-  for (auto && data : arguments) {
->>>>>>> 8e91042a
     computeStressOnQuad(data);
   }
 }
