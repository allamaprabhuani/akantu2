/**
 * Copyright (©) 2010-2023 EPFL (Ecole Polytechnique Fédérale de Lausanne)
 * Laboratory (LSMS - Laboratoire de Simulation en Mécanique des Solides)
 *
 * This file is part of Akantu
 *
 * Akantu is free software: you can redistribute it and/or modify it under the
 * terms of the GNU Lesser General Public License as published by the Free
 * Software Foundation, either version 3 of the License, or (at your option) any
 * later version.
 *
 * Akantu is distributed in the hope that it will be useful, but WITHOUT ANY
 * WARRANTY; without even the implied warranty of MERCHANTABILITY or FITNESS FOR
 * A PARTICULAR PURPOSE. See the GNU Lesser General Public License for more
 * details.
 *
 * You should have received a copy of the GNU Lesser General Public License
 * along with Akantu. If not, see <http://www.gnu.org/licenses/>.
 */

/* -------------------------------------------------------------------------- */
#include "material_elastic.hh"
/* -------------------------------------------------------------------------- */

#ifndef AKANTU_MATERIAL_DAMAGE_HH_
#define AKANTU_MATERIAL_DAMAGE_HH_

namespace akantu {
<<<<<<< HEAD

template <UInt spatial_dimension,
          template <UInt> class Parent = MaterialElastic>
class MaterialDamage : public Parent<spatial_dimension> {
=======
template <Int dim, template <Int> class Parent = MaterialElastic>
class MaterialDamage : public Parent<dim> {
>>>>>>> bbc031e5
  /* ------------------------------------------------------------------------ */
  /* Constructors/Destructors                                                 */
  /* ------------------------------------------------------------------------ */
public:
  MaterialDamage(SolidMechanicsModel & model, const ID & id = "");
  ~MaterialDamage() override = default;

  /* ------------------------------------------------------------------------ */
  /* Methods                                                                  */
  /* ------------------------------------------------------------------------ */
public:
  void initMaterial() override;

  /// compute the tangent stiffness matrix for an element type
  void computeTangentModuli(ElementType el_type, Array<Real> & tangent_matrix,
                            GhostType ghost_type = _not_ghost) override;

  auto hasStiffnessMatrixChanged() -> bool override { return true; }

protected:
  /// update the dissipated energy, must be called after the stress have been
  /// computed
  void updateEnergies(ElementType el_type) override;

  /// compute the tangent stiffness matrix for a given quadrature point
  template <class Args>
  inline void computeTangentModuliOnQuad(Args && arguments);

  auto getDissipatedEnergy() const -> Real;

  /* ------------------------------------------------------------------------ */
  /* DataAccessor inherited members                                           */
  /* ------------------------------------------------------------------------ */
public:
  /* ------------------------------------------------------------------------ */
  /* Accessors                                                                */
  /* ------------------------------------------------------------------------ */
public:
  decltype(auto) getArguments(ElementType el_type,
                              GhostType ghost_type = _not_ghost) {
    return zip_append(Parent<dim>::getArguments(el_type, ghost_type),
                      "damage"_n =
                          make_view(this->damage(el_type, ghost_type)));
  }

  decltype(auto) getArgumentsTangent(Array<Real> & tangent_matrix,
                                     ElementType el_type,
                                     GhostType ghost_type) {
    return zip_append(
        Parent<dim>::getArgumentsTangent(tangent_matrix, el_type, ghost_type),
        "damage"_n = make_view(this->damage(el_type, ghost_type)));
  }

  Real getEnergy(const std::string & type) override;

  AKANTU_GET_MACRO_AUTO_NOT_CONST(Damage, damage);
  AKANTU_GET_MACRO_AUTO(Damage, damage);
  AKANTU_GET_MACRO_BY_ELEMENT_TYPE_CONST(Damage, damage, Real)

  /* ------------------------------------------------------------------------ */
  /* Class Members                                                            */
  /* ------------------------------------------------------------------------ */
protected:
  /// damage internal variable
  InternalField<Real> damage;

  /// dissipated energy
  InternalField<Real> dissipated_energy;

  /// contain the current value of @f$ \int_0^{\epsilon}\sigma(\omega)d\omega
  /// @f$ the dissipated energy
  InternalField<Real> int_sigma;
};

} // namespace akantu

#include "material_damage_tmpl.hh"

#endif /* AKANTU_MATERIAL_DAMAGE_HH_ */<|MERGE_RESOLUTION|>--- conflicted
+++ resolved
@@ -26,15 +26,8 @@
 #define AKANTU_MATERIAL_DAMAGE_HH_
 
 namespace akantu {
-<<<<<<< HEAD
-
-template <UInt spatial_dimension,
-          template <UInt> class Parent = MaterialElastic>
-class MaterialDamage : public Parent<spatial_dimension> {
-=======
 template <Int dim, template <Int> class Parent = MaterialElastic>
 class MaterialDamage : public Parent<dim> {
->>>>>>> bbc031e5
   /* ------------------------------------------------------------------------ */
   /* Constructors/Destructors                                                 */
   /* ------------------------------------------------------------------------ */
