--- conflicted
+++ resolved
@@ -61,28 +61,36 @@
   void computeTangentModuli(ElementType el_type, Array<Real> & tangent_matrix,
                             GhostType ghost_type = _not_ghost) override;
 
+  /* ------------------------------------------------------------------------ */
+  decltype(auto) getArguments(ElementType el_type,
+                              GhostType ghost_type = _not_ghost) {
+    return zip_append(Parent::getArguments(el_type, ghost_type),
+                      "effective_damage"_n = make_view(
+                          this->effective_damage(el_type, ghost_type)));
+  }
+
+  decltype(auto) getArgumentsTangent(Array<Real> & tangent_matrix,
+                                     ElementType el_type,
+                                     GhostType ghost_type) {
+    return zip_append(
+        Parent::getArgumentsTangent(tangent_matrix, el_type, ghost_type),
+        "effective_damage"_n =
+            make_view(this->effective_damage(el_type, ghost_type)));
+  }
+
 protected:
   /// constitutive law for a given quadrature point
-<<<<<<< HEAD
   template <class Args> inline void computeStressOnQuad(Args && args);
 
   /// compute the tangent stiffness matrix for a given quadrature point
   template <class Args> inline void computeTangentModuliOnQuad(Args && args);
-=======
 
-  /// compute the tangent stiffness matrix for a given quadrature point
-
+  /// Compute the effective damage
   void computeEffectiveDamage(ElementType el_type,
                               GhostType ghost_type = _not_ghost);
 
-  inline void computeEffectiveDamageOnQuad(Matrix<Real> & grad_u, Real & dam,
-                                           Real & eff_dam);
->>>>>>> d6d33307
+  template <class Args> inline void computeEffectiveDamageOnQuad(Args && args);
 
-  /* ------------------------------------------------------------------------ */
-  /* Accessors                                                                */
-  /* ------------------------------------------------------------------------ */
-public:
   /* ------------------------------------------------------------------------ */
   /* Class Members                                                            */
   /* ------------------------------------------------------------------------ */
@@ -93,10 +101,6 @@
   InternalField<Real> effective_damage;
 };
 
-<<<<<<< HEAD
-} // namespace akantu
-=======
-
 } // namespace akantu
 
 /* -------------------------------------------------------------------------- */
@@ -104,7 +108,5 @@
 /* -------------------------------------------------------------------------- */
 
 #include "material_phasefield_inline_impl.hh"
->>>>>>> d6d33307
 
-#include "material_phasefield_inline_impl.cc"
 #endif /* __AKANTU_MATERIAL_PHASEFIELD_HH__ */