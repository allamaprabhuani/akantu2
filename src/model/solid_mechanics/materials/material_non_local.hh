/**
 * Copyright (©) 2010-2023 EPFL (Ecole Polytechnique Fédérale de Lausanne)
 * Laboratory (LSMS - Laboratoire de Simulation en Mécanique des Solides)
 *
 * This file is part of Akantu
 *
 * Akantu is free software: you can redistribute it and/or modify it under the
 * terms of the GNU Lesser General Public License as published by the Free
 * Software Foundation, either version 3 of the License, or (at your option) any
 * later version.
 *
 * Akantu is distributed in the hope that it will be useful, but WITHOUT ANY
 * WARRANTY; without even the implied warranty of MERCHANTABILITY or FITNESS FOR
 * A PARTICULAR PURPOSE. See the GNU Lesser General Public License for more
 * details.
 *
 * You should have received a copy of the GNU Lesser General Public License
 * along with Akantu. If not, see <http://www.gnu.org/licenses/>.
 */

/* -------------------------------------------------------------------------- */
#include "constitutive_law_non_local_interface.hh"
/* -------------------------------------------------------------------------- */

#ifndef AKANTU_MATERIAL_NON_LOCAL_HH_
#define AKANTU_MATERIAL_NON_LOCAL_HH_

namespace akantu {

/* -------------------------------------------------------------------------- */
class MaterialNonLocalInterface : public ConstitutiveLawNonLocalInterface {
  /* ------------------------------------------------------------------------ */
  /* Methods                                                                  */
  /* ------------------------------------------------------------------------ */
public:
  /// constitutive law
  virtual void computeNonLocalStresses(GhostType ghost_type = _not_ghost) = 0;
};
/* -------------------------------------------------------------------------- */

/* -------------------------------------------------------------------------- */
<<<<<<< HEAD
template <UInt dim, class LocalParent>
using MaterialNonLocal =
    ConstitutiveLawNonLocal<dim, MaterialNonLocalInterface, LocalParent>;
=======
template <Int dim, class LocalParent>
class MaterialNonLocal : public MaterialNonLocalInterface, public LocalParent {
  /* ------------------------------------------------------------------------ */
  /* Constructors/Destructors                                                 */
  /* ------------------------------------------------------------------------ */
public:
  explicit MaterialNonLocal(SolidMechanicsModel & model, const ID & id);

  /* ------------------------------------------------------------------------ */
  /* Methods                                                                  */
  /* ------------------------------------------------------------------------ */
public:
  /// insert the quadrature points in the neighborhoods of the non-local manager
  void insertIntegrationPointsInNeighborhoods(
      GhostType ghost_type,
      const ElementTypeMapReal & quadrature_points_coordinates) override;

  /// update the values in the non-local internal fields
  void updateNonLocalInternals(ElementTypeMapReal & non_local_flattened,
                               const ID & field_id, GhostType ghost_type,
                               ElementKind kind) override;

  /// register the neighborhoods for the material
  void registerNeighborhood() override;

protected:
  /// get the name of the neighborhood for this material
  ID getNeighborhoodName() override { return this->name; }
};
>>>>>>> bbc031e5

} // namespace akantu

#endif /* AKANTU_MATERIAL_NON_LOCAL_HH_ */<|MERGE_RESOLUTION|>--- conflicted
+++ resolved
@@ -39,41 +39,9 @@
 /* -------------------------------------------------------------------------- */
 
 /* -------------------------------------------------------------------------- */
-<<<<<<< HEAD
-template <UInt dim, class LocalParent>
+template <Int dim, class LocalParent>
 using MaterialNonLocal =
     ConstitutiveLawNonLocal<dim, MaterialNonLocalInterface, LocalParent>;
-=======
-template <Int dim, class LocalParent>
-class MaterialNonLocal : public MaterialNonLocalInterface, public LocalParent {
-  /* ------------------------------------------------------------------------ */
-  /* Constructors/Destructors                                                 */
-  /* ------------------------------------------------------------------------ */
-public:
-  explicit MaterialNonLocal(SolidMechanicsModel & model, const ID & id);
-
-  /* ------------------------------------------------------------------------ */
-  /* Methods                                                                  */
-  /* ------------------------------------------------------------------------ */
-public:
-  /// insert the quadrature points in the neighborhoods of the non-local manager
-  void insertIntegrationPointsInNeighborhoods(
-      GhostType ghost_type,
-      const ElementTypeMapReal & quadrature_points_coordinates) override;
-
-  /// update the values in the non-local internal fields
-  void updateNonLocalInternals(ElementTypeMapReal & non_local_flattened,
-                               const ID & field_id, GhostType ghost_type,
-                               ElementKind kind) override;
-
-  /// register the neighborhoods for the material
-  void registerNeighborhood() override;
-
-protected:
-  /// get the name of the neighborhood for this material
-  ID getNeighborhoodName() override { return this->name; }
-};
->>>>>>> bbc031e5
 
 } // namespace akantu
 
