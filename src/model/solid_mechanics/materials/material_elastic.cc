--- conflicted
+++ resolved
@@ -41,11 +41,7 @@
 
   this->registerParam("E"           ,E           , 0.   , ParamAccessType(_pat_parsable | _pat_modifiable), "Young's modulus"        );
   this->registerParam("nu"          ,nu          , 0.5  , ParamAccessType(_pat_parsable | _pat_modifiable), "Poisson's ratio"        );
-<<<<<<< HEAD
-  this->registerParam("Plane_Stress",plane_stress, false, ParamAccessType(_pat_parsable | _pat_readable)  , "Is plane stress"        );
-=======
   this->registerParam("Plane_Stress",plane_stress, false, _pat_parsmod, "Is plane stress"        ); /// @todo Plane_Stress should not be possible to be modified after initMaterial (but before)
->>>>>>> 49c7b9f0
   this->registerParam("lambda"      ,lambda             , _pat_readable, "First Lamé coefficient" );
   this->registerParam("mu"          ,mu                 , _pat_readable, "Second Lamé coefficient");
   this->registerParam("kapa"        ,kpa                , _pat_readable, "Bulk coefficient"       );
