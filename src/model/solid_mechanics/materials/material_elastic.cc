--- conflicted
+++ resolved
@@ -53,11 +53,7 @@
 /* -------------------------------------------------------------------------- */
 template <Int dim>
 MaterialElastic<dim>::MaterialElastic(SolidMechanicsModel & model,
-<<<<<<< HEAD
                                       Int /*a_dim*/, const Mesh & mesh,
-=======
-                                      UInt /*a_dim*/, const Mesh & mesh,
->>>>>>> adf76025
                                       FEEngine & fe_engine, const ID & id)
     : Parent(model, dim, mesh, fe_engine, id), was_stiffness_assembled(false) {
   AKANTU_DEBUG_IN();
