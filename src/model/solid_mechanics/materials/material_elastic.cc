/**
 * Copyright (©) 2010-2023 EPFL (Ecole Polytechnique Fédérale de Lausanne)
 * Laboratory (LSMS - Laboratoire de Simulation en Mécanique des Solides)
 *
 * This file is part of Akantu
 *
 * Akantu is free software: you can redistribute it and/or modify it under the
 * terms of the GNU Lesser General Public License as published by the Free
 * Software Foundation, either version 3 of the License, or (at your option) any
 * later version.
 *
 * Akantu is distributed in the hope that it will be useful, but WITHOUT ANY
 * WARRANTY; without even the implied warranty of MERCHANTABILITY or FITNESS FOR
 * A PARTICULAR PURPOSE. See the GNU Lesser General Public License for more
 * details.
 *
 * You should have received a copy of the GNU Lesser General Public License
 * along with Akantu. If not, see <http://www.gnu.org/licenses/>.
 */

/* -------------------------------------------------------------------------- */
#include "material_elastic.hh"
#include "solid_mechanics_model.hh"
/* -------------------------------------------------------------------------- */

namespace akantu {

/* -------------------------------------------------------------------------- */
template <Int dim>
MaterialElastic<dim>::MaterialElastic(SolidMechanicsModel & model,
<<<<<<< HEAD
                                      const ID & id, const ID & fe_engine_id)
    : Parent(model, id, fe_engine_id), was_stiffness_assembled(false) {
=======
                                      const ID & id)
    : Parent(model, id), was_stiffness_assembled(false) {
  AKANTU_DEBUG_IN();
  this->initialize();
  AKANTU_DEBUG_OUT();
}

/* -------------------------------------------------------------------------- */
template <Int dim>
MaterialElastic<dim>::MaterialElastic(SolidMechanicsModel & model,
                                      Int /*a_dim*/, const Mesh & mesh,
                                      FEEngine & fe_engine, const ID & id)
    : Parent(model, dim, mesh, fe_engine, id), was_stiffness_assembled(false) {
>>>>>>> bbc031e5
  AKANTU_DEBUG_IN();
  this->initialize();
  AKANTU_DEBUG_OUT();
}

/* -------------------------------------------------------------------------- */
template <Int dim> void MaterialElastic<dim>::initialize() {
  this->registerParam("lambda", lambda, _pat_readable,
                      "First Lamé coefficient");
  this->registerParam("mu", mu, _pat_readable, "Second Lamé coefficient");
  this->registerParam("kapa", kpa, _pat_readable, "Bulk coefficient");
}

/* -------------------------------------------------------------------------- */
template <Int dim> void MaterialElastic<dim>::initMaterial() {
  AKANTU_DEBUG_IN();
  Parent::initMaterial();

  if (dim == 1) {
    this->nu = 0.;
  }

  this->updateInternalParameters();
  AKANTU_DEBUG_OUT();
}

/* -------------------------------------------------------------------------- */
template <Int dim> void MaterialElastic<dim>::updateInternalParameters() {
  MaterialThermal<dim>::updateInternalParameters();

  this->lambda = this->nu * this->E / ((1 + this->nu) * (1 - 2 * this->nu));
  this->mu = this->E / (2 * (1 + this->nu));

  this->kpa = this->lambda + 2. / 3. * this->mu;

  this->was_stiffness_assembled = false;
}

/* -------------------------------------------------------------------------- */
template <> void MaterialElastic<2>::updateInternalParameters() {
  MaterialThermal<2>::updateInternalParameters();

  this->lambda = this->nu * this->E / ((1 + this->nu) * (1 - 2 * this->nu));
  this->mu = this->E / (2 * (1 + this->nu));

  if (this->plane_stress) {
    this->lambda = this->nu * this->E / ((1 + this->nu) * (1 - this->nu));
  }

  this->kpa = this->lambda + 2. / 3. * this->mu;

  this->was_stiffness_assembled = false;
}

/* -------------------------------------------------------------------------- */
template <Int dim>
void MaterialElastic<dim>::computeStress(ElementType el_type,
                                         GhostType ghost_type) {
  AKANTU_DEBUG_IN();

  Parent::computeStress(el_type, ghost_type);

  auto && arguments = Parent::getArguments(el_type, ghost_type);

  if (not this->finite_deformation) {
    for (auto && args : arguments) {
      this->computeStressOnQuad(args);
    }
  } else {
    for (auto && args : arguments) {
      auto && E = this->template gradUToE<dim>(args["grad_u"_n]);
      this->computeStressOnQuad(tuple::replace(args, "grad_u"_n = E));
    }
  }

  AKANTU_DEBUG_OUT();
}

/* -------------------------------------------------------------------------- */
template <Int dim>
void MaterialElastic<dim>::computeTangentModuli(ElementType el_type,
                                                Array<Real> & tangent_matrix,
                                                GhostType ghost_type) {
  AKANTU_DEBUG_IN();

  auto && arguments =
      Parent::getArgumentsTangent(tangent_matrix, el_type, ghost_type);

  for (auto && args : arguments) {
    this->computeTangentModuliOnQuad(args);
  }

  this->was_stiffness_assembled = true;

  AKANTU_DEBUG_OUT();
}

/* -------------------------------------------------------------------------- */
template <Int dim>
Real MaterialElastic<dim>::getPushWaveSpeed(const Element &) const {
  return sqrt((lambda + 2 * mu) / this->rho);
}

/* -------------------------------------------------------------------------- */
template <Int dim>
Real MaterialElastic<dim>::getShearWaveSpeed(const Element &) const {
  return sqrt(mu / this->rho);
}

/* -------------------------------------------------------------------------- */
template <Int dim>
void MaterialElastic<dim>::computePotentialEnergy(ElementType el_type) {
  AKANTU_DEBUG_IN();

  // needs to be implemented
  // MaterialThermal<dim>::computePotentialEnergy(el_type);

  auto epot = this->potential_energy(el_type, _not_ghost).begin();

  auto && arguments = Parent::getArguments(el_type, _not_ghost);

  if (not this->finite_deformation) {
    for (auto && [args, epot] :
         zip(arguments, this->potential_energy(el_type, _not_ghost))) {
      this->computePotentialEnergyOnQuad(args, epot);
    }
  } else {
    for (auto && [args, epot] :
         zip(arguments, this->potential_energy(el_type, _not_ghost))) {
      auto && E = this->template gradUToE<dim>(args["grad_u"_n]);
      this->computePotentialEnergyOnQuad(tuple::replace(args, "grad_u"_n = E),
                                         epot);
    }
  }

  AKANTU_DEBUG_OUT();
}

/* -------------------------------------------------------------------------- */
template <Int dim>
void MaterialElastic<dim>::computePotentialEnergyByElement(
    const Element & element, Vector<Real> & epot_on_quad_points) {
  auto type = element.type;
  auto gradu_view = make_view<dim, dim>(this->gradu(type));
  auto stress_view = make_view<dim, dim>(this->stress(type));

  if (this->finite_deformation) {
    stress_view = make_view<dim, dim>(this->piola_kirchhoff_2(type));
  }

<<<<<<< HEAD
  UInt nb_quadrature_points = this->getFEEngine().getNbIntegrationPoints(type);
=======
  auto nb_quadrature_points = this->fem.getNbIntegrationPoints(type);
>>>>>>> bbc031e5

  auto gradu_it = gradu_view.begin() + element.element * nb_quadrature_points;
  auto gradu_end = gradu_it + nb_quadrature_points;
  auto stress_it = stress_view.begin() + element.element * nb_quadrature_points;
  auto stress_end = stress_it + nb_quadrature_points;

  auto epot_quad = epot_on_quad_points.begin();

  Matrix<Real> grad_u(dim, dim);

  if (this->finite_deformation) {
    for (auto && data : zip("grad_u"_n = range(gradu_it, gradu_end),
                        "sigma"_n = range(stress_it, stress_end),
                        "Epot"_n = epot_on_quad_points)) {
      auto E = this->template gradUToE<dim>(data["grad_u"_n]);
      this->computePotentialEnergyOnQuad(tuple::replace(data, "grad_u"_n = E),
                                         data["Epot"_n]);
    }
  } else {
    for (auto && data : zip("grad_u"_n = range(gradu_it, gradu_end),
                        "sigma"_n = range(stress_it, stress_end),
                        "Epot"_n = epot_on_quad_points)) {
      this->computePotentialEnergyOnQuad(data, data["Epot"_n]);
    }
  }
}

/* -------------------------------------------------------------------------- */
template <>
Real MaterialElastic<1>::getPushWaveSpeed(const Element & /*element*/) const {
  return std::sqrt(this->E / this->rho);
}

template <>
Real MaterialElastic<1>::getShearWaveSpeed(const Element & /*element*/) const {
  AKANTU_EXCEPTION("There is no shear wave speed in 1D");
}

/* -------------------------------------------------------------------------- */
template class MaterialElastic<1>;
template class MaterialElastic<2>;
template class MaterialElastic<3>;

static bool material_is_allocated_elastic =
    instantiateMaterial<MaterialElastic>("elastic");

} // namespace akantu<|MERGE_RESOLUTION|>--- conflicted
+++ resolved
@@ -28,24 +28,8 @@
 /* -------------------------------------------------------------------------- */
 template <Int dim>
 MaterialElastic<dim>::MaterialElastic(SolidMechanicsModel & model,
-<<<<<<< HEAD
                                       const ID & id, const ID & fe_engine_id)
     : Parent(model, id, fe_engine_id), was_stiffness_assembled(false) {
-=======
-                                      const ID & id)
-    : Parent(model, id), was_stiffness_assembled(false) {
-  AKANTU_DEBUG_IN();
-  this->initialize();
-  AKANTU_DEBUG_OUT();
-}
-
-/* -------------------------------------------------------------------------- */
-template <Int dim>
-MaterialElastic<dim>::MaterialElastic(SolidMechanicsModel & model,
-                                      Int /*a_dim*/, const Mesh & mesh,
-                                      FEEngine & fe_engine, const ID & id)
-    : Parent(model, dim, mesh, fe_engine, id), was_stiffness_assembled(false) {
->>>>>>> bbc031e5
   AKANTU_DEBUG_IN();
   this->initialize();
   AKANTU_DEBUG_OUT();
@@ -196,11 +180,7 @@
     stress_view = make_view<dim, dim>(this->piola_kirchhoff_2(type));
   }
 
-<<<<<<< HEAD
-  UInt nb_quadrature_points = this->getFEEngine().getNbIntegrationPoints(type);
-=======
-  auto nb_quadrature_points = this->fem.getNbIntegrationPoints(type);
->>>>>>> bbc031e5
+  auto nb_quadrature_points = this->getFEEngine().getNbIntegrationPoints(type);
 
   auto gradu_it = gradu_view.begin() + element.element * nb_quadrature_points;
   auto gradu_end = gradu_it + nb_quadrature_points;
