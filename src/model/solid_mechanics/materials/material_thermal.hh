/**
 * @file   material_thermal.hh
 *
 * @author Lucas Frerot <lucas.frerot@epfl.ch>
 *
 * @date creation: Fri Jun 18 2010
 * @date last modification: Fri Apr 09 2021
 *
 * @brief  Material isotropic thermo-elastic
 *
 *
 * @section LICENSE
 *
 * Copyright (©) 2010-2021 EPFL (Ecole Polytechnique Fédérale de Lausanne)
 * Laboratory (LSMS - Laboratoire de Simulation en Mécanique des Solides)
 *
 * Akantu is free software: you can redistribute it and/or modify it under the
 * terms of the GNU Lesser General Public License as published by the Free
 * Software Foundation, either version 3 of the License, or (at your option) any
 * later version.
 *
 * Akantu is distributed in the hope that it will be useful, but WITHOUT ANY
 * WARRANTY; without even the implied warranty of MERCHANTABILITY or FITNESS FOR
 * A PARTICULAR PURPOSE. See the GNU Lesser General Public License for more
 * details.
 *
 * You should have received a copy of the GNU Lesser General Public License
 * along with Akantu. If not, see <http://www.gnu.org/licenses/>.
 *
 */
/* -------------------------------------------------------------------------- */
#include "aka_common.hh"
#include "material.hh"
/* -------------------------------------------------------------------------- */

#ifndef AKANTU_MATERIAL_THERMAL_HH_
#define AKANTU_MATERIAL_THERMAL_HH_

namespace akantu {
<<<<<<< HEAD
template <Int dim> class MaterialThermal : public Material {
=======
template <UInt dim> class MaterialThermal : public Material {
>>>>>>> adf76025
  /* ------------------------------------------------------------------------ */
  /* Constructors/Destructors                                                 */
  /* ------------------------------------------------------------------------ */
public:
  MaterialThermal(SolidMechanicsModel & model, const ID & id = "");
<<<<<<< HEAD
  MaterialThermal(SolidMechanicsModel & model, Int spatial_dimension,
=======
  MaterialThermal(SolidMechanicsModel & model, UInt spatial_dimension,
>>>>>>> adf76025
                  const Mesh & mesh, FEEngine & fe_engine, const ID & id = "");

  ~MaterialThermal() override = default;

protected:
  void initialize();

  /* ------------------------------------------------------------------------ */
  /* Methods                                                                  */
  /* ------------------------------------------------------------------------ */
public:
  void initMaterial() override;

  /// constitutive law for all element of a type
  void computeStress(ElementType el_type, GhostType ghost_type) override;

  /// local computation of thermal stress
  template<class Args>
  inline void computeStressOnQuad(Args && args);

  /* ------------------------------------------------------------------------ */
  decltype(auto) getArguments(ElementType el_type,
                              GhostType ghost_type) {
    return zip_append(
        Material::getArguments<dim>(el_type, ghost_type),
        tuple::get<"delta_T"_h>() =
            make_view(this->delta_T(el_type, ghost_type)),
        tuple::get<"sigma_th"_h>() =
            make_view(this->sigma_th(el_type, ghost_type)));
  }

  /* ------------------------------------------------------------------------ */
  /* Class Members                                                            */
  /* ------------------------------------------------------------------------ */
protected:
  /// Young modulus
  Real E;

  /// Poisson ratio
  Real nu;

  /// Thermal expansion coefficient
  /// TODO : implement alpha as a matrix
  Real alpha;

  /// Temperature field
  InternalField<Real> delta_T;

  /// Current thermal stress
  InternalField<Real> sigma_th;

  /// Tell if we need to use the previous thermal stress
  bool use_previous_stress_thermal;
};

/* ------------------------------------------------------------------------ */
/* Inline impl                                                              */
/* ------------------------------------------------------------------------ */
template <Int dim>
template <class Args>
inline void MaterialThermal<dim>::computeStressOnQuad(Args && args) {
  auto && sigma = tuple::get<"sigma_th"_h>(args);
  auto && deltaT = tuple::get<"delta_T"_h>(args);
  sigma = -this->E / (1. - 2. * this->nu) * this->alpha * deltaT;
}

template <>
template <class Args>
inline void MaterialThermal<1>::computeStressOnQuad(Args && args) {
  auto && sigma = tuple::get<"sigma_th"_h>(args);
  auto && deltaT = tuple::get<"delta_T"_h>(args);
  sigma = -this->E * this->alpha * deltaT;
}

} // namespace akantu

#endif /* AKANTU_MATERIAL_THERMAL_HH_ */<|MERGE_RESOLUTION|>--- conflicted
+++ resolved
@@ -37,21 +37,13 @@
 #define AKANTU_MATERIAL_THERMAL_HH_
 
 namespace akantu {
-<<<<<<< HEAD
 template <Int dim> class MaterialThermal : public Material {
-=======
-template <UInt dim> class MaterialThermal : public Material {
->>>>>>> adf76025
   /* ------------------------------------------------------------------------ */
   /* Constructors/Destructors                                                 */
   /* ------------------------------------------------------------------------ */
 public:
   MaterialThermal(SolidMechanicsModel & model, const ID & id = "");
-<<<<<<< HEAD
   MaterialThermal(SolidMechanicsModel & model, Int spatial_dimension,
-=======
-  MaterialThermal(SolidMechanicsModel & model, UInt spatial_dimension,
->>>>>>> adf76025
                   const Mesh & mesh, FEEngine & fe_engine, const ID & id = "");
 
   ~MaterialThermal() override = default;
