/**
 * Copyright (©) 2014-2023 EPFL (Ecole Polytechnique Fédérale de Lausanne)
 * Laboratory (LSMS - Laboratoire de Simulation en Mécanique des Solides)
 *
 * This file is part of Akantu
 *
 * Akantu is free software: you can redistribute it and/or modify it under the
 * terms of the GNU Lesser General Public License as published by the Free
 * Software Foundation, either version 3 of the License, or (at your option) any
 * later version.
 *
 * Akantu is distributed in the hope that it will be useful, but WITHOUT ANY
 * WARRANTY; without even the implied warranty of MERCHANTABILITY or FITNESS FOR
 * A PARTICULAR PURPOSE. See the GNU Lesser General Public License for more
 * details.
 *
 * You should have received a copy of the GNU Lesser General Public License
 * along with Akantu. If not, see <http://www.gnu.org/licenses/>.
 */
/* -------------------------------------------------------------------------- */
#include "plane_stress_toolbox.hh"
/* -------------------------------------------------------------------------- */

#ifndef AKANTU_PLANE_STRESS_TOOLBOX_TMPL_HH_
#define AKANTU_PLANE_STRESS_TOOLBOX_TMPL_HH_

namespace akantu {

/* -------------------------------------------------------------------------- */
template <class ParentMaterial>
class PlaneStressToolbox<2, ParentMaterial> : public ParentMaterial {
  /* ------------------------------------------------------------------------ */
  /* Constructors/Destructors                                                 */
  /* ------------------------------------------------------------------------ */
public:
<<<<<<< HEAD
  PlaneStressToolbox(SolidMechanicsModel & model, const ID & id = "",
                     const ID & fe_engine_id = "");
=======
  PlaneStressToolbox(SolidMechanicsModel & model, const ID & id = "");
  PlaneStressToolbox(SolidMechanicsModel & model, Int dim, const Mesh & mesh,
                     FEEngine & fe_engine, const ID & id = "");
>>>>>>> bbc031e5

  ~PlaneStressToolbox() override = default;

  AKANTU_GET_MACRO_BY_ELEMENT_TYPE_CONST(ThirdAxisDeformation,
                                         third_axis_deformation, Real);

protected:
  void initialize() {
    this->registerParam("Plane_Stress", plane_stress, false, _pat_parsmod,
                        "Is plane stress");
  }

  /* ------------------------------------------------------------------------ */
  /* Methods                                                                  */
  /* ------------------------------------------------------------------------ */
public:
  /* ------------------------------------------------------------------------ */
  void initMaterial() override {

    ParentMaterial::initMaterial();
    if (this->plane_stress && this->initialize_third_axis_deformation) {
      this->third_axis_deformation.initialize(1);
      this->third_axis_deformation.resize();
    }
  }

  /* ------------------------------------------------------------------------ */
  void computeStress(ElementType el_type, GhostType ghost_type) override {
    ParentMaterial::computeStress(el_type, ghost_type);
    if (this->plane_stress) {
      computeThirdAxisDeformation(el_type, ghost_type);
    }
  }

  /* ------------------------------------------------------------------------ */
  virtual void computeThirdAxisDeformation(ElementType /*unused*/,
                                           GhostType /*unused*/) {}

  /// Computation of Cauchy stress tensor in the case of finite deformation
  void computeAllCauchyStresses(GhostType ghost_type = _not_ghost) override {
    AKANTU_DEBUG_IN();

    if (this->plane_stress) {
      AKANTU_DEBUG_ASSERT(this->finite_deformation,
                          "The Cauchy stress can only be computed if you are "
                          "working in finite deformation.");

<<<<<<< HEAD
      for (auto & type : this->elementTypes(2, ghost_type)) {
=======
      for (auto && type : this->fem.getMesh().elementTypes(2, ghost_type)) {
>>>>>>> bbc031e5
        this->computeCauchyStressPlaneStress(type, ghost_type);
      }
    } else {
      ParentMaterial::computeAllCauchyStresses(ghost_type);
    }

    AKANTU_DEBUG_OUT();
  }

  virtual void
  computeCauchyStressPlaneStress(__attribute__((unused)) ElementType el_type,
                                 __attribute__((unused))
                                 GhostType ghost_type = _not_ghost){};

  /* ------------------------------------------------------------------------ */
  /* Accessors                                                                */
  /* ------------------------------------------------------------------------ */
public:
  /* ------------------------------------------------------------------------ */
  /* Class Members                                                            */
  /* ------------------------------------------------------------------------ */
protected:
  /// third axis strain measure value
  InternalField<Real> third_axis_deformation;

  /// Plane stress or plane strain
  bool plane_stress;

  /// For non linear materials, the \f[\epsilon_{zz}\f] might be required
  bool initialize_third_axis_deformation;
};

template <class ParentMaterial>
inline PlaneStressToolbox<2, ParentMaterial>::PlaneStressToolbox(
<<<<<<< HEAD
    SolidMechanicsModel & model, const ID & id, const ID & fe_engine_id)
    : ParentMaterial(model, id, fe_engine_id),
      third_axis_deformation("third_axis_deformation", *this, fe_engine_id,
=======
    SolidMechanicsModel & model, const ID & id)
    : ParentMaterial(model, id),
      third_axis_deformation("third_axis_deformation", *this),
      plane_stress(false), initialize_third_axis_deformation(false) {

  /// @todo Plane_Stress should not be possible to be modified after
  /// initMaterial (but before)
  this->initialize();
}

template <class ParentMaterial>
inline PlaneStressToolbox<2, ParentMaterial>::PlaneStressToolbox(
    SolidMechanicsModel & model, Int dim, const Mesh & mesh,
    FEEngine & fe_engine, const ID & id)
    : ParentMaterial(model, dim, mesh, fe_engine, id),
      third_axis_deformation("third_axis_deformation", *this, dim, fe_engine,
>>>>>>> bbc031e5
                             this->element_filter),
      plane_stress(false), initialize_third_axis_deformation(false) {
  this->initialize();
}

} // namespace akantu

#endif /* AKANTU_PLANE_STRESS_TOOLBOX_TMPL_HH_ */<|MERGE_RESOLUTION|>--- conflicted
+++ resolved
@@ -33,14 +33,8 @@
   /* Constructors/Destructors                                                 */
   /* ------------------------------------------------------------------------ */
 public:
-<<<<<<< HEAD
   PlaneStressToolbox(SolidMechanicsModel & model, const ID & id = "",
                      const ID & fe_engine_id = "");
-=======
-  PlaneStressToolbox(SolidMechanicsModel & model, const ID & id = "");
-  PlaneStressToolbox(SolidMechanicsModel & model, Int dim, const Mesh & mesh,
-                     FEEngine & fe_engine, const ID & id = "");
->>>>>>> bbc031e5
 
   ~PlaneStressToolbox() override = default;
 
@@ -88,11 +82,7 @@
                           "The Cauchy stress can only be computed if you are "
                           "working in finite deformation.");
 
-<<<<<<< HEAD
       for (auto & type : this->elementTypes(2, ghost_type)) {
-=======
-      for (auto && type : this->fem.getMesh().elementTypes(2, ghost_type)) {
->>>>>>> bbc031e5
         this->computeCauchyStressPlaneStress(type, ghost_type);
       }
     } else {
@@ -127,28 +117,9 @@
 
 template <class ParentMaterial>
 inline PlaneStressToolbox<2, ParentMaterial>::PlaneStressToolbox(
-<<<<<<< HEAD
     SolidMechanicsModel & model, const ID & id, const ID & fe_engine_id)
     : ParentMaterial(model, id, fe_engine_id),
       third_axis_deformation("third_axis_deformation", *this, fe_engine_id,
-=======
-    SolidMechanicsModel & model, const ID & id)
-    : ParentMaterial(model, id),
-      third_axis_deformation("third_axis_deformation", *this),
-      plane_stress(false), initialize_third_axis_deformation(false) {
-
-  /// @todo Plane_Stress should not be possible to be modified after
-  /// initMaterial (but before)
-  this->initialize();
-}
-
-template <class ParentMaterial>
-inline PlaneStressToolbox<2, ParentMaterial>::PlaneStressToolbox(
-    SolidMechanicsModel & model, Int dim, const Mesh & mesh,
-    FEEngine & fe_engine, const ID & id)
-    : ParentMaterial(model, dim, mesh, fe_engine, id),
-      third_axis_deformation("third_axis_deformation", *this, dim, fe_engine,
->>>>>>> bbc031e5
                              this->element_filter),
       plane_stress(false), initialize_third_axis_deformation(false) {
   this->initialize();
