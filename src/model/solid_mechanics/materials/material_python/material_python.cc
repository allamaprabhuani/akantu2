--- conflicted
+++ resolved
@@ -95,13 +95,8 @@
   Material::initMaterial();
 
   auto && coords = *this->internals["quad_coordinates"];
-<<<<<<< HEAD
   this->model.getFEEngine().computeIntegrationPointsCoordinates(coords,
                                                                  &this->element_filter);
-=======
-  this->model->getFEEngine().computeIntegrationPointsCoordinates(
-      coords, &this->element_filter);
->>>>>>> 7ea41b35
   AKANTU_DEBUG_OUT();
 }
 
@@ -166,8 +161,4 @@
   return this->callFunctor<Real>("getPushWaveSpeed", params);
 }
 
-<<<<<<< HEAD
-} // akantu
-=======
-}  // akantu
->>>>>>> 7ea41b35
+} // akantu