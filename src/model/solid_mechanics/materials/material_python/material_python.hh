/**
 * @file   material_python.hh
 *
 * @author Guillaume Anciaux <guillaume.anciaux@epfl.ch>
 *
 * @date creation: Fri Nov 13 2015
 * @date last modification: Fri Nov 13 2015
 *
 * @brief  Python material
 *
 * @section LICENSE
 *
 * Copyright (©) 2015 EPFL (Ecole Polytechnique Fédérale de Lausanne) Laboratory
 * (LSMS - Laboratoire de Simulation en Mécanique des Solides)
 *
 * Akantu is free  software: you can redistribute it and/or  modify it under the
 * terms  of the  GNU Lesser  General Public  License as  published by  the Free
 * Software Foundation, either version 3 of the License, or (at your option) any
 * later version.
 *
 * Akantu is  distributed in the  hope that it  will be useful, but  WITHOUT ANY
 * WARRANTY; without even the implied warranty of MERCHANTABILITY or FITNESS FOR
 * A  PARTICULAR PURPOSE. See  the GNU  Lesser General  Public License  for more
 * details.
 *
 * You should  have received  a copy  of the GNU  Lesser General  Public License
 * along with Akantu. If not, see <http://www.gnu.org/licenses/>.
 *
 */

/**
 * @file   material_python.hh
 *
 * @author Guillaume Anciaux <guillaume.anciaux@epfl.ch>
 *
 */

/* -------------------------------------------------------------------------- */
#include "python_functor.hh"
/* -------------------------------------------------------------------------- */
#include "material.hh"
/* -------------------------------------------------------------------------- */

#ifndef __AKANTU_MATERIAL_PYTHON_HH__
#define __AKANTU_MATERIAL_PYTHON_HH__

/* -------------------------------------------------------------------------- */

<<<<<<< HEAD


=======
>>>>>>> 7ea41b35
namespace akantu {

class MaterialPython : public Material, PythonFunctor {
  /* ------------------------------------------------------------------------ */
  /* Constructors/Destructors                                                 */
  /* ------------------------------------------------------------------------ */
public:
  MaterialPython(SolidMechanicsModel & model, PyObject * obj,
                 const ID & id = "");

  virtual ~MaterialPython(){};

  /* ------------------------------------------------------------------------ */
  /* Methods                                                                  */
  /* ------------------------------------------------------------------------ */
public:
  void registerInternals();

  virtual void initMaterial();

  /// constitutive law for all element of a type
  void computeStress(ElementType el_type, GhostType ghost_type = _not_ghost);

  /// constitutive law for a given quad point
  template <typename it_type>
  void computeStress(Matrix<Real> & grad_u, Matrix<Real> & sigma,
                     std::vector<it_type> & internal_iterators);

  /// compute the tangent stiffness matrix for an element type
  virtual void computeTangentModuli(const ElementType & el_type,
                                    Array<Real> & tangent_matrix,
                                    GhostType ghost_type = _not_ghost);

  /// compute the push wave speed of the material
  Real getPushWaveSpeed(const Element & element) const;

protected:
  /// update the dissipated energy, must be called after the stress have been
  /// computed
  // virtual void updateEnergies(ElementType el_type, GhostType ghost_type){};

  /// compute the tangent stiffness matrix for a given quadrature point
  // inline void computeTangentModuliOnQuad(Matrix<Real> & tangent, Real &
  // dam){};

  /* ------------------------------------------------------------------------ */
  /* DataAccessor inherited members                                           */
  /* ------------------------------------------------------------------------ */
public:
  /* ------------------------------------------------------------------------ */
  /* Accessors                                                                */
  /* ------------------------------------------------------------------------ */
public:
  // virtual Real getEnergy(std::string type){};
  // virtual Real getEnergy(std::string energy_id, ElementType type, UInt
  // index){};

  /* ------------------------------------------------------------------------ */
  /* Class Members                                                            */
  /* ------------------------------------------------------------------------ */
protected:
  std::map<std::string, Real> local_params;
  std::map<std::string, InternalField<Real> *> internals;
};

<<<<<<< HEAD
} // akantu
=======
}  // akantu
>>>>>>> 7ea41b35

#endif /* __AKANTU_MATERIAL_PYTHON_HH__ */<|MERGE_RESOLUTION|>--- conflicted
+++ resolved
@@ -46,11 +46,8 @@
 
 /* -------------------------------------------------------------------------- */
 
-<<<<<<< HEAD
 
 
-=======
->>>>>>> 7ea41b35
 namespace akantu {
 
 class MaterialPython : public Material, PythonFunctor {
@@ -116,10 +113,6 @@
   std::map<std::string, InternalField<Real> *> internals;
 };
 
-<<<<<<< HEAD
 } // akantu
-=======
-}  // akantu
->>>>>>> 7ea41b35
 
 #endif /* __AKANTU_MATERIAL_PYTHON_HH__ */