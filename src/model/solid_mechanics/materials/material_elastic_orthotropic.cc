--- conflicted
+++ resolved
@@ -128,44 +128,11 @@
 }
 
 /* -------------------------------------------------------------------------- */
-<<<<<<< HEAD
-template <UInt spatial_dimension>
-void MaterialElasticOrthotropic<spatial_dimension>::
-    computePotentialEnergyByElement(ElementType type, UInt index,
-                                    Vector<Real> & epot_on_quad_points) {
-
-  auto gradu_it = this->gradu(type).begin(spatial_dimension, spatial_dimension);
-  auto gradu_end =
-      this->gradu(type).begin(spatial_dimension, spatial_dimension);
-  auto stress_it =
-      this->stress(type).begin(spatial_dimension, spatial_dimension);
-
-  UInt nb_quadrature_points = this->getFEEngine().getNbIntegrationPoints(type);
-
-  gradu_it += index * nb_quadrature_points;
-  gradu_end += (index + 1) * nb_quadrature_points;
-  stress_it += index * nb_quadrature_points;
-
-  Real * epot_quad = epot_on_quad_points.storage();
-
-  Matrix<Real> grad_u(spatial_dimension, spatial_dimension);
-
-  for (; gradu_it != gradu_end; ++gradu_it, ++stress_it, ++epot_quad) {
-    grad_u.copy(*gradu_it);
-
-    this->computePotentialEnergyOnQuad(grad_u, *stress_it, *epot_quad);
-  }
-}
-
-/* -------------------------------------------------------------------------- */
-INSTANTIATE_MATERIAL(elastic_orthotropic, MaterialElasticOrthotropic);
-=======
 template class MaterialElasticOrthotropic<1>;
 template class MaterialElasticOrthotropic<2>;
 template class MaterialElasticOrthotropic<3>;
 
 static bool material_is_allocated_elastic_orthotropic =
     instantiateMaterial<MaterialElasticOrthotropic>("elastic_orthotropic");
->>>>>>> bbc031e5
 
 } // namespace akantu