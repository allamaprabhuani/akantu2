--- conflicted
+++ resolved
@@ -320,19 +320,7 @@
 /* -------------------------------------------------------------------------- */
 MatrixType SolidMechanicsModel::getMatrixType(const ID & matrix_id) {
   // \TODO check the materials to know what is the correct answer
-<<<<<<< HEAD
-
-  //  if (matrix_id == "K")
-  //    return _unsymmetric;
-  //  if (matrix_id == "M")
-  //    return _symmetric;
-  //
-  //  return _mt_not_defined;
-
-  if (matrix_id == "C")
-=======
   if (matrix_id == "C") {
->>>>>>> 1a7b1e21
     return _mt_not_defined;
   }
 
@@ -740,13 +728,6 @@
 
   ElementTypeMapArray<UInt> filter("new_element_filter", this->getID(),
                                    this->getMemoryID());
-<<<<<<< HEAD
-  for (auto & elem : element_list) {
-    if (mesh.getSpatialDimension(elem.type) != spatial_dimension)
-      continue;
-
-    if (!filter.exists(elem.type, elem.ghost_type))
-=======
 
   for (const auto & elem : element_list) {
     if (mesh.getSpatialDimension(elem.type) != spatial_dimension) {
@@ -754,7 +735,6 @@
     }
 
     if (!filter.exists(elem.type, elem.ghost_type)) {
->>>>>>> 1a7b1e21
       filter.alloc(0, 1, elem.type, elem.ghost_type);
     }
     filter(elem.type, elem.ghost_type).push_back(elem.element);
@@ -764,28 +744,8 @@
   // and initFull \todo: to debug...
   this->assignMaterialToElements(&filter);
 
-<<<<<<< HEAD
-  std::vector<Array<Element>> element_list_by_material(materials.size());
-  for (auto elements_range : MeshElementsByTypes(element_list)) {
-    auto type = elements_range.getType();
-    auto ghost_type = elements_range.getGhostType();
-
-    if (mesh.getSpatialDimension(type) != spatial_dimension)
-      continue;
-
-    auto & elements = elements_range.getElements();
-    splitElementByMaterial(elements, type, ghost_type,
-                           element_list_by_material);
-
-  }
-
-  for (auto && material : enumerate(materials)) {
-    std::get<1>(material)->onElementsAdded(
-        element_list_by_material[std::get<0>(material)], event);
-=======
   for (auto & material : materials) {
     material->onElementsAdded(element_list, event);
->>>>>>> 1a7b1e21
   }
 
   AKANTU_DEBUG_OUT();
