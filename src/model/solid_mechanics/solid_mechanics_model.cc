--- conflicted
+++ resolved
@@ -107,13 +107,7 @@
 void SolidMechanicsModel::setTimeStep(Real time_step, const ID & solver_id) {
   Model::setTimeStep(time_step, solver_id);
 
-<<<<<<< HEAD
-#if defined(AKANTU_USE_IOHELPER)
-  // this->mesh.getDumper().setTimeStep(time_step);
-#endif
-=======
   this->mesh.getDumper().setTimeStep(time_step);
->>>>>>> 9111b750
 }
 
 /* -------------------------------------------------------------------------- */
@@ -737,8 +731,7 @@
                                   _with_nb_element = true,
                                   _default_value = UInt(-1));
   this->material_local_numbering.initialize(
-      mesh,
-      _spatial_dimension = spatial_dimension,
+      mesh, _spatial_dimension = spatial_dimension,
       _element_kind = _ek_not_defined, _with_nb_element = true,
       _default_value = UInt(-1));
 
@@ -991,7 +984,7 @@
     const Array<Element> & elements,
     std::vector<Array<Element>> & elements_per_mat) const {
   for (const auto & el : elements) {
-    if(Mesh::getSpatialDimension(el.type) != spatial_dimension) {
+    if (Mesh::getSpatialDimension(el.type) != spatial_dimension) {
       continue;
     }
     Element mat_el = el;
