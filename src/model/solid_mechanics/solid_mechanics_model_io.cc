--- conflicted
+++ resolved
@@ -286,12 +286,7 @@
 }
 
 /* -------------------------------------------------------------------------- */
-<<<<<<< HEAD
 void SolidMechanicsModel::dump(const std::string & dumper_name, Int step) {
-  this->onDump();
-=======
-void SolidMechanicsModel::dump(const std::string & dumper_name, UInt step) {
->>>>>>> 0b66d544
   EventManager::sendEvent(SolidMechanicsModelEvent::BeforeDumpEvent());
   this->onDump();
   mesh.dump(dumper_name, step);
@@ -299,12 +294,7 @@
 
 /* -------------------------------------------------------------------------- */
 void SolidMechanicsModel::dump(const std::string & dumper_name, Real time,
-<<<<<<< HEAD
                                Int step) {
-  this->onDump();
-=======
-                               UInt step) {
->>>>>>> 0b66d544
   EventManager::sendEvent(SolidMechanicsModelEvent::BeforeDumpEvent());
   this->onDump();
   mesh.dump(dumper_name, time, step);
@@ -318,24 +308,14 @@
 }
 
 /* -------------------------------------------------------------------------- */
-<<<<<<< HEAD
 void SolidMechanicsModel::dump(Int step) {
-  this->onDump();
-=======
-void SolidMechanicsModel::dump(UInt step) {
->>>>>>> 0b66d544
   EventManager::sendEvent(SolidMechanicsModelEvent::BeforeDumpEvent());
   this->onDump();
   mesh.dump(step);
 }
 
 /* -------------------------------------------------------------------------- */
-<<<<<<< HEAD
 void SolidMechanicsModel::dump(Real time, Int step) {
-  this->onDump();
-=======
-void SolidMechanicsModel::dump(Real time, UInt step) {
->>>>>>> 0b66d544
   EventManager::sendEvent(SolidMechanicsModelEvent::BeforeDumpEvent());
   this->onDump();
   mesh.dump(time, step);
