/**
 * @file   solid_mechanics_model_io.cc
 *
 * @author Guillaume Anciaux <guillaume.anciaux@epfl.ch>
 * @author David Simon Kammer <david.kammer@epfl.ch>
 * @author Nicolas Richart <nicolas.richart@epfl.ch>
 *
 * @date creation: Sun Jul 09 2017
 * @date last modification: Sun Dec 03 2017
 *
 * @brief  Dumpable part of the SolidMechnicsModel
 *
 *
 * Copyright (©) 2016-2018 EPFL (Ecole Polytechnique Fédérale de Lausanne)
 * Laboratory (LSMS - Laboratoire de Simulation en Mécanique des Solides)
 *
 * Akantu is free  software: you can redistribute it and/or  modify it under the
 * terms  of the  GNU Lesser  General Public  License as published by  the Free
 * Software Foundation, either version 3 of the License, or (at your option) any
 * later version.
 *
 * Akantu is  distributed in the  hope that it  will be useful, but  WITHOUT ANY
 * WARRANTY; without even the implied warranty of MERCHANTABILITY or FITNESS FOR
 * A PARTICULAR PURPOSE. See  the GNU  Lesser General  Public License  for more
 * details.
 *
 * You should  have received  a copy  of the GNU  Lesser General  Public License
 * along with Akantu. If not, see <http://www.gnu.org/licenses/>.
 *
 */

/* -------------------------------------------------------------------------- */

/* -------------------------------------------------------------------------- */
#include "solid_mechanics_model.hh"

#include "group_manager_inline_impl.hh"

#include "dumpable_inline_impl.hh"
#ifdef AKANTU_USE_IOHELPER
#include "dumper_element_partition.hh"
#include "dumper_elemental_field.hh"
#include "dumper_field.hh"
#include "dumper_homogenizing_field.hh"
#include "dumper_internal_material_field.hh"
#include "dumper_iohelper.hh"
#include "dumper_material_padders.hh"
#include "dumper_paraview.hh"
#endif

namespace akantu {

/* -------------------------------------------------------------------------- */
bool SolidMechanicsModel::isInternal(const std::string & field_name,
                                     ElementKind element_kind) {
  /// check if at least one material contains field_id as an internal
  for (auto & material : materials) {
    bool is_internal = material->isInternal<Real>(field_name, element_kind);
    if (is_internal) {
      return true;
    }
  }

  return false;
}

/* -------------------------------------------------------------------------- */
ElementTypeMap<UInt>
SolidMechanicsModel::getInternalDataPerElem(const std::string & field_name,
                                            ElementKind element_kind) {

  if (!(this->isInternal(field_name, element_kind))) {
    AKANTU_EXCEPTION("unknown internal " << field_name);
  }

  for (auto & material : materials) {
    if (material->isInternal<Real>(field_name, element_kind)) {
      return material->getInternalDataPerElem<Real>(field_name, element_kind);
    }
  }

  return ElementTypeMap<UInt>();
}

/* -------------------------------------------------------------------------- */
ElementTypeMapArray<Real> &
SolidMechanicsModel::flattenInternal(const std::string & field_name,
                                     ElementKind kind,
                                     const GhostType ghost_type) {
  auto key = std::make_pair(field_name, kind);

  ElementTypeMapArray<Real> * internal_flat;

  auto it = this->registered_internals.find(key);
  if (it == this->registered_internals.end()) {
    auto internal = std::make_unique<ElementTypeMapArray<Real>>(
        field_name, this->id, this->memory_id);

    internal_flat = internal.get();
    this->registered_internals[key] = std::move(internal);
  } else {
    internal_flat = it->second.get();
  }

  for (auto type :
       mesh.elementTypes(Model::spatial_dimension, ghost_type, kind)) {
    if (internal_flat->exists(type, ghost_type)) {
      auto & internal = (*internal_flat)(type, ghost_type);
      internal.resize(0);
    }
  }

  for (auto & material : materials) {
    if (material->isInternal<Real>(field_name, kind)) {
      material->flattenInternal(field_name, *internal_flat, ghost_type, kind);
    }
  }

  return *internal_flat;
}

/* -------------------------------------------------------------------------- */
void SolidMechanicsModel::flattenAllRegisteredInternals(
<<<<<<< HEAD
							const ElementKind & kind) {
=======
    ElementKind kind) {
>>>>>>> bbef626f
  ElementKind _kind;
  ID _id;

  for (auto & internal : this->registered_internals) {
    std::tie(_id, _kind) = internal.first;
    if (kind == _kind) {
      this->flattenInternal(_id, kind);
    }
  }
}

/* -------------------------------------------------------------------------- */
void SolidMechanicsModel::onDump() {
  this->flattenAllRegisteredInternals(_ek_regular);
}

/* -------------------------------------------------------------------------- */
#ifdef AKANTU_USE_IOHELPER
std::shared_ptr<dumpers::Field> SolidMechanicsModel::createElementalField(
    const std::string & field_name, const std::string & group_name,
    bool padding_flag, UInt spatial_dimension,
    ElementKind kind) {

  std::shared_ptr<dumpers::Field> field;

  if (field_name == "partitions") {
    field = mesh.createElementalField<UInt, dumpers::ElementPartitionField>(
        mesh.getConnectivities(), group_name, spatial_dimension, kind);
  } else if (field_name == "material_index") {
    field = mesh.createElementalField<UInt, Vector, dumpers::ElementalField>(
        material_index, group_name, spatial_dimension, kind);
  } else {
    // this copy of field_name is used to compute derivated data such as
    // strain and von mises stress that are based on grad_u and stress
    std::string field_name_copy(field_name);

    if (field_name == "strain" || field_name == "Green strain" ||
        field_name == "principal strain" ||
        field_name == "principal Green strain") {
      field_name_copy = "grad_u";
    } else if (field_name == "Von Mises stress") {
      field_name_copy = "stress";
    }

    bool is_internal = this->isInternal(field_name_copy, kind);

    if (is_internal) {
      auto nb_data_per_elem =
          this->getInternalDataPerElem(field_name_copy, kind);
      auto & internal_flat = this->flattenInternal(field_name_copy, kind);

      field = mesh.createElementalField<Real, dumpers::InternalMaterialField>(
          internal_flat, group_name, spatial_dimension, kind, nb_data_per_elem);

      std::unique_ptr<dumpers::ComputeFunctorInterface> func;
      if (field_name == "strain") {
        func = std::make_unique<dumpers::ComputeStrain<false>>(*this);
      } else if (field_name == "Von Mises stress") {
        func = std::make_unique<dumpers::ComputeVonMisesStress>(*this);
      } else if (field_name == "Green strain") {
        func = std::make_unique<dumpers::ComputeStrain<true>>(*this);
      } else if (field_name == "principal strain") {
        func = std::make_unique<dumpers::ComputePrincipalStrain<false>>(*this);
      } else if (field_name == "principal Green strain") {
        func = std::make_unique<dumpers::ComputePrincipalStrain<true>>(*this);
      }

      if (func) {
        field = dumpers::FieldComputeProxy::createFieldCompute(field,
                                                              std::move(func));
      }
      // treat the paddings
      if (padding_flag) {
        if (field_name == "stress") {
          if (spatial_dimension == 2) {
            auto foo = std::make_unique<dumpers::StressPadder<2>>(*this);
            field = dumpers::FieldComputeProxy::createFieldCompute(
                field, std::move(foo));
          }
        } else if (field_name == "strain" || field_name == "Green strain") {
          if (spatial_dimension == 2) {
            auto foo = std::make_unique<dumpers::StrainPadder<2>>(*this);
            field = dumpers::FieldComputeProxy::createFieldCompute(
                field, std::move(foo));
          }
        }
      }

      // homogenize the field
      auto foo = dumpers::HomogenizerProxy::createHomogenizer(*field);

      field =
          dumpers::FieldComputeProxy::createFieldCompute(field, std::move(foo));
    }
  }
  return field;
}

/* -------------------------------------------------------------------------- */
std::shared_ptr<dumpers::Field>
SolidMechanicsModel::createNodalFieldReal(const std::string & field_name,
                                          const std::string & group_name,
                                          bool padding_flag) {

  std::map<std::string, Array<Real> *> real_nodal_fields;
  real_nodal_fields["displacement"] = this->displacement.get();
  real_nodal_fields["mass"] = this->mass.get();
  real_nodal_fields["velocity"] = this->velocity.get();
  real_nodal_fields["acceleration"] = this->acceleration.get();
  real_nodal_fields["external_force"] = this->external_force.get();
  real_nodal_fields["internal_force"] = this->internal_force.get();
  real_nodal_fields["increment"] = this->displacement_increment.get();

  if (field_name == "force") {
    AKANTU_EXCEPTION("The 'force' field has been renamed in 'external_force'");
  } else if (field_name == "residual") {
    AKANTU_EXCEPTION(
        "The 'residual' field has been replaced by 'internal_force'");
  }

  std::shared_ptr<dumpers::Field> field;
  if (padding_flag) {
    field = this->mesh.createNodalField(real_nodal_fields[field_name],
                                        group_name, 3);
  } else {
    field =
        this->mesh.createNodalField(real_nodal_fields[field_name], group_name);
  }

  return field;
}

/* -------------------------------------------------------------------------- */
std::shared_ptr<dumpers::Field> SolidMechanicsModel::createNodalFieldBool(
    const std::string & field_name, const std::string & group_name,
    __attribute__((unused)) bool padding_flag) {

  std::map<std::string, Array<bool> *> uint_nodal_fields;
  uint_nodal_fields["blocked_dofs"] = blocked_dofs.get();

  std::shared_ptr<dumpers::Field> field;
  field = mesh.createNodalField(uint_nodal_fields[field_name], group_name);
  return field;
}
/* -------------------------------------------------------------------------- */
#else
/* -------------------------------------------------------------------------- */
std::shared_ptr<dumpers::Field>
SolidMechanicsModel::createElementalField(const std::string &,
                                          const std::string &, bool,
                                          const UInt &, ElementKind) {
  return nullptr;
}
/* --------------------------------------------------------------------------
 */
std::shaed_ptr<dumpers::Field>
SolidMechanicsModel::createNodalFieldReal(const std::string &,
                                          const std::string &, bool) {
  return nullptr;
}

/* --------------------------------------------------------------------------
 */
std::shared_ptr<dumpers::Field>
SolidMechanicsModel::createNodalFieldBool(const std::string &,
                                          const std::string &, bool) {
  return nullptr;
}

#endif
/* --------------------------------------------------------------------------
 */
void SolidMechanicsModel::dump(const std::string & dumper_name) {
  this->onDump();
  EventManager::sendEvent(SolidMechanicsModelEvent::BeforeDumpEvent());
  mesh.dump(dumper_name);
}

/* --------------------------------------------------------------------------
 */
void SolidMechanicsModel::dump(const std::string & dumper_name, UInt step) {
  this->onDump();
  EventManager::sendEvent(SolidMechanicsModelEvent::BeforeDumpEvent());
  mesh.dump(dumper_name, step);
}

/* -------------------------------------------------------------------------
 */
void SolidMechanicsModel::dump(const std::string & dumper_name, Real time,
                               UInt step) {
  this->onDump();
  EventManager::sendEvent(SolidMechanicsModelEvent::BeforeDumpEvent());
  mesh.dump(dumper_name, time, step);
}

/* -------------------------------------------------------------------------- */
void SolidMechanicsModel::dump() {
  this->onDump();
  EventManager::sendEvent(SolidMechanicsModelEvent::BeforeDumpEvent());
  mesh.dump();
}

/* -------------------------------------------------------------------------- */
void SolidMechanicsModel::dump(UInt step) {
  this->onDump();
  EventManager::sendEvent(SolidMechanicsModelEvent::BeforeDumpEvent());
  mesh.dump(step);
}

/* -------------------------------------------------------------------------- */
void SolidMechanicsModel::dump(Real time, UInt step) {
  this->onDump();
  EventManager::sendEvent(SolidMechanicsModelEvent::BeforeDumpEvent());
  mesh.dump(time, step);
}

} // namespace akantu<|MERGE_RESOLUTION|>--- conflicted
+++ resolved
@@ -121,11 +121,7 @@
 
 /* -------------------------------------------------------------------------- */
 void SolidMechanicsModel::flattenAllRegisteredInternals(
-<<<<<<< HEAD
-							const ElementKind & kind) {
-=======
     ElementKind kind) {
->>>>>>> bbef626f
   ElementKind _kind;
   ID _id;
 
