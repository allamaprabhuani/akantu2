--- conflicted
+++ resolved
@@ -84,7 +84,7 @@
 public:
   SolidMechanicsModel(Mesh & mesh, UInt dim = _all_dimensions,
                       const ID & id = "solid_mechanics_model",
-		      std::shared_ptr<DOFManager> dof_manager = nullptr,
+                      std::shared_ptr<DOFManager> dof_manager = nullptr,
                       ModelType model_type = ModelType::_solid_mechanics_model);
 
   ~SolidMechanicsModel() override;
@@ -213,10 +213,6 @@
   /// assemble the mass matrix for either _ghost or _not_ghost elements
   void assembleMass(GhostType ghost_type);
 
-<<<<<<< HEAD
-=======
-  
->>>>>>> 50e7a2ae
 protected:
   /// fill a vector of rho
   void computeRho(Array<Real> & rho, ElementType type, GhostType ghost_type);
@@ -331,7 +327,7 @@
   createElementalField(const std::string & field_name,
                        const std::string & group_name, bool padding_flag,
                        UInt spatial_dimension, ElementKind kind) override;
-  
+
   void dump(const std::string & dumper_name) override;
   void dump(const std::string & dumper_name, UInt step) override;
   void dump(const std::string & dumper_name, Real time, UInt step) override;
