/**
 * @file   solid_mechanics_model.hh
 *
 * @author Guillaume Anciaux <guillaume.anciaux@epfl.ch>
 * @author Daniel Pino Muñoz <daniel.pinomunoz@epfl.ch>
 * @author Nicolas Richart <nicolas.richart@epfl.ch>
 *
 * @date creation: Tue Jul 27 2010
 * @date last modification: Wed Feb 21 2018
 *
 * @brief  Model of Solid Mechanics
 *
 *
 * Copyright (©)  2010-2018 EPFL (Ecole Polytechnique Fédérale de Lausanne)
 * Laboratory (LSMS - Laboratoire de Simulation en Mécanique des Solides)
 *
 * Akantu is free  software: you can redistribute it and/or  modify it under the
 * terms  of the  GNU Lesser  General Public  License as published by  the Free
 * Software Foundation, either version 3 of the License, or (at your option) any
 * later version.
 *
 * Akantu is  distributed in the  hope that it  will be useful, but  WITHOUT ANY
 * WARRANTY; without even the implied warranty of MERCHANTABILITY or FITNESS FOR
 * A PARTICULAR PURPOSE. See  the GNU  Lesser General  Public License  for more
 * details.
 *
 * You should  have received  a copy  of the GNU  Lesser General  Public License
 * along with Akantu. If not, see <http://www.gnu.org/licenses/>.
 *
 */

/* -------------------------------------------------------------------------- */
#include "boundary_condition.hh"
#include "data_accessor.hh"
#include "fe_engine.hh"
#include "model.hh"
#include "non_local_manager_callback.hh"
#include "solid_mechanics_model_event_handler.hh"
/* -------------------------------------------------------------------------- */

#ifndef AKANTU_SOLID_MECHANICS_MODEL_HH_
#define AKANTU_SOLID_MECHANICS_MODEL_HH_

namespace akantu {
class Material;
class MaterialSelector;
class DumperIOHelper;
class NonLocalManager;
template <ElementKind kind, class IntegrationOrderFunctor>
class IntegratorGauss;
template <ElementKind kind> class ShapeLagrange;
} // namespace akantu

/* -------------------------------------------------------------------------- */
namespace akantu {

/* -------------------------------------------------------------------------- */
class SolidMechanicsModel
    : public Model,
      public DataAccessor<Element>,
      public DataAccessor<UInt>,
      public BoundaryCondition<SolidMechanicsModel>,
      public NonLocalManagerCallback,
      public EventHandlerManager<SolidMechanicsModelEventHandler> {

  /* ------------------------------------------------------------------------ */
  /* Constructors/Destructors                                                 */
  /* ------------------------------------------------------------------------ */
public:
  class NewMaterialElementsEvent : public NewElementsEvent {
  public:
    AKANTU_GET_MACRO_NOT_CONST(MaterialList, material, Array<UInt> &);
    AKANTU_GET_MACRO(MaterialList, material, const Array<UInt> &);

  protected:
    Array<UInt> material;
  };

  using MyFEEngineType = FEEngineTemplate<IntegratorGauss, ShapeLagrange>;

protected:
  using EventManager = EventHandlerManager<SolidMechanicsModelEventHandler>;

public:
  SolidMechanicsModel(
      Mesh & mesh, UInt dim = _all_dimensions,
      const ID & id = "solid_mechanics_model", const MemoryID & memory_id = 0,
      ModelType model_type = ModelType::_solid_mechanics_model);

  ~SolidMechanicsModel() override;

  /* ------------------------------------------------------------------------ */
  /* Methods                                                                  */
  /* ------------------------------------------------------------------------ */
protected:
  /// initialize completely the model
  void initFullImpl(
      const ModelOptions & options = SolidMechanicsModelOptions()) override;

public:
  /// initialize all internal arrays for materials
  virtual void initMaterials();

protected:
  /// initialize the model
  void initModel() override;

  /// function to print the containt of the class
  void printself(std::ostream & stream, int indent = 0) const override;

  /// get some default values for derived classes
  std::tuple<ID, TimeStepSolverType>
  getDefaultSolverID(const AnalysisMethod & method) override;

  /* ------------------------------------------------------------------------ */
  /* Solver interface                                                         */
  /* ------------------------------------------------------------------------ */
public:
  /// assembles the stiffness matrix,
  virtual void assembleStiffnessMatrix();
  /// assembles the internal forces in the array internal_forces
  virtual void assembleInternalForces();

protected:
  /// callback for the solver, this adds f_{ext} - f_{int} to the residual
  void assembleResidual() override;

  /// callback for the solver, this adds f_{ext} or  f_{int} to the residual
  void assembleResidual(const ID & residual_part) override;
  bool canSplitResidual() override { return true; }

  /// get the type of matrix needed
  MatrixType getMatrixType(const ID & matrix_id) override;

  /// callback for the solver, this assembles different matrices
  void assembleMatrix(const ID & matrix_id) override;

  /// callback for the solver, this assembles the stiffness matrix
  void assembleLumpedMatrix(const ID & matrix_id) override;

  /// callback for the solver, this is called at beginning of solve
  void predictor() override;
  /// callback for the solver, this is called at end of solve
  void corrector() override;

  /// callback for the solver, this is called at beginning of solve
  void beforeSolveStep() override;
  /// callback for the solver, this is called at end of solve
  void afterSolveStep(bool converged = true) override;

  /// Callback for the model to instantiate the matricees when needed
  void initSolver(TimeStepSolverType time_step_solver_type,
                  NonLinearSolverType non_linear_solver_type) override;

protected:
  /* ------------------------------------------------------------------------ */
  TimeStepSolverType getDefaultSolverType() const override;
  /* ------------------------------------------------------------------------ */
  ModelSolverOptions
  getDefaultSolverOptions(const TimeStepSolverType & type) const override;

public:
  bool isDefaultSolverExplicit() {
    return method == _explicit_lumped_mass ||
           method == _explicit_consistent_mass;
  }

protected:
  /// update the current position vector
  void updateCurrentPosition();

  /* ------------------------------------------------------------------------ */
  /* Materials (solid_mechanics_model_material.cc)                            */
  /* ------------------------------------------------------------------------ */
public:
  /// register an empty material of a given type
  Material & registerNewMaterial(const ID & mat_name, const ID & mat_type,
                                 const ID & opt_param);

  /// reassigns materials depending on the material selector
  virtual void reassignMaterial();

  /// apply a constant eigen_grad_u on all quadrature points of a given material
  virtual void applyEigenGradU(const Matrix<Real> & prescribed_eigen_grad_u,
                               const ID & material_name,
                               GhostType ghost_type = _not_ghost);

protected:
  /// register a material in the dynamic database
  Material & registerNewMaterial(const ParserSection & mat_section);

  /// read the material files to instantiate all the materials
  void instantiateMaterials();

  /// set the element_id_by_material and add the elements to the good materials
  virtual void
  assignMaterialToElements(const ElementTypeMapArray<UInt> * filter = nullptr);

  /* ------------------------------------------------------------------------ */
  /* Mass (solid_mechanics_model_mass.cc)                                     */
  /* ------------------------------------------------------------------------ */
public:
  /// assemble the lumped mass matrix
  void assembleMassLumped();

  /// assemble the mass matrix for consistent mass resolutions
  void assembleMass();

protected:
  /// assemble the lumped mass matrix for local and ghost elements
  void assembleMassLumped(GhostType ghost_type);

  /// assemble the mass matrix for either _ghost or _not_ghost elements
  void assembleMass(GhostType ghost_type);

  /// fill a vector of rho
  void computeRho(Array<Real> & rho, ElementType type, GhostType ghost_type);

  /// compute the kinetic energy
  Real getKineticEnergy();
  Real getKineticEnergy(ElementType type, UInt index);

  /// compute the external work (for impose displacement, the velocity should be
  /// given too)
  Real getExternalWork();

  /* ------------------------------------------------------------------------ */
  /* NonLocalManager inherited members                                        */
  /* ------------------------------------------------------------------------ */
protected:
  void initializeNonLocal() override;

  void updateDataForNonLocalCriterion(ElementTypeMapReal & criterion) override;

  void computeNonLocalStresses(GhostType ghost_type) override;

  void
  insertIntegrationPointsInNeighborhoods(GhostType ghost_type) override;

  /// update the values of the non local internal
  void updateLocalInternal(ElementTypeMapReal & internal_flat,
                           GhostType ghost_type,
                           ElementKind kind) override;

  /// copy the results of the averaging in the materials
  void updateNonLocalInternal(ElementTypeMapReal & internal_flat,
                              GhostType ghost_type,
                              ElementKind kind) override;

  /* ------------------------------------------------------------------------ */
  /* Data Accessor inherited members                                          */
  /* ------------------------------------------------------------------------ */
public:
  UInt getNbData(const Array<Element> & elements,
                 const SynchronizationTag & tag) const override;

  void packData(CommunicationBuffer & buffer, const Array<Element> & elements,
                const SynchronizationTag & tag) const override;

  void unpackData(CommunicationBuffer & buffer, const Array<Element> & elements,
                  const SynchronizationTag & tag) override;

  UInt getNbData(const Array<UInt> & dofs,
                 const SynchronizationTag & tag) const override;

  void packData(CommunicationBuffer & buffer, const Array<UInt> & dofs,
                const SynchronizationTag & tag) const override;

  void unpackData(CommunicationBuffer & buffer, const Array<UInt> & dofs,
                  const SynchronizationTag & tag) override;

protected:
  void
  splitElementByMaterial(const Array<UInt> & elements, const ElementType & type,
                         const GhostType & ghost_type,
                         std::vector<Array<Element>> & elements_per_mat) const;

  template <typename Operation>
  void splitByMaterial(const Array<Element> & elements, Operation && op) const;

  /* ------------------------------------------------------------------------ */
  /* Mesh Event Handler inherited members                                     */
  /* ------------------------------------------------------------------------ */
protected:
  void onNodesAdded(const Array<UInt> & nodes_list,
                    const NewNodesEvent & event) override;
  void onNodesRemoved(const Array<UInt> & element_list,
                      const Array<UInt> & new_numbering,
                      const RemovedNodesEvent & event) override;
  void onElementsAdded(const Array<Element> & element_list,
                       const NewElementsEvent & event) override;
  void onElementsRemoved(const Array<Element> & element_list,
                         const ElementTypeMapArray<UInt> & new_numbering,
                         const RemovedElementsEvent & event) override;
  void onElementsChanged(const Array<Element> & /*unused*/,
                         const Array<Element> & /*unused*/,
                         const ElementTypeMapArray<UInt> & /*unused*/,
                         const ChangedElementsEvent & /*unused*/) override{};

  /* ------------------------------------------------------------------------ */
  /* Dumpable interface (kept for convenience) and dumper relative functions  */
  /* ------------------------------------------------------------------------ */
public:
  virtual void onDump();

  //! decide wether a field is a material internal or not
  bool isInternal(const std::string & field_name,
                  ElementKind element_kind);
  //! give the amount of data per element
  virtual ElementTypeMap<UInt>
  getInternalDataPerElem(const std::string & field_name,
                         ElementKind kind);

  //! flatten a given material internal field
  ElementTypeMapArray<Real> &
  flattenInternal(const std::string & field_name, ElementKind kind,
                  GhostType ghost_type = _not_ghost);
  //! flatten all the registered material internals
  void flattenAllRegisteredInternals(ElementKind kind);

  std::shared_ptr<dumpers::Field>
  createNodalFieldReal(const std::string & field_name,
                       const std::string & group_name,
                       bool padding_flag) override;

  std::shared_ptr<dumpers::Field>
  createNodalFieldBool(const std::string & field_name,
                       const std::string & group_name,
                       bool padding_flag) override;

  std::shared_ptr<dumpers::Field>
  createElementalField(const std::string & field_name,
                       const std::string & group_name, bool padding_flag,
                       UInt spatial_dimension,
                       ElementKind kind) override;

  virtual void dump(const std::string & dumper_name);

  virtual void dump(const std::string & dumper_name, UInt step);

  virtual void dump(const std::string & dumper_name, Real time, UInt step);

  void dump() override;

  virtual void dump(UInt step);

  virtual void dump(Real time, UInt step);

  /* ------------------------------------------------------------------------ */
  /* Accessors                                                                */
  /* ------------------------------------------------------------------------ */
public:
  /// return the dimension of the system space
  AKANTU_GET_MACRO(SpatialDimension, Model::spatial_dimension, UInt);

  /// set the value of the time step
  void setTimeStep(Real time_step, const ID & solver_id = "") override;

  /// get the value of the conversion from forces/ mass to acceleration
  AKANTU_GET_MACRO(F_M2A, f_m2a, Real);

  /// set the value of the conversion from forces/ mass to acceleration
  AKANTU_SET_MACRO(F_M2A, f_m2a, Real);

  /// get the SolidMechanicsModel::displacement array
  AKANTU_GET_MACRO_DEREF_PTR_NOT_CONST(Displacement, displacement);
  /// get the SolidMechanicsModel::displacement array
  AKANTU_GET_MACRO_DEREF_PTR(Displacement, displacement);

  /// get the SolidMechanicsModel::previous_displacement array
  AKANTU_GET_MACRO_DEREF_PTR(PreviousDisplacement, previous_displacement);

  /// get the SolidMechanicsModel::current_position array
  const Array<Real> & getCurrentPosition();

  /// get  the SolidMechanicsModel::displacement_increment  array
  AKANTU_GET_MACRO_DEREF_PTR(Increment, displacement_increment);
  /// get  the SolidMechanicsModel::displacement_increment  array
  AKANTU_GET_MACRO_DEREF_PTR_NOT_CONST(Increment, displacement_increment);

  /// get the lumped SolidMechanicsModel::mass array
  AKANTU_GET_MACRO_DEREF_PTR(Mass, mass);

  /// get the SolidMechanicsModel::velocity array
  AKANTU_GET_MACRO_DEREF_PTR_NOT_CONST(Velocity, velocity);
  /// get the SolidMechanicsModel::velocity array
  AKANTU_GET_MACRO_DEREF_PTR(Velocity, velocity);

  /// get    the    SolidMechanicsModel::acceleration   array
  AKANTU_GET_MACRO_DEREF_PTR_NOT_CONST(Acceleration, acceleration);
  /// get    the    SolidMechanicsModel::acceleration   array
  AKANTU_GET_MACRO_DEREF_PTR(Acceleration, acceleration);

  /// get the SolidMechanicsModel::external_force array
  AKANTU_GET_MACRO_DEREF_PTR_NOT_CONST(ExternalForce, external_force);
  /// get the SolidMechanicsModel::external_force array
  AKANTU_GET_MACRO_DEREF_PTR(ExternalForce, external_force);

  /// get the SolidMechanicsModel::force array (external forces)
  [[deprecated("Use getExternalForce instead of this function")]] Array<Real> &
  getForce() {
    return getExternalForce();
  }

  /// get the SolidMechanicsModel::internal_force array (internal forces)
  AKANTU_GET_MACRO_DEREF_PTR_NOT_CONST(InternalForce, internal_force);
  /// get the SolidMechanicsModel::internal_force array (internal forces)
  AKANTU_GET_MACRO_DEREF_PTR(InternalForce, internal_force);

  /// get the SolidMechanicsModel::blocked_dofs array
  AKANTU_GET_MACRO_DEREF_PTR_NOT_CONST(BlockedDOFs, blocked_dofs);
  /// get the SolidMechanicsModel::blocked_dofs array
  AKANTU_GET_MACRO_DEREF_PTR(BlockedDOFs, blocked_dofs);

  /// get an iterable on the materials
  inline decltype(auto) getMaterials();

  /// get an iterable on the materials
  inline decltype(auto) getMaterials() const;

<<<<<<< HEAD
  /// get a particular material (by material index)
=======
  /// get a particular material (by numerical material index)
>>>>>>> 1a7b1e21
  inline Material & getMaterial(UInt mat_index);

  /// get a particular material (by numerical material index)
  inline const Material & getMaterial(UInt mat_index) const;

  /// get a particular material (by material name)
  inline Material & getMaterial(const std::string & name);

  /// get a particular material (by material name)
  inline const Material & getMaterial(const std::string & name) const;

  /// get a particular material id from is name
  inline UInt getMaterialIndex(const std::string & name) const;

  /// give the number of materials
  inline UInt getNbMaterials() const { return materials.size(); }

  /// give the material internal index from its id
  Int getInternalIndexFromID(const ID & id) const;

  /// compute the stable time step
  Real getStableTimeStep();

  /// get the energies
  Real getEnergy(const std::string & energy_id);

  /// compute the energy for energy
  Real getEnergy(const std::string & energy_id, ElementType type,
                 UInt index);

  AKANTU_GET_MACRO(MaterialByElement, material_index,
                   const ElementTypeMapArray<UInt> &);
  AKANTU_GET_MACRO(MaterialLocalNumbering, material_local_numbering,
                   const ElementTypeMapArray<UInt> &);

  /// vectors containing local material element index for each global element
  /// index
  AKANTU_GET_MACRO_BY_ELEMENT_TYPE_CONST(MaterialByElement, material_index,
                                         UInt);
  AKANTU_GET_MACRO_BY_ELEMENT_TYPE(MaterialByElement, material_index, UInt);
  AKANTU_GET_MACRO_BY_ELEMENT_TYPE_CONST(MaterialLocalNumbering,
                                         material_local_numbering, UInt);
  AKANTU_GET_MACRO_BY_ELEMENT_TYPE(MaterialLocalNumbering,
                                   material_local_numbering, UInt);

  AKANTU_GET_MACRO_NOT_CONST(MaterialSelector, *material_selector,
                             MaterialSelector &);
  void setMaterialSelector(std::shared_ptr<MaterialSelector> material_selector) {
    this->material_selector = std::move(material_selector);
  }

  AKANTU_GET_MACRO_NOT_CONST(DisplacementRelease, displacement_release,
                             Int);

  /// Access the non_local_manager interface
  AKANTU_GET_MACRO(NonLocalManager, *non_local_manager, NonLocalManager &);

  /// get the FEEngine object to integrate or interpolate on the boundary
  FEEngine & getFEEngineBoundary(const ID & name = "") override;

protected:
  /// compute the stable time step
  Real getStableTimeStep(GhostType ghost_type);

  /* ------------------------------------------------------------------------ */
  /* Class Members                                                            */
  /* ------------------------------------------------------------------------ */
private:
  /// release version of the displacement array
  UInt displacement_release{0};

  /// release version of the current_position array
  UInt current_position_release{0};

  /// Check if materials need to recompute the mass array
  bool need_to_reassemble_lumped_mass{true};
  /// Check if materials need to recompute the mass matrix
  bool need_to_reassemble_mass{true};

  /// mapping between material name and material internal id
  std::map<std::string, UInt> materials_names_to_id;

protected:
  /// conversion coefficient form force/mass to acceleration
  Real f_m2a{1.0};

  /// displacements array
  std::unique_ptr<Array<Real>> displacement;

  /// displacements array at the previous time step (used in finite deformation)
  std::unique_ptr<Array<Real>> previous_displacement;

  /// increment of displacement
  std::unique_ptr<Array<Real>> displacement_increment;

  /// lumped mass array
  std::unique_ptr<Array<Real>> mass;

  /// velocities array
  std::unique_ptr<Array<Real>> velocity;

  /// accelerations array
  std::unique_ptr<Array<Real>> acceleration;

  /// external forces array
  std::unique_ptr<Array<Real>> external_force;

  /// internal forces array
  std::unique_ptr<Array<Real>> internal_force;

  /// array specifing if a degree of freedom is blocked or not
  std::unique_ptr<Array<bool>> blocked_dofs;

  /// array of current position used during update residual
  std::unique_ptr<Array<Real>> current_position;

  /// Arrays containing the material index for each element
  ElementTypeMapArray<UInt> material_index;

  /// Arrays containing the position in the element filter of the material
  /// (material's local numbering)
  ElementTypeMapArray<UInt> material_local_numbering;

  /// list of used materials
  std::vector<std::unique_ptr<Material>> materials;

  /// class defining of to choose a material
  std::shared_ptr<MaterialSelector> material_selector;

  using flatten_internal_map =
      std::map<std::pair<std::string, ElementKind>,
               std::unique_ptr<ElementTypeMapArray<Real>>>;

  /// map a registered internals to be flattened for dump purposes
  flatten_internal_map registered_internals;

  /// non local manager
  std::unique_ptr<NonLocalManager> non_local_manager;

  /// tells if the material are instantiated
  bool are_materials_instantiated{false};
};

/* -------------------------------------------------------------------------- */
namespace BC {
  namespace Neumann {
    using FromStress = FromHigherDim;
    using FromTraction = FromSameDim;
  } // namespace Neumann
} // namespace BC

} // namespace akantu

/* -------------------------------------------------------------------------- */
/* inline functions                                                           */
/* -------------------------------------------------------------------------- */
#include "material.hh"
#include "parser.hh"

#include "solid_mechanics_model_inline_impl.hh"
#include "solid_mechanics_model_tmpl.hh"
/* -------------------------------------------------------------------------- */

#endif /* AKANTU_SOLID_MECHANICS_MODEL_HH_ */<|MERGE_RESOLUTION|>--- conflicted
+++ resolved
@@ -418,11 +418,7 @@
   /// get an iterable on the materials
   inline decltype(auto) getMaterials() const;
 
-<<<<<<< HEAD
-  /// get a particular material (by material index)
-=======
   /// get a particular material (by numerical material index)
->>>>>>> 1a7b1e21
   inline Material & getMaterial(UInt mat_index);
 
   /// get a particular material (by numerical material index)
