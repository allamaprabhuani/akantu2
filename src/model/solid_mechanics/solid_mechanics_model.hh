/**
 * @file   solid_mechanics_model.hh
 *
 * @author Guillaume Anciaux <guillaume.anciaux@epfl.ch>
 * @author Daniel Pino Muñoz <daniel.pinomunoz@epfl.ch>
 * @author Nicolas Richart <nicolas.richart@epfl.ch>
 *
 * @date creation: Tue Jul 27 2010
 * @date last modification: Wed Feb 21 2018
 *
 * @brief  Model of Solid Mechanics
 *
 *
 * Copyright (©)  2010-2018 EPFL (Ecole Polytechnique Fédérale de Lausanne)
 * Laboratory (LSMS - Laboratoire de Simulation en Mécanique des Solides)
 *
 * Akantu is free  software: you can redistribute it and/or  modify it under the
 * terms  of the  GNU Lesser  General Public  License as published by  the Free
 * Software Foundation, either version 3 of the License, or (at your option) any
 * later version.
 *
 * Akantu is  distributed in the  hope that it  will be useful, but  WITHOUT ANY
 * WARRANTY; without even the implied warranty of MERCHANTABILITY or FITNESS FOR
 * A PARTICULAR PURPOSE. See  the GNU  Lesser General  Public License  for more
 * details.
 *
 * You should  have received  a copy  of the GNU  Lesser General  Public License
 * along with Akantu. If not, see <http://www.gnu.org/licenses/>.
 *
 */

/* -------------------------------------------------------------------------- */
#include "boundary_condition.hh"
#include "data_accessor.hh"
#include "fe_engine.hh"
#include "model.hh"
#include "non_local_manager_callback.hh"
#include "solid_mechanics_model_event_handler.hh"
/* -------------------------------------------------------------------------- */

#ifndef AKANTU_SOLID_MECHANICS_MODEL_HH_
#define AKANTU_SOLID_MECHANICS_MODEL_HH_

namespace akantu {
class Material;
class MaterialSelector;
class DumperIOHelper;
class NonLocalManager;
template <ElementKind kind, class IntegrationOrderFunctor>
class IntegratorGauss;
template <ElementKind kind> class ShapeLagrange;
} // namespace akantu

/* -------------------------------------------------------------------------- */
namespace akantu {

/* -------------------------------------------------------------------------- */
class SolidMechanicsModel
    : public Model,
      public DataAccessor<Element>,
      public DataAccessor<UInt>,
      public BoundaryCondition<SolidMechanicsModel>,
      public NonLocalManagerCallback,
      public EventHandlerManager<SolidMechanicsModelEventHandler> {

  /* ------------------------------------------------------------------------ */
  /* Constructors/Destructors                                                 */
  /* ------------------------------------------------------------------------ */
public:
  class NewMaterialElementsEvent : public NewElementsEvent {
  public:
    AKANTU_GET_MACRO_NOT_CONST(MaterialList, material, Array<UInt> &);
    AKANTU_GET_MACRO(MaterialList, material, const Array<UInt> &);

  protected:
    Array<UInt> material;
  };

  using MyFEEngineType = FEEngineTemplate<IntegratorGauss, ShapeLagrange>;

protected:
  using EventManager = EventHandlerManager<SolidMechanicsModelEventHandler>;

public:
  SolidMechanicsModel(
      Mesh & mesh, UInt dim = _all_dimensions,
      const ID & id = "solid_mechanics_model", const MemoryID & memory_id = 0,
<<<<<<< HEAD
      std::shared_ptr<DOFManager> dof_manager = nullptr,
      const ModelType model_type = ModelType::_solid_mechanics_model);
=======
      ModelType model_type = ModelType::_solid_mechanics_model);
>>>>>>> bbef626f

  ~SolidMechanicsModel() override;

  /* ------------------------------------------------------------------------ */
  /* Methods                                                                  */
  /* ------------------------------------------------------------------------ */
protected:
  /// initialize completely the model
  void initFullImpl(
      const ModelOptions & options = SolidMechanicsModelOptions()) override;

public:
  /// initialize all internal arrays for materials
  virtual void initMaterials();

protected:
  /// initialize the model
  void initModel() override;

  /// function to print the containt of the class
  void printself(std::ostream & stream, int indent = 0) const override;

  /// get some default values for derived classes
  std::tuple<ID, TimeStepSolverType>
  getDefaultSolverID(const AnalysisMethod & method) override;

  /* ------------------------------------------------------------------------ */
  /* Solver interface                                                         */
  /* ------------------------------------------------------------------------ */
public:
  /// assembles the stiffness matrix,
  virtual void assembleStiffnessMatrix(bool need_to_reassemble = false);
  /// assembles the internal forces in the array internal_forces
  virtual void assembleInternalForces();

protected:
  /// callback for the solver, this adds f_{ext} - f_{int} to the residual
  void assembleResidual() override;

  /// callback for the solver, this adds f_{ext} or  f_{int} to the residual
  void assembleResidual(const ID & residual_part) override;
  bool canSplitResidual() override { return true; }

  /// get the type of matrix needed
  MatrixType getMatrixType(const ID & matrix_id) override;

  /// callback for the solver, this assembles different matrices
  void assembleMatrix(const ID & matrix_id) override;

  /// callback for the solver, this assembles the stiffness matrix
  void assembleLumpedMatrix(const ID & matrix_id) override;

  /// callback for the solver, this is called at beginning of solve
  void predictor() override;
  /// callback for the solver, this is called at end of solve
  void corrector() override;

  /// callback for the solver, this is called at beginning of solve
  void beforeSolveStep() override;
  /// callback for the solver, this is called at end of solve
  void afterSolveStep(bool converged = true) override;

  /// Callback for the model to instantiate the matricees when needed
  void initSolver(TimeStepSolverType time_step_solver_type,
                  NonLinearSolverType non_linear_solver_type) override;

protected:
  /* ------------------------------------------------------------------------ */
  TimeStepSolverType getDefaultSolverType() const override;
  /* ------------------------------------------------------------------------ */
  ModelSolverOptions
  getDefaultSolverOptions(const TimeStepSolverType & type) const override;

public:
  bool isDefaultSolverExplicit() {
    return method == _explicit_lumped_mass ||
           method == _explicit_consistent_mass;
  }

protected:
  /// update the current position vector
  void updateCurrentPosition();

  /* ------------------------------------------------------------------------ */
  /* Materials (solid_mechanics_model_material.cc)                            */
  /* ------------------------------------------------------------------------ */
public:
  /// register an empty material of a given type
  Material & registerNewMaterial(const ID & mat_name, const ID & mat_type,
                                 const ID & opt_param);

  /// reassigns materials depending on the material selector
  virtual void reassignMaterial();

  /// applya constant eigen_grad_u on all quadrature points of a given material
  virtual void applyEigenGradU(const Matrix<Real> & prescribed_eigen_grad_u,
                               const ID & material_name,
                               GhostType ghost_type = _not_ghost);

protected:
  /// register a material in the dynamic database
  Material & registerNewMaterial(const ParserSection & mat_section);

  /// read the material files to instantiate all the materials
  void instantiateMaterials();

  /// set the element_id_by_material and add the elements to the good materials
  virtual void
  assignMaterialToElements(const ElementTypeMapArray<UInt> * filter = nullptr);

  /* ------------------------------------------------------------------------ */
  /* Mass (solid_mechanics_model_mass.cc)                                     */
  /* ------------------------------------------------------------------------ */
public:
  /// assemble the lumped mass matrix
  void assembleMassLumped();

  /// assemble the mass matrix for consistent mass resolutions
  void assembleMass();

public:
  /// assemble the lumped mass matrix for local and ghost elements
  void assembleMassLumped(GhostType ghost_type);

  /// assemble the mass matrix for either _ghost or _not_ghost elements
  void assembleMass(GhostType ghost_type);

protected:
  /// fill a vector of rho
  void computeRho(Array<Real> & rho, ElementType type, GhostType ghost_type);

  /// compute the kinetic energy
  Real getKineticEnergy();
  Real getKineticEnergy(ElementType type, UInt index);

  /// compute the external work (for impose displacement, the velocity should be
  /// given too)
  Real getExternalWork();

  /* ------------------------------------------------------------------------ */
  /* NonLocalManager inherited members                                        */
  /* ------------------------------------------------------------------------ */
protected:
  void initializeNonLocal() override;

  void updateDataForNonLocalCriterion(ElementTypeMapReal & criterion) override;

  void computeNonLocalStresses(GhostType ghost_type) override;

  void
  insertIntegrationPointsInNeighborhoods(GhostType ghost_type) override;

  /// update the values of the non local internal
  void updateLocalInternal(ElementTypeMapReal & internal_flat,
                           GhostType ghost_type,
                           ElementKind kind) override;

  /// copy the results of the averaging in the materials
  void updateNonLocalInternal(ElementTypeMapReal & internal_flat,
                              GhostType ghost_type,
                              ElementKind kind) override;

  /* ------------------------------------------------------------------------ */
  /* Data Accessor inherited members                                          */
  /* ------------------------------------------------------------------------ */
public:
  UInt getNbData(const Array<Element> & elements,
                 const SynchronizationTag & tag) const override;

  void packData(CommunicationBuffer & buffer, const Array<Element> & elements,
                const SynchronizationTag & tag) const override;

  void unpackData(CommunicationBuffer & buffer, const Array<Element> & elements,
                  const SynchronizationTag & tag) override;

  UInt getNbData(const Array<UInt> & dofs,
                 const SynchronizationTag & tag) const override;

  void packData(CommunicationBuffer & buffer, const Array<UInt> & dofs,
                const SynchronizationTag & tag) const override;

  void unpackData(CommunicationBuffer & buffer, const Array<UInt> & dofs,
                  const SynchronizationTag & tag) override;

protected:
  void
  splitElementByMaterial(const Array<Element> & elements,
                         std::vector<Array<Element>> & elements_per_mat) const;

  template <typename Operation>
  void splitByMaterial(const Array<Element> & elements, Operation && op) const;

  /* ------------------------------------------------------------------------ */
  /* Mesh Event Handler inherited members                                     */
  /* ------------------------------------------------------------------------ */
protected:
  void onNodesAdded(const Array<UInt> & nodes_list,
                    const NewNodesEvent & event) override;
  void onNodesRemoved(const Array<UInt> & element_list,
                      const Array<UInt> & new_numbering,
                      const RemovedNodesEvent & event) override;
  void onElementsAdded(const Array<Element> & element_list,
                       const NewElementsEvent & event) override;
  void onElementsRemoved(const Array<Element> & element_list,
                         const ElementTypeMapArray<UInt> & new_numbering,
                         const RemovedElementsEvent & event) override;
  void onElementsChanged(const Array<Element> & /*unused*/,
                         const Array<Element> & /*unused*/,
                         const ElementTypeMapArray<UInt> & /*unused*/,
                         const ChangedElementsEvent & /*unused*/) override{};

  /* ------------------------------------------------------------------------ */
  /* Dumpable interface (kept for convenience) and dumper relative functions  */
  /* ------------------------------------------------------------------------ */
public:
  virtual void onDump();

  //! decide wether a field is a material internal or not
  bool isInternal(const std::string & field_name,
                  ElementKind element_kind);
  //! give the amount of data per element
  virtual ElementTypeMap<UInt>
  getInternalDataPerElem(const std::string & field_name,
                         ElementKind kind);

  //! flatten a given material internal field
  ElementTypeMapArray<Real> &
  flattenInternal(const std::string & field_name, ElementKind kind,
                  GhostType ghost_type = _not_ghost);
  //! flatten all the registered material internals
  void flattenAllRegisteredInternals(ElementKind kind);

  std::shared_ptr<dumpers::Field>
  createNodalFieldReal(const std::string & field_name,
                       const std::string & group_name,
                       bool padding_flag) override;

  std::shared_ptr<dumpers::Field>
  createNodalFieldBool(const std::string & field_name,
                       const std::string & group_name,
                       bool padding_flag) override;

  std::shared_ptr<dumpers::Field>
  createElementalField(const std::string & field_name,
                       const std::string & group_name, bool padding_flag,
                       UInt spatial_dimension,
                       ElementKind kind) override;

  virtual void dump(const std::string & dumper_name);

  virtual void dump(const std::string & dumper_name, UInt step);

  virtual void dump(const std::string & dumper_name, Real time, UInt step);

  void dump() override;

  virtual void dump(UInt step);

  virtual void dump(Real time, UInt step);

  /* ------------------------------------------------------------------------ */
  /* Accessors                                                                */
  /* ------------------------------------------------------------------------ */
public:
  /// return the dimension of the system space
  AKANTU_GET_MACRO(SpatialDimension, Model::spatial_dimension, UInt);

  /// set the value of the time step
  void setTimeStep(Real time_step, const ID & solver_id = "") override;

  /// get the value of the conversion from forces/ mass to acceleration
  AKANTU_GET_MACRO(F_M2A, f_m2a, Real);

  /// set the value of the conversion from forces/ mass to acceleration
  AKANTU_SET_MACRO(F_M2A, f_m2a, Real);

  /// get the SolidMechanicsModel::displacement array
  AKANTU_GET_MACRO_DEREF_PTR_NOT_CONST(Displacement, displacement);
  /// get the SolidMechanicsModel::displacement array
  AKANTU_GET_MACRO_DEREF_PTR(Displacement, displacement);

  /// get the SolidMechanicsModel::previous_displacement array
  AKANTU_GET_MACRO_DEREF_PTR(PreviousDisplacement, previous_displacement);

  /// get the SolidMechanicsModel::current_position array
  const Array<Real> & getCurrentPosition();

  /// get  the SolidMechanicsModel::displacement_increment  array
  AKANTU_GET_MACRO_DEREF_PTR(Increment, displacement_increment);
  /// get  the SolidMechanicsModel::displacement_increment  array
  AKANTU_GET_MACRO_DEREF_PTR_NOT_CONST(Increment, displacement_increment);

  /// get the lumped SolidMechanicsModel::mass array
  AKANTU_GET_MACRO_DEREF_PTR(Mass, mass);

  /// get the SolidMechanicsModel::velocity array
  AKANTU_GET_MACRO_DEREF_PTR_NOT_CONST(Velocity, velocity);
  /// get the SolidMechanicsModel::velocity array
  AKANTU_GET_MACRO_DEREF_PTR(Velocity, velocity);

  /// get    the    SolidMechanicsModel::acceleration   array
  AKANTU_GET_MACRO_DEREF_PTR_NOT_CONST(Acceleration, acceleration);
  /// get    the    SolidMechanicsModel::acceleration   array
  AKANTU_GET_MACRO_DEREF_PTR(Acceleration, acceleration);

  /// get the SolidMechanicsModel::external_force array
  AKANTU_GET_MACRO_DEREF_PTR_NOT_CONST(ExternalForce, external_force);
  /// get the SolidMechanicsModel::external_force array
  AKANTU_GET_MACRO_DEREF_PTR(ExternalForce, external_force);

  /// get the SolidMechanicsModel::force array (external forces)
  [[deprecated("Use getExternalForce instead of this function")]] Array<Real> &
  getForce() {
    return getExternalForce();
  }

  /// get the SolidMechanicsModel::internal_force array (internal forces)
  AKANTU_GET_MACRO_DEREF_PTR_NOT_CONST(InternalForce, internal_force);
  /// get the SolidMechanicsModel::internal_force array (internal forces)
  AKANTU_GET_MACRO_DEREF_PTR(InternalForce, internal_force);

  /// get the SolidMechanicsModel::blocked_dofs array
  AKANTU_GET_MACRO_DEREF_PTR_NOT_CONST(BlockedDOFs, blocked_dofs);
  /// get the SolidMechanicsModel::blocked_dofs array
  AKANTU_GET_MACRO_DEREF_PTR(BlockedDOFs, blocked_dofs);

  /// get an iterable on the materials
  inline decltype(auto) getMaterials();

  /// get an iterable on the materials
  inline decltype(auto) getMaterials() const;

  /// get a particular material (by numerical material index)
  inline Material & getMaterial(UInt mat_index);

  /// get a particular material (by numerical material index)
  inline const Material & getMaterial(UInt mat_index) const;

  /// get a particular material (by material name)
  inline Material & getMaterial(const std::string & name);

  /// get a particular material (by material name)
  inline const Material & getMaterial(const std::string & name) const;

  /// get a particular material id from is name
  inline UInt getMaterialIndex(const std::string & name) const;

  /// give the number of materials
  inline UInt getNbMaterials() const { return materials.size(); }

  /// give the material internal index from its id
  Int getInternalIndexFromID(const ID & id) const;

  /// compute the stable time step
  Real getStableTimeStep();

  /// get the energies
  Real getEnergy(const std::string & energy_id);

  /// compute the energy for energy
  Real getEnergy(const std::string & energy_id, ElementType type,
                 UInt index);

  AKANTU_GET_MACRO(MaterialByElement, material_index,
                   const ElementTypeMapArray<UInt> &);
  AKANTU_GET_MACRO(MaterialLocalNumbering, material_local_numbering,
                   const ElementTypeMapArray<UInt> &);

  /// vectors containing local material element index for each global element
  /// index
  AKANTU_GET_MACRO_BY_ELEMENT_TYPE_CONST(MaterialByElement, material_index,
                                         UInt);
  AKANTU_GET_MACRO_BY_ELEMENT_TYPE(MaterialByElement, material_index, UInt);
  AKANTU_GET_MACRO_BY_ELEMENT_TYPE_CONST(MaterialLocalNumbering,
                                         material_local_numbering, UInt);
  AKANTU_GET_MACRO_BY_ELEMENT_TYPE(MaterialLocalNumbering,
                                   material_local_numbering, UInt);

  AKANTU_GET_MACRO_NOT_CONST(MaterialSelector, *material_selector,
                             MaterialSelector &);
  void setMaterialSelector(std::shared_ptr<MaterialSelector> material_selector) {
    this->material_selector = std::move(material_selector);
  }

  /// Access the non_local_manager interface
  AKANTU_GET_MACRO(NonLocalManager, *non_local_manager, NonLocalManager &);

  /// get the FEEngine object to integrate or interpolate on the boundary
  FEEngine & getFEEngineBoundary(const ID & name = "") override;

protected:
  /// compute the stable time step
  Real getStableTimeStep(GhostType ghost_type);

  /* ------------------------------------------------------------------------ */
  /* Class Members                                                            */
  /* ------------------------------------------------------------------------ */
private:
  /// release version of the displacement array
  UInt displacement_release{0};

  /// release version of the current_position array
  UInt current_position_release{0};

  /// Check if materials need to recompute the mass array
  bool need_to_reassemble_lumped_mass{true};
  /// Check if materials need to recompute the mass matrix
  bool need_to_reassemble_mass{true};

  /// mapping between material name and material internal id
  std::map<std::string, UInt> materials_names_to_id;

protected:
  /// conversion coefficient form force/mass to acceleration
  Real f_m2a{1.0};

  /// displacements array
  std::unique_ptr<Array<Real>> displacement;

  /// displacements array at the previous time step (used in finite deformation)
  std::unique_ptr<Array<Real>> previous_displacement;

  /// increment of displacement
  std::unique_ptr<Array<Real>> displacement_increment;

  /// lumped mass array
  std::unique_ptr<Array<Real>> mass;

  /// velocities array
  std::unique_ptr<Array<Real>> velocity;

  /// accelerations array
  std::unique_ptr<Array<Real>> acceleration;

  /// external forces array
  std::unique_ptr<Array<Real>> external_force;

  /// internal forces array
  std::unique_ptr<Array<Real>> internal_force;

  /// array specifing if a degree of freedom is blocked or not
  std::unique_ptr<Array<bool>> blocked_dofs;

  /// array of current position used during update residual
  std::unique_ptr<Array<Real>> current_position;

  /// Arrays containing the material index for each element
  ElementTypeMapArray<UInt> material_index;

  /// Arrays containing the position in the element filter of the material
  /// (material's local numbering)
  ElementTypeMapArray<UInt> material_local_numbering;

  /// list of used materials
  std::vector<std::unique_ptr<Material>> materials;

  /// class defining of to choose a material
  std::shared_ptr<MaterialSelector> material_selector;

  using flatten_internal_map =
      std::map<std::pair<std::string, ElementKind>,
               std::unique_ptr<ElementTypeMapArray<Real>>>;

  /// map a registered internals to be flattened for dump purposes
  flatten_internal_map registered_internals;

  /// non local manager
  std::unique_ptr<NonLocalManager> non_local_manager;

  /// tells if the material are instantiated
  bool are_materials_instantiated{false};
};

/* -------------------------------------------------------------------------- */
namespace BC {
  namespace Neumann {
    using FromStress = FromHigherDim;
    using FromTraction = FromSameDim;
  } // namespace Neumann
} // namespace BC

} // namespace akantu

/* -------------------------------------------------------------------------- */
/* inline functions                                                           */
/* -------------------------------------------------------------------------- */
#include "material.hh"
#include "parser.hh"

#include "solid_mechanics_model_inline_impl.hh"
#include "solid_mechanics_model_tmpl.hh"
/* -------------------------------------------------------------------------- */

#endif /* AKANTU_SOLID_MECHANICS_MODEL_HH_ */<|MERGE_RESOLUTION|>--- conflicted
+++ resolved
@@ -82,15 +82,11 @@
   using EventManager = EventHandlerManager<SolidMechanicsModelEventHandler>;
 
 public:
-  SolidMechanicsModel(
-      Mesh & mesh, UInt dim = _all_dimensions,
-      const ID & id = "solid_mechanics_model", const MemoryID & memory_id = 0,
-<<<<<<< HEAD
-      std::shared_ptr<DOFManager> dof_manager = nullptr,
-      const ModelType model_type = ModelType::_solid_mechanics_model);
-=======
-      ModelType model_type = ModelType::_solid_mechanics_model);
->>>>>>> bbef626f
+  SolidMechanicsModel(Mesh & mesh, UInt dim = _all_dimensions,
+                      const ID & id = "solid_mechanics_model",
+                      const MemoryID & memory_id = 0,
+                      std::shared_ptr<DOFManager> dof_manager = nullptr,
+                      ModelType model_type = ModelType::_solid_mechanics_model);
 
   ~SolidMechanicsModel() override;
 
@@ -240,18 +236,15 @@
 
   void computeNonLocalStresses(GhostType ghost_type) override;
 
-  void
-  insertIntegrationPointsInNeighborhoods(GhostType ghost_type) override;
+  void insertIntegrationPointsInNeighborhoods(GhostType ghost_type) override;
 
   /// update the values of the non local internal
   void updateLocalInternal(ElementTypeMapReal & internal_flat,
-                           GhostType ghost_type,
-                           ElementKind kind) override;
+                           GhostType ghost_type, ElementKind kind) override;
 
   /// copy the results of the averaging in the materials
   void updateNonLocalInternal(ElementTypeMapReal & internal_flat,
-                              GhostType ghost_type,
-                              ElementKind kind) override;
+                              GhostType ghost_type, ElementKind kind) override;
 
   /* ------------------------------------------------------------------------ */
   /* Data Accessor inherited members                                          */
@@ -309,12 +302,10 @@
   virtual void onDump();
 
   //! decide wether a field is a material internal or not
-  bool isInternal(const std::string & field_name,
-                  ElementKind element_kind);
+  bool isInternal(const std::string & field_name, ElementKind element_kind);
   //! give the amount of data per element
   virtual ElementTypeMap<UInt>
-  getInternalDataPerElem(const std::string & field_name,
-                         ElementKind kind);
+  getInternalDataPerElem(const std::string & field_name, ElementKind kind);
 
   //! flatten a given material internal field
   ElementTypeMapArray<Real> &
@@ -336,8 +327,7 @@
   std::shared_ptr<dumpers::Field>
   createElementalField(const std::string & field_name,
                        const std::string & group_name, bool padding_flag,
-                       UInt spatial_dimension,
-                       ElementKind kind) override;
+                       UInt spatial_dimension, ElementKind kind) override;
 
   virtual void dump(const std::string & dumper_name);
 
@@ -451,8 +441,7 @@
   Real getEnergy(const std::string & energy_id);
 
   /// compute the energy for energy
-  Real getEnergy(const std::string & energy_id, ElementType type,
-                 UInt index);
+  Real getEnergy(const std::string & energy_id, ElementType type, UInt index);
 
   AKANTU_GET_MACRO(MaterialByElement, material_index,
                    const ElementTypeMapArray<UInt> &);
@@ -471,7 +460,8 @@
 
   AKANTU_GET_MACRO_NOT_CONST(MaterialSelector, *material_selector,
                              MaterialSelector &);
-  void setMaterialSelector(std::shared_ptr<MaterialSelector> material_selector) {
+  void
+  setMaterialSelector(std::shared_ptr<MaterialSelector> material_selector) {
     this->material_selector = std::move(material_selector);
   }
 
