--- conflicted
+++ resolved
@@ -27,63 +27,15 @@
 namespace akantu {
 
 /* -------------------------------------------------------------------------- */
-<<<<<<< HEAD
 Material::Material(SolidMechanicsModel & model, const ID & id,
                    const ID & fe_engine_id)
     : Parent(model, id, model.getSpatialDimension(), _ek_regular, fe_engine_id),
       model(model), eigen_grad_u(model.getSpatialDimension(),
                                  model.getSpatialDimension(), 0.) {
-  AKANTU_DEBUG_IN();
-=======
-Material::Material(SolidMechanicsModel & model, const ID & id)
-    : Parsable(ParserType::_material, id), id(id), fem(model.getFEEngine()),
-      model(model), spatial_dimension(this->model.getSpatialDimension()),
-      element_filter("element_filter", id), stress("stress", *this),
-      eigengradu("eigen_grad_u", *this), gradu("grad_u", *this),
-      green_strain("green_strain", *this),
-      piola_kirchhoff_2("piola_kirchhoff_2", *this),
-      potential_energy("potential_energy", *this),
-      interpolation_inverse_coordinates("interpolation inverse coordinates",
-                                        *this),
-      interpolation_points_matrices("interpolation points matrices", *this),
-      eigen_grad_u(model.getSpatialDimension(), model.getSpatialDimension()) {
-  eigen_grad_u.fill(0.);
->>>>>>> bbc031e5
-
   this->initialize();
 }
 
 /* -------------------------------------------------------------------------- */
-<<<<<<< HEAD
-=======
-Material::Material(SolidMechanicsModel & model, Int dim, const Mesh & mesh,
-                   FEEngine & fe_engine, const ID & id)
-    : Parsable(ParserType::_material, id), id(id), fem(fe_engine), model(model),
-      spatial_dimension(dim), element_filter("element_filter", id),
-      stress("stress", *this, dim, fe_engine, this->element_filter),
-      eigengradu("eigen_grad_u", *this, dim, fe_engine, this->element_filter),
-      gradu("gradu", *this, dim, fe_engine, this->element_filter),
-      green_strain("green_strain", *this, dim, fe_engine, this->element_filter),
-      piola_kirchhoff_2("piola_kirchhoff_2", *this, dim, fe_engine,
-                        this->element_filter),
-      potential_energy("potential_energy", *this, dim, fe_engine,
-                       this->element_filter),
-      interpolation_inverse_coordinates("interpolation inverse_coordinates",
-                                        *this, dim, fe_engine,
-                                        this->element_filter),
-      interpolation_points_matrices("interpolation points matrices", *this, dim,
-                                    fe_engine, this->element_filter),
-      eigen_grad_u(dim, dim) {
-  eigen_grad_u.fill(0.);
-
-  element_filter.initialize(mesh, _spatial_dimension = spatial_dimension,
-                            _element_kind = _ek_regular);
-
-  this->initialize();
-}
-
-/* -------------------------------------------------------------------------- */
->>>>>>> bbc031e5
 Material::~Material() = default;
 
 /* -------------------------------------------------------------------------- */
@@ -116,58 +68,15 @@
   AKANTU_DEBUG_IN();
 
   if (finite_deformation) {
-<<<<<<< HEAD
-    piola_kirchhoff_2 = this->registerInternal(
+    this->piola_kirchhoff_2 = this->registerInternal(
         "piola_kirchhoff_2", spatial_dimension * spatial_dimension);
-    if (use_previous_stress) {
-      this->piola_kirchhoff_2->initializeHistory();
-    }
-    green_strain = this->registerInternal(
+    this->piola_kirchhoff_2->initializeHistory();
+    this->green_strain = this->registerInternal(
         "green_strain", spatial_dimension * spatial_dimension);
   }
 
-  if (use_previous_stress) {
-    this->stress->initializeHistory();
-  }
-  if (use_previous_gradu) {
-    this->gradu->initializeHistory();
-=======
-    this->piola_kirchhoff_2.initialize(spatial_dimension * spatial_dimension);
-    this->piola_kirchhoff_2.initializeHistory();
-    this->green_strain.initialize(spatial_dimension * spatial_dimension);
-  }
-
-  this->stress.initializeHistory();
-  this->gradu.initializeHistory();
-
-  this->resizeInternals();
-
-  auto dim = spatial_dimension;
-  for (const auto & type :
-       element_filter.elementTypes(_element_kind = _ek_regular)) {
-    for (auto & eigen_gradu : make_view(eigengradu(type), dim, dim)) {
-      eigen_gradu = eigen_grad_u;
-    }
-  }
-
-  is_init = true;
-
-  updateInternalParameters();
-
-  AKANTU_DEBUG_OUT();
-}
-
-/* -------------------------------------------------------------------------- */
-void Material::savePreviousState() {
-  AKANTU_DEBUG_IN();
-
-  for (auto pair : internal_vectors_real) {
-    if (pair.second->hasHistory()) {
-      pair.second->saveCurrentValues();
-    }
->>>>>>> bbc031e5
-  }
-
+  this->stress->initializeHistory();
+  this->gradu->initializeHistory();
   AKANTU_DEBUG_OUT();
 }
 
@@ -195,15 +104,8 @@
 void Material::assembleInternalForces(GhostType ghost_type) {
   AKANTU_DEBUG_IN();
 
-<<<<<<< HEAD
-  UInt spatial_dimension = model.getSpatialDimension();
-
-  auto & fem = getFEEngine();
-
-  if (!finite_deformation) {
-=======
   Int spatial_dimension = model.getSpatialDimension();
->>>>>>> bbc031e5
+  auto & fem = getFEEngine();
 
   tuple_dispatch<AllSpatialDimensions>(
       [&](auto && _) {
@@ -233,13 +135,8 @@
 void Material::computeAllStresses(GhostType ghost_type) {
   AKANTU_DEBUG_IN();
 
-<<<<<<< HEAD
-  UInt spatial_dimension = model.getSpatialDimension();
-  auto & fem = getFEEngine();
-=======
   auto spatial_dimension = model.getSpatialDimension();
-
->>>>>>> bbc031e5
+  auto & fem = getFEEngine();
   for (const auto & type :
        element_filter.elementTypes(spatial_dimension, ghost_type)) {
     auto & elem_filter = element_filter(type, ghost_type);
@@ -307,13 +204,8 @@
 void Material::setToSteadyState(GhostType ghost_type) {
   AKANTU_DEBUG_IN();
 
-<<<<<<< HEAD
-  const Array<Real> & displacement = model.getDisplacement();
-  auto & fem = getFEEngine();
-=======
   const auto & displacement = model.getDisplacement();
-
->>>>>>> bbc031e5
+  auto & fem = getFEEngine();
   // resizeInternalArray(gradu);
 
   auto spatial_dimension = model.getSpatialDimension();
@@ -385,13 +277,8 @@
     return;
   }
 
-<<<<<<< HEAD
-  auto & fem = getFEEngine();
-
-  Array<Real> & gradu_vect = gradu(type, ghost_type);
-=======
+  auto & fem = getFEEngine();
   auto & gradu_vect = gradu(type, ghost_type);
->>>>>>> bbc031e5
 
   auto nb_element = elem_filter.size();
   auto nb_quadrature_points = fem.getNbIntegrationPoints(type, ghost_type);
@@ -434,13 +321,6 @@
 }
 
 /* -------------------------------------------------------------------------- */
-<<<<<<< HEAD
-template <UInt dim>
-void Material::assembleStiffnessMatrixNL(ElementType type,
-                                         GhostType ghost_type) {
-  AKANTU_DEBUG_IN();
-  auto & fem = getFEEngine();
-=======
 template <Int dim>
 void Material::assembleStiffnessMatrixFiniteDeformation(ElementType type,
                                                         GhostType ghost_type) {
@@ -452,12 +332,12 @@
       },
       type);
 }
->>>>>>> bbc031e5
 
 /* -------------------------------------------------------------------------- */
 template <Int dim, ElementType type>
 void Material::assembleStiffnessMatrixNL(GhostType ghost_type) {
   AKANTU_DEBUG_IN();
+  auto & fem = getFEEngine();
 
   const auto & shapes_derivatives = fem.getShapesDerivatives(type, ghost_type);
   const auto & elem_filter = element_filter(type, ghost_type);
@@ -518,13 +398,8 @@
 void Material::assembleStiffnessMatrixL2(GhostType ghost_type) {
   AKANTU_DEBUG_IN();
 
-<<<<<<< HEAD
-  auto & fem = getFEEngine();
-  const Array<Real> & shapes_derivatives =
-      fem.getShapesDerivatives(type, ghost_type);
-=======
+  auto & fem = getFEEngine();
   const auto & shapes_derivatives = fem.getShapesDerivatives(type, ghost_type);
->>>>>>> bbc031e5
 
   auto & elem_filter = element_filter(type, ghost_type);
   auto & gradu_vect = gradu(type, ghost_type);
@@ -608,15 +483,10 @@
       type);
 }
 
-<<<<<<< HEAD
-  auto & fem = getFEEngine();
-  Array<Real> & internal_force = model.getInternalForce();
-=======
 /* -------------------------------------------------------------------------- */
 template <Int dim, ElementType type>
 void Material::assembleInternalForces(GhostType ghost_type) {
   auto & internal_force = model.getInternalForce();
->>>>>>> bbc031e5
 
   // Mesh & mesh = fem.getMesh();
   auto && elem_filter = element_filter(type, ghost_type);
@@ -677,6 +547,7 @@
 void Material::assembleInternalForcesFiniteDeformation(GhostType ghost_type) {
   AKANTU_DEBUG_IN();
 
+  auto & fem = getFEEngine();
   auto & internal_force = model.getInternalForce();
   auto & mesh = fem.getMesh();
   const auto & shapes_derivatives = fem.getShapesDerivatives(type, ghost_type);
@@ -770,13 +641,6 @@
 }
 
 /* -------------------------------------------------------------------------- */
-<<<<<<< HEAD
-Real Material::getPotentialEnergy(ElementType & type, UInt index) {
-  AKANTU_DEBUG_IN();
-  Real epot = 0.;
-  auto & fem = getFEEngine();
-  Vector<Real> epot_on_quad_points(fem.getNbIntegrationPoints(type));
-=======
 Real Material::getPotentialEnergy(ElementType type, Int index) {
   return getPotentialEnergy({type, index, _not_ghost});
 }
@@ -784,10 +648,8 @@
 /* -------------------------------------------------------------------------- */
 Real Material::getPotentialEnergy(const Element & element) {
   AKANTU_DEBUG_IN();
->>>>>>> bbc031e5
-
-  Vector<Real> epot_on_quad_points(fem.getNbIntegrationPoints(element.type));
-  computePotentialEnergyByElement(element, epot_on_quad_points);
+  auto & fem = getFEEngine();
+  Vector<Real> epot_on_quad_points(fem.getNbIntegrationPoints(type));
 
   auto epot = fem.integrate(epot_on_quad_points,
                             {element.type,
@@ -834,12 +696,8 @@
 /* -------------------------------------------------------------------------- */
 void Material::interpolateStress(ElementTypeMapArray<Real> & result,
                                  const GhostType ghost_type) {
-<<<<<<< HEAD
   auto & fem = getFEEngine();
   fem.interpolateElementalFieldFromIntegrationPoints(
-=======
-  this->fem.interpolateElementalFieldFromIntegrationPoints(
->>>>>>> bbc031e5
       this->stress, this->interpolation_points_matrices,
       this->interpolation_inverse_coordinates, result, ghost_type,
       &(this->element_filter));
@@ -857,42 +715,6 @@
   const auto & mesh_facets = mesh.getMeshFacets();
 
   for (auto type : element_filter.elementTypes(spatial_dimension, ghost_type)) {
-<<<<<<< HEAD
-    auto & elem_fil = element_filter(type, ghost_type);
-    auto & by_elem_res = by_elem_result(type, ghost_type);
-    auto nb_element = elem_fil.size();
-    auto nb_element_full = this->model.getMesh().getNbElement(type, ghost_type);
-    auto nb_interpolation_points_per_elem =
-        by_elem_res.size() / nb_element_full;
-
-    const auto & facet_to_element =
-        mesh_facets.getSubelementToElement(type, ghost_type);
-    auto type_facet = Mesh::getFacetType(type);
-    auto nb_facet_per_elem = facet_to_element.getNbComponent();
-    auto nb_quad_per_facet =
-        nb_interpolation_points_per_elem / nb_facet_per_elem;
-    Element element_for_comparison{type, 0, ghost_type};
-    const Array<std::vector<Element>> * element_to_facet = nullptr;
-    GhostType current_ghost_type = _casper;
-    Array<Real> * result_vec = nullptr;
-
-    auto result_it = by_elem_res.begin_reinterpret(
-        stress_size, nb_interpolation_points_per_elem, nb_element_full);
-
-    for (UInt el = 0; el < nb_element; ++el) {
-      UInt global_el = elem_fil(el);
-      element_for_comparison.element = global_el;
-      for (UInt f = 0; f < nb_facet_per_elem; ++f) {
-
-        Element facet_elem = facet_to_element(global_el, f);
-        UInt global_facet = facet_elem.element;
-        if (facet_elem.ghost_type != current_ghost_type) {
-          current_ghost_type = facet_elem.ghost_type;
-          element_to_facet = &mesh_facets.getElementToSubelement(
-              type_facet, current_ghost_type);
-          result_vec = &result(type_facet, current_ghost_type);
-        }
-=======
     auto nb_element_full = mesh.getNbElement(type, ghost_type);
 
     auto nb_interpolation_points_per_elem =
@@ -913,7 +735,6 @@
 
     for (auto global_el : element_filter(type, ghost_type)) {
       element.element = global_el;
->>>>>>> bbc031e5
 
       auto && result_per_elem = by_elem_res[global_el];
 
@@ -934,217 +755,6 @@
 }
 
 /* -------------------------------------------------------------------------- */
-<<<<<<< HEAD
-=======
-void Material::addElements(const Array<Element> & elements_to_add) {
-
-  if (elements_to_add.empty()) {
-    return; // noops if no changes
-  }
-
-  AKANTU_DEBUG_IN();
-
-  UInt mat_id = model.getMaterialIndex(name);
-  for (const auto & element : elements_to_add) {
-    auto index = this->addElement(element);
-    model.material_index(element) = mat_id;
-    model.material_local_numbering(element) = index;
-  }
-
-  this->resizeInternals();
-
-  AKANTU_DEBUG_OUT();
-}
-
-/* -------------------------------------------------------------------------- */
-void Material::removeElements(const Array<Element> & elements_to_remove) {
-
-  if (elements_to_remove.empty()) {
-    return; // noops if no changes
-  }
-
-  AKANTU_DEBUG_IN();
-
-  auto & mesh = this->model.getMesh();
-  auto el_begin = elements_to_remove.begin();
-  auto el_end = elements_to_remove.end();
-
-  ElementTypeMapArray<Idx> material_local_new_numbering(
-      "remove mat filter elem", id);
-
-  material_local_new_numbering.initialize(
-      mesh, _element_filter = &element_filter, _element_kind = _ek_not_defined,
-      _with_nb_element = true);
-
-  ElementTypeMapArray<Idx> element_filter_tmp("element_filter_tmp", id);
-
-  element_filter_tmp.initialize(mesh, _element_filter = &element_filter,
-                                _element_kind = _ek_not_defined);
-
-  ElementTypeMap<Idx> new_ids, element_ids;
-
-  for_each_element(
-      mesh,
-      [&](auto && el) {
-        if (not new_ids(el.type, el.ghost_type)) {
-          element_ids(el.type, el.ghost_type) = 0;
-        }
-
-        auto & element_id = element_ids(el.type, el.ghost_type);
-        auto l_el = Element{el.type, element_id, el.ghost_type};
-        if (std::find(el_begin, el_end, el) != el_end) {
-          material_local_new_numbering(l_el) = UInt(-1);
-          return;
-        }
-
-        element_filter_tmp(el.type, el.ghost_type).push_back(el.element);
-        if (not new_ids(el.type, el.ghost_type)) {
-          new_ids(el.type, el.ghost_type) = 0;
-        }
-
-        auto & new_id = new_ids(el.type, el.ghost_type);
-
-        material_local_new_numbering(l_el) = new_id;
-        model.material_local_numbering(el) = new_id;
-
-        ++new_id;
-        ++element_id;
-      },
-      _element_filter = &element_filter, _element_kind = _ek_not_defined);
-
-  for (auto ghost_type : ghost_types) {
-    for (const auto & type : element_filter.elementTypes(
-             _ghost_type = ghost_type, _element_kind = _ek_not_defined)) {
-      element_filter(type, ghost_type)
-          .copy(element_filter_tmp(type, ghost_type));
-    }
-  }
-
-  for (auto it = internal_vectors_real.begin();
-       it != internal_vectors_real.end(); ++it) {
-    it->second->removeIntegrationPoints(material_local_new_numbering);
-  }
-
-  for (auto it = internal_vectors_int.begin(); it != internal_vectors_int.end();
-       ++it) {
-    it->second->removeIntegrationPoints(material_local_new_numbering);
-  }
-
-  for (auto it = internal_vectors_bool.begin();
-       it != internal_vectors_bool.end(); ++it) {
-    it->second->removeIntegrationPoints(material_local_new_numbering);
-  }
-
-  AKANTU_DEBUG_OUT();
-}
-
-/* -------------------------------------------------------------------------- */
-void Material::resizeInternals() {
-  AKANTU_DEBUG_IN();
-  for (auto it = internal_vectors_real.begin();
-       it != internal_vectors_real.end(); ++it) {
-    it->second->resize();
-  }
-
-  for (auto it = internal_vectors_int.begin(); it != internal_vectors_int.end();
-       ++it) {
-    it->second->resize();
-  }
-
-  for (auto it = internal_vectors_bool.begin();
-       it != internal_vectors_bool.end(); ++it) {
-    it->second->resize();
-  }
-  AKANTU_DEBUG_OUT();
-}
-
-/* -------------------------------------------------------------------------- */
-void Material::onElementsAdded(const Array<Element> & /*unused*/,
-                               const NewElementsEvent & /*unused*/) {
-  this->resizeInternals();
-}
-
-/* -------------------------------------------------------------------------- */
-void Material::onElementsRemoved(
-    const Array<Element> & element_list,
-    const ElementTypeMapArray<Idx> & new_numbering,
-    [[gnu::unused]] const RemovedElementsEvent & event) {
-  auto my_num = model.getInternalIndexFromID(getID());
-
-  ElementTypeMapArray<Idx> material_local_new_numbering(
-      "remove mat filter elem", getID());
-
-  auto el_begin = element_list.begin();
-  auto el_end = element_list.end();
-
-  for (auto && gt : ghost_types) {
-    for (auto && type :
-         new_numbering.elementTypes(_all_dimensions, gt, _ek_not_defined)) {
-
-      if (not element_filter.exists(type, gt) ||
-          element_filter(type, gt).empty()) {
-        continue;
-      }
-
-      auto & elem_filter = element_filter(type, gt);
-      auto & mat_indexes = this->model.material_index(type, gt);
-      auto & mat_loc_num = this->model.material_local_numbering(type, gt);
-      auto nb_element = this->model.getMesh().getNbElement(type, gt);
-
-      // all materials will resize of the same size...
-      mat_indexes.resize(nb_element);
-      mat_loc_num.resize(nb_element);
-
-      if (!material_local_new_numbering.exists(type, gt)) {
-        material_local_new_numbering.alloc(elem_filter.size(), 1, type, gt);
-      }
-
-      auto & mat_renumbering = material_local_new_numbering(type, gt);
-      const auto & renumbering = new_numbering(type, gt);
-      Array<Idx> elem_filter_tmp;
-      UInt ni = 0;
-      Element el{type, 0, gt};
-
-      for (auto && data : enumerate(elem_filter)) {
-        el.element = std::get<1>(data);
-        if (std::find(el_begin, el_end, el) == el_end) {
-          auto new_el = renumbering(el.element);
-          AKANTU_DEBUG_ASSERT(new_el != -1,
-                              "A not removed element as been badly renumbered");
-          elem_filter_tmp.push_back(new_el);
-          mat_renumbering(std::get<0>(data)) = ni;
-
-          mat_indexes(new_el) = my_num;
-          mat_loc_num(new_el) = ni;
-          ++ni;
-        } else {
-          mat_renumbering(std::get<0>(data)) = -1;
-        }
-      }
-
-      elem_filter.resize(elem_filter_tmp.size());
-      elem_filter.copy(elem_filter_tmp);
-    }
-  }
-
-  for (auto it = internal_vectors_real.begin();
-       it != internal_vectors_real.end(); ++it) {
-    it->second->removeIntegrationPoints(material_local_new_numbering);
-  }
-
-  for (auto it = internal_vectors_int.begin(); it != internal_vectors_int.end();
-       ++it) {
-    it->second->removeIntegrationPoints(material_local_new_numbering);
-  }
-
-  for (auto it = internal_vectors_bool.begin();
-       it != internal_vectors_bool.end(); ++it) {
-    it->second->removeIntegrationPoints(material_local_new_numbering);
-  }
-}
-
-/* -------------------------------------------------------------------------- */
->>>>>>> bbc031e5
 void Material::beforeSolveStep() { this->savePreviousState(); }
 
 /* -------------------------------------------------------------------------- */
@@ -1193,27 +803,14 @@
                                    const Matrix<Real> & /*point*/,
                                    Matrix<Real> & extrapolated) {
   if (this->isInternal<Real>(id, element.kind())) {
-<<<<<<< HEAD
-    auto nb_element =
-        this->element_filter(element.type, element.ghost_type).size();
     auto name = this->getID() + ":" + id;
     auto nb_quads =
         this->getInternal<Real>(name).getFEEngine().getNbIntegrationPoints(
-=======
-    auto name = this->getID() + ":" + id;
-    auto nb_quads =
-        this->internal_vectors_real[name]->getFEEngine().getNbIntegrationPoints(
->>>>>>> bbc031e5
             element.type, element.ghost_type);
     const auto & internal =
         this->getArray<Real>(id, element.type, element.ghost_type);
     auto nb_component = internal.getNbComponent();
-<<<<<<< HEAD
-    auto internal_it =
-        internal.begin_reinterpret(nb_component, nb_quads, nb_element);
-=======
     auto internal_it = make_view(internal, nb_component, nb_quads).begin();
->>>>>>> bbc031e5
     auto local_element = this->convertToLocalElement(element);
 
     /// instead of really extrapolating, here the value of the first GP
@@ -1222,13 +819,8 @@
     /// @todo extrapolate!!!!
     AKANTU_DEBUG_WARNING("This is a fix, values are not truly extrapolated");
 
-<<<<<<< HEAD
-    const Matrix<Real> values = internal_it[local_element.element];
+    auto && values = internal_it[local_element.element];
     UInt index = 0;
-=======
-    auto && values = internal_it[local_element.element];
-    Int index = 0;
->>>>>>> bbc031e5
     Vector<Real> tmp(nb_component);
     for (Int j = 0; j < values.cols(); ++j) {
       tmp = values(j);
