--- conflicted
+++ resolved
@@ -1364,12 +1364,7 @@
   if (el_begin == el_end)
     return;
 
-<<<<<<< HEAD
   ElementTypeMapArray<UInt> material_local_new_numbering("remove mat filter elem", getID(), getMemoryID());
-=======
-  ElementTypeMapArray<UInt> material_local_new_numbering(
-      "remove mat filter elem", getID());
->>>>>>> 74ee2c60
 
   Element element;
   for (ghost_type_t::iterator gt = ghost_type_t::begin();
@@ -1473,12 +1468,7 @@
     __attribute__((unused)) const RemovedElementsEvent & event) {
   UInt my_num = model->getInternalIndexFromID(getID());
 
-<<<<<<< HEAD
   ElementTypeMapArray<UInt> material_local_new_numbering("remove mat filter elem", getID(), getMemoryID());
-=======
-  ElementTypeMapArray<UInt> material_local_new_numbering(
-      "remove mat filter elem", getID());
->>>>>>> 74ee2c60
 
   Array<Element>::const_iterator<Element> el_begin = element_list.begin();
   Array<Element>::const_iterator<Element> el_end = element_list.end();
