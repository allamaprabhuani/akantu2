--- conflicted
+++ resolved
@@ -61,15 +61,8 @@
   element_filter.initialize(model.getMesh(),
                             _spatial_dimension = spatial_dimension,
                             _element_kind = _ek_regular);
-<<<<<<< HEAD
-  // model.getMesh().initElementTypeMapArray(element_filter, 1,
-  // spatial_dimension,
-  //                                         false, _ek_regular);
-
-=======
->>>>>>> 64b062ea
   this->initialize();
-  
+
   AKANTU_DEBUG_OUT();
 }
 
