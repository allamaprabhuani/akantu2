/**
 * @file   material.cc
 *
 * @author Marco Vocialta <marco.vocialta@epfl.ch>
 * @author Nicolas Richart <nicolas.richart@epfl.ch>
 *
 * @date   Tue Jul 27 18:15:37 2010
 *
 * @brief  Implementation of the common part of the material class
 *
 * @section LICENSE
 *
 * Copyright (©) 2010-2011 EPFL (Ecole Polytechnique Fédérale de Lausanne)
 * Laboratory (LSMS - Laboratoire de Simulation en Mécanique des Solides)
 *
 * Akantu is free  software: you can redistribute it and/or  modify it under the
 * terms  of the  GNU Lesser  General Public  License as  published by  the Free
 * Software Foundation, either version 3 of the License, or (at your option) any
 * later version.
 *
 * Akantu is  distributed in the  hope that it  will be useful, but  WITHOUT ANY
 * WARRANTY; without even the implied warranty of MERCHANTABILITY or FITNESS FOR
 * A  PARTICULAR PURPOSE. See  the GNU  Lesser General  Public License  for more
 * details.
 *
 * You should  have received  a copy  of the GNU  Lesser General  Public License
 * along with Akantu. If not, see <http://www.gnu.org/licenses/>.
 *
 */

/* -------------------------------------------------------------------------- */
#include "material.hh"
#include "solid_mechanics_model.hh"
#include "sparse_matrix.hh"
#include "dof_synchronizer.hh"

/* -------------------------------------------------------------------------- */


__BEGIN_AKANTU__

/* -------------------------------------------------------------------------- */
Material::Material(SolidMechanicsModel & model, const ID & id) :
  Memory(model.getMemoryID()),
  id(id),
  name(""),
  model(&model),
  stress("stress", id),
  strain("strain", id),
  element_filter("element_filter", id),
  //  potential_energy_vector(false),
  potential_energy("potential_energy", id),
  is_non_local(false),
  interpolation_inverse_coordinates("interpolation inverse coordinates", id),
  interpolation_points_matrices("interpolation points matrices", id),
  is_init(false) {
  AKANTU_DEBUG_IN();

  registerParam("rho",  rho,                 0., ParamAccessType(_pat_parsable | _pat_modifiable), "Density");
  registerParam("id",   this->id,                _pat_readable);
<<<<<<< HEAD
  registerParam("name", name,     std::string(), ParamAccessType(_pat_parsable | _pat_readable));
=======
  registerParam("name", name,     std::string(), ParamAccessType(_pat_parsable | _pat_readable | _pat_modifiable));
>>>>>>> 49c7b9f0

  spatial_dimension = this->model->getSpatialDimension();

  /// allocate strain stress for local elements
  initInternalVector(strain, spatial_dimension * spatial_dimension);
  initInternalVector(stress, spatial_dimension * spatial_dimension);

  /// for each connectivity types allocate the element filer array of the material
  initInternalVector(element_filter, 1, true);

  AKANTU_DEBUG_OUT();
}

/* -------------------------------------------------------------------------- */
Material::~Material() {
  AKANTU_DEBUG_IN();

  AKANTU_DEBUG_OUT();
}

/* -------------------------------------------------------------------------- */
bool Material::parseParam(const std::string & key, const std::string & value,
			__attribute__ ((unused)) const ID & id) {
  try {
    params.parseParam(key, value);
  } catch(...) { return false; }
  return true;
}
/* -------------------------------------------------------------------------- */
void Material::initMaterial() {
  AKANTU_DEBUG_IN();

  resizeInternalVector(stress);
  resizeInternalVector(strain);

  is_init = true;

  AKANTU_DEBUG_OUT();
}
/* -------------------------------------------------------------------------- */
template<typename T>
void Material::initInternalVector(ByElementTypeVector<T> & vect,
				  UInt nb_component,
				  bool temporary,
				  ElementKind element_kind) {
  AKANTU_DEBUG_IN();

  model->getFEM().getMesh().initByElementTypeVector(vect,
						    nb_component,
						    spatial_dimension,
						    false,
						    element_kind);

  if(!temporary)
    registerInternal(vect);

  AKANTU_DEBUG_OUT();
}

/* -------------------------------------------------------------------------- */
template<> void Material::registerInternal<Real>(ByElementTypeVector<Real> & vect) {
  internal_vectors_real[vect.getID()] = &vect;
}
template<> void Material::registerInternal<UInt>(ByElementTypeVector<UInt> & vect) {
  internal_vectors_uint[vect.getID()] = &vect;
}


/* -------------------------------------------------------------------------- */
template<typename T>
void Material::resizeInternalVector(ByElementTypeVector<T> & by_el_type_vect,
				    ElementKind element_kind) const {
  AKANTU_DEBUG_IN();

  FEM * fem = & model->getFEM();

  if (element_kind == _ek_cohesive)
      fem = & model->getFEM("CohesiveFEM");

  const Mesh & mesh = fem->getMesh();
  for(UInt g = _not_ghost; g <= _ghost; ++g) {
    GhostType gt = (GhostType) g;

    Mesh::type_iterator it  = mesh.firstType(spatial_dimension, gt, element_kind);
    Mesh::type_iterator end = mesh.lastType(spatial_dimension, gt, element_kind);
    for(; it != end; ++it) {
      const Vector<UInt> & elem_filter = element_filter(*it, gt);

      UInt nb_element           = elem_filter.getSize();
      UInt nb_quadrature_points = fem->getNbQuadraturePoints(*it, gt);
      UInt new_size = nb_element * nb_quadrature_points;

      Vector<T> & vect = by_el_type_vect(*it, gt);
      vect.resize(new_size);
    }
  }

  AKANTU_DEBUG_OUT();
}

/* -------------------------------------------------------------------------- */
/**
 * Compute  the  residual  by  assembling  @f$\int_{e}  \sigma_e  \frac{\partial
 * \varphi}{\partial X} dX @f$
 *
 * @param[in] displacements nodes displacements
 * @param[in] ghost_type compute the residual for _ghost or _not_ghost element
 */
void Material::updateResidual(GhostType ghost_type) {
  AKANTU_DEBUG_IN();

  computeAllStresses(ghost_type);

  assembleResidual(ghost_type);

  AKANTU_DEBUG_OUT();
}


/* -------------------------------------------------------------------------- */
void Material::assembleResidual(GhostType ghost_type) {
  AKANTU_DEBUG_IN();

  UInt spatial_dimension = model->getSpatialDimension();

  Vector<Real> & residual = const_cast<Vector<Real> &>(model->getResidual());

  Mesh & mesh = model->getFEM().getMesh();
  Mesh::type_iterator it = mesh.firstType(spatial_dimension, ghost_type);
  Mesh::type_iterator last_type = mesh.lastType(spatial_dimension, ghost_type);
  for(; it != last_type; ++it) {
    const Vector<Real> & shapes_derivatives = model->getFEM().getShapesDerivatives(*it, ghost_type);

    Vector<UInt> & elem_filter = element_filter(*it, ghost_type);

    UInt size_of_shapes_derivatives = shapes_derivatives.getNbComponent();
    UInt nb_nodes_per_element       = Mesh::getNbNodesPerElement(*it);
    UInt nb_quadrature_points       = model->getFEM().getNbQuadraturePoints(*it, ghost_type);

    UInt nb_element = elem_filter.getSize();

    /// compute @f$\sigma \frac{\partial \varphi}{\partial X}@f$ by @f$\mathbf{B}^t \mathbf{\sigma}_q@f$
    Vector<Real> * sigma_dphi_dx =
      new Vector<Real>(nb_element*nb_quadrature_points, size_of_shapes_derivatives, "sigma_x_dphi_/_dX");

    Real * shapesd           = shapes_derivatives.storage();
    Real * shapesd_val;
    UInt * elem_filter_val   = elem_filter.storage();

    Vector<Real> * shapesd_filtered =
      new Vector<Real>(nb_element*nb_quadrature_points, size_of_shapes_derivatives, "filtered shapesd");
    Real * shapesd_filtered_val = shapesd_filtered->values;

    for (UInt el = 0; el < nb_element; ++el) {
      shapesd_val = shapesd + elem_filter_val[el] * size_of_shapes_derivatives * nb_quadrature_points;
      memcpy(shapesd_filtered_val, shapesd_val,
	     size_of_shapes_derivatives * nb_quadrature_points * sizeof(Real));
      shapesd_filtered_val += size_of_shapes_derivatives * nb_quadrature_points;
    }

    Vector<Real> & stress_vect = stress(*it, ghost_type);
    // Vector<Real>::iterator<types::Matrix> sigma = stress_vect.begin(spatial_dimension, spatial_dimension);
    // Vector<Real>::iterator<types::Matrix> sigma_end = stress_vect.end(spatial_dimension, spatial_dimension);
    // Vector<Real>::iterator<types::Matrix> nabla_B = shapesd_filtered->begin(nb_nodes_per_element, spatial_dimension);
    // Vector<Real>::iterator<types::Matrix> sigma_dphi_dx_it = sigma_dphi_dx->begin(nb_nodes_per_element, spatial_dimension);

    // for (; sigma != sigma_end; ++sigma, ++nabla_B, ++sigma_dphi_dx_it) {
    //   sigma_dphi_dx_it->mul<true,false>(*nabla_B, *sigma);
    // }

    Math::matrix_matrixt(nb_nodes_per_element, spatial_dimension, spatial_dimension,
			 *shapesd_filtered,
			 stress_vect,
			 *sigma_dphi_dx);

    delete shapesd_filtered;

    /**
     * compute @f$\int \sigma  * \frac{\partial \varphi}{\partial X}dX@f$ by  @f$ \sum_q \mathbf{B}^t
     * \mathbf{\sigma}_q \overline w_q J_q@f$
     */
    Vector<Real> * int_sigma_dphi_dx = new Vector<Real>(nb_element, nb_nodes_per_element * spatial_dimension,
							"int_sigma_x_dphi_/_dX");

    model->getFEM().integrate(*sigma_dphi_dx, *int_sigma_dphi_dx,
			      size_of_shapes_derivatives,
			      *it, ghost_type,
			      &elem_filter);
    delete sigma_dphi_dx;

    /// assemble
    model->getFEM().assembleVector(*int_sigma_dphi_dx, residual,
				   model->getDOFSynchronizer().getLocalDOFEquationNumbers(),
				   residual.getNbComponent(),
				   *it, ghost_type, &elem_filter, -1);
    delete int_sigma_dphi_dx;
  }

  AKANTU_DEBUG_OUT();
}

/* -------------------------------------------------------------------------- */
/**
 * Compute  the  stress from the strain
 *
 * @param[in] current_position nodes postition + displacements
 * @param[in] ghost_type compute the residual for _ghost or _not_ghost element
 */
void Material::computeAllStresses(GhostType ghost_type) {
  AKANTU_DEBUG_IN();

  resizeInternalVector(stress);
  resizeInternalVector(strain);

  UInt spatial_dimension = model->getSpatialDimension();

  Mesh::type_iterator it = model->getFEM().getMesh().firstType(spatial_dimension, ghost_type);
  Mesh::type_iterator last_type = model->getFEM().getMesh().lastType(spatial_dimension, ghost_type);

  for(; it != last_type; ++it) {
    Vector<UInt> & elem_filter = element_filter(*it, ghost_type);
    Vector<Real> & strain_vect = strain(*it, ghost_type);

    /// compute @f$\nabla u@f$
    model->getFEM().gradientOnQuadraturePoints(model->getDisplacement(), strain_vect,
					       spatial_dimension,
					       *it, ghost_type, &elem_filter);

    /// compute @f$\mathbf{\sigma}_q@f$ from @f$\nabla u@f$
    computeStress(*it, ghost_type);
  }

  AKANTU_DEBUG_OUT();
}

/* -------------------------------------------------------------------------- */
void Material::setToSteadyState(GhostType ghost_type) {
  AKANTU_DEBUG_IN();

  const Vector<Real> & displacement = model->getDisplacement();

  resizeInternalVector(strain);

  UInt spatial_dimension = model->getSpatialDimension();

  Mesh::type_iterator it = model->getFEM().getMesh().firstType(spatial_dimension, ghost_type);
  Mesh::type_iterator last_type = model->getFEM().getMesh().lastType(spatial_dimension, ghost_type);

  for(; it != last_type; ++it) {
    Vector<UInt> & elem_filter = element_filter(*it, ghost_type);
    Vector<Real> & strain_vect = strain(*it, ghost_type);

    /// compute @f$\nabla u@f$
    model->getFEM().gradientOnQuadraturePoints(displacement, strain_vect,
					      spatial_dimension,
					      *it, ghost_type, &elem_filter);

    setToSteadyState(*it, ghost_type);
  }

  AKANTU_DEBUG_OUT();
}


/* -------------------------------------------------------------------------- */
/**
 * Compute  the stiffness  matrix by  assembling @f$\int_{\omega}  B^t  \times D
 * \times B d\omega @f$
 *
 * @param[in] current_position nodes postition + displacements
 * @param[in] ghost_type compute the residual for _ghost or _not_ghost element
 */
void Material::assembleStiffnessMatrix(GhostType ghost_type) {
  AKANTU_DEBUG_IN();

  UInt spatial_dimension = model->getSpatialDimension();

  Mesh & mesh = model->getFEM().getMesh();
  Mesh::type_iterator it = mesh.firstType(spatial_dimension, ghost_type);
  Mesh::type_iterator last_type = mesh.lastType(spatial_dimension, ghost_type);
  for(; it != last_type; ++it) {
    switch(spatial_dimension) {
    case 1: { assembleStiffnessMatrix<1>(*it, ghost_type); break; }
    case 2: { assembleStiffnessMatrix<2>(*it, ghost_type); break; }
    case 3: { assembleStiffnessMatrix<3>(*it, ghost_type); break; }
    }
  }

  AKANTU_DEBUG_OUT();
}

/* -------------------------------------------------------------------------- */
template<UInt dim>
void Material::assembleStiffnessMatrix(const ElementType & type,
				       GhostType ghost_type) {
  AKANTU_DEBUG_IN();

  SparseMatrix & K = const_cast<SparseMatrix &>(model->getStiffnessMatrix());

  const Vector<Real> & shapes_derivatives = model->getFEM().getShapesDerivatives(type,ghost_type);

  Vector<UInt> & elem_filter = element_filter(type, ghost_type);
  Vector<Real> & strain_vect = strain(type, ghost_type);

  UInt nb_element                 = elem_filter.getSize();
  UInt nb_nodes_per_element       = Mesh::getNbNodesPerElement(type);
  UInt nb_quadrature_points       = model->getFEM().getNbQuadraturePoints(type, ghost_type);

  strain_vect.resize(nb_quadrature_points * nb_element);

  model->getFEM().gradientOnQuadraturePoints(model->getDisplacement(), strain_vect,
					     dim, type, ghost_type, &elem_filter);

  UInt tangent_size = getTangentStiffnessVoigtSize(dim);

  Vector<Real> * tangent_stiffness_matrix =
    new Vector<Real>(nb_element*nb_quadrature_points, tangent_size * tangent_size,
		     "tangent_stiffness_matrix");

  tangent_stiffness_matrix->clear();

  computeTangentModuli(type, *tangent_stiffness_matrix, ghost_type);


  Vector<Real> * shapes_derivatives_filtered = new Vector<Real>(nb_element * nb_quadrature_points,
								dim * nb_nodes_per_element,
								"shapes derivatives filtered");


  Vector<Real>::const_iterator<types::RMatrix> shapes_derivatives_it = shapes_derivatives.begin(spatial_dimension,
											       nb_nodes_per_element);

  Vector<Real>::iterator<types::RMatrix> shapes_derivatives_filtered_it  = shapes_derivatives_filtered->begin(spatial_dimension,
													     nb_nodes_per_element);
  UInt * elem_filter_val = elem_filter.storage();
  for (UInt e = 0; e < nb_element; ++e, ++elem_filter_val)
    for (UInt q = 0; q < nb_quadrature_points; ++q, ++shapes_derivatives_filtered_it)
      *shapes_derivatives_filtered_it = shapes_derivatives_it[*elem_filter_val * nb_quadrature_points + q];

  /// compute @f$\mathbf{B}^t * \mathbf{D} * \mathbf{B}@f$
  UInt bt_d_b_size = dim * nb_nodes_per_element;

  Vector<Real> * bt_d_b = new Vector<Real>(nb_element * nb_quadrature_points,
					   bt_d_b_size * bt_d_b_size,
					   "B^t*D*B");

  types::RMatrix B(tangent_size, dim * nb_nodes_per_element);
  types::RMatrix Bt_D(dim * nb_nodes_per_element, tangent_size);

  shapes_derivatives_filtered_it = shapes_derivatives_filtered->begin(nb_nodes_per_element, spatial_dimension);

  Vector<Real>::iterator<types::RMatrix> Bt_D_B_it = bt_d_b->begin(dim*nb_nodes_per_element,
								  dim*nb_nodes_per_element);

  Vector<Real>::iterator<types::RMatrix> D_it  = tangent_stiffness_matrix->begin(tangent_size,
										tangent_size);
  Vector<Real>::iterator<types::RMatrix> D_end = tangent_stiffness_matrix->end  (tangent_size,
										tangent_size);


  for(; D_it != D_end; ++D_it, ++Bt_D_B_it, ++shapes_derivatives_filtered_it) {
    types::RMatrix & D = *D_it;
    types::RMatrix & Bt_D_B = *Bt_D_B_it;

    transferBMatrixToSymVoigtBMatrix<dim>(*shapes_derivatives_filtered_it, B, nb_nodes_per_element);
    Bt_D.mul<true, false>(B, D);
    Bt_D_B.mul<false, false>(Bt_D, B);
  }

  delete tangent_stiffness_matrix;
  delete shapes_derivatives_filtered;

  /// compute @f$ k_e = \int_e \mathbf{B}^t * \mathbf{D} * \mathbf{B}@f$
  Vector<Real> * K_e = new Vector<Real>(nb_element,
					bt_d_b_size * bt_d_b_size,
					"K_e");

  model->getFEM().integrate(*bt_d_b, *K_e,
			    bt_d_b_size * bt_d_b_size,
			    type, ghost_type,
			    &elem_filter);

  delete bt_d_b;

  model->getFEM().assembleMatrix(*K_e, K, spatial_dimension, type, ghost_type, &elem_filter);
  delete K_e;

  AKANTU_DEBUG_OUT();
}

/* -------------------------------------------------------------------------- */
void Material::computeAllStressesFromTangentModuli(GhostType ghost_type) {
  AKANTU_DEBUG_IN();

  UInt spatial_dimension = model->getSpatialDimension();

  Mesh & mesh = model->getFEM().getMesh();
  Mesh::type_iterator it = mesh.firstType(spatial_dimension, ghost_type);
  Mesh::type_iterator last_type = mesh.lastType(spatial_dimension, ghost_type);
  for(; it != last_type; ++it) {
    switch(spatial_dimension) {
    case 1: { computeAllStressesFromTangentModuli<1>(*it, ghost_type); break; }
    case 2: { computeAllStressesFromTangentModuli<2>(*it, ghost_type); break; }
    case 3: { computeAllStressesFromTangentModuli<3>(*it, ghost_type); break; }
    }
  }

  AKANTU_DEBUG_OUT();
}


/* -------------------------------------------------------------------------- */
template<UInt dim>
void Material::computeAllStressesFromTangentModuli(const ElementType & type,
                                                   GhostType ghost_type) {
  AKANTU_DEBUG_IN();

  const Vector<Real> & shapes_derivatives = model->getFEM().getShapesDerivatives(type, ghost_type);
  Vector<UInt> & elem_filter = element_filter(type, ghost_type);
  Vector<Real> & strain_vect = strain(type, ghost_type);

  UInt nb_element                 = elem_filter.getSize();
  UInt nb_nodes_per_element       = Mesh::getNbNodesPerElement(type);
  UInt nb_quadrature_points       = model->getFEM().getNbQuadraturePoints(type, ghost_type);

  const Vector<UInt> & connectivity = model->getFEM().getMesh().getConnectivity(type, ghost_type);

  strain_vect.resize(nb_quadrature_points * nb_element);

  Vector<Real> & u = model->getDisplacement();

  model->getFEM().gradientOnQuadraturePoints(u, strain_vect,
					     dim, type, ghost_type, &elem_filter);

  UInt tangent_moduli_size = getTangentStiffnessVoigtSize(dim);

  Vector<Real> * tangent_moduli_tensors =
    new Vector<Real>(nb_element*nb_quadrature_points, tangent_moduli_size * tangent_moduli_size,
		     "tangent_moduli_tensors");

  tangent_moduli_tensors->clear();
  computeTangentModuli(type, *tangent_moduli_tensors, ghost_type);

  Vector<Real> * shapes_derivatives_filtered = new Vector<Real>(nb_element * nb_quadrature_points,
								dim * nb_nodes_per_element,
								"shapes derivatives filtered");

  Vector<Real>::const_iterator<types::RMatrix> shapes_derivatives_it = shapes_derivatives.begin(spatial_dimension,
											       nb_nodes_per_element);

  Vector<Real>::iterator<types::RMatrix> shapes_derivatives_filtered_it  = shapes_derivatives_filtered->begin(spatial_dimension,
													     nb_nodes_per_element);

  Vector<Real> filtered_u(nb_element, nb_nodes_per_element * spatial_dimension);

  UInt * elem_filter_val = elem_filter.storage();
  Real * filtered_u_it = filtered_u.storage();

  for (UInt e = 0; e < nb_element; ++e, ++elem_filter_val) {
    UInt el = *elem_filter_val;
    for (UInt n = 0; n < nb_nodes_per_element; ++n) {
      for (UInt s = 0; s < spatial_dimension; ++s, ++filtered_u_it) {
        *filtered_u_it = u(connectivity(el,n), s);
      }
    }

    for (UInt q = 0; q < nb_quadrature_points; ++q, ++shapes_derivatives_filtered_it)
      *shapes_derivatives_filtered_it = shapes_derivatives_it[el * nb_quadrature_points + q];
  }

  /// compute @f$\mathbf{D} \mathbf{B} \mathbf{u}@f$
  shapes_derivatives_filtered_it = shapes_derivatives_filtered->begin(nb_nodes_per_element, spatial_dimension);

  Vector<Real>::iterator<types::RMatrix> D_it  = tangent_moduli_tensors->begin(tangent_moduli_size,
                                                                               tangent_moduli_size);
  Vector<Real>::iterator<types::RMatrix> sigma_it  = stress(type, ghost_type).begin(spatial_dimension,
                                                                                    spatial_dimension);
  Vector<Real>::iterator<types::RVector> u_it = filtered_u.begin(spatial_dimension * nb_nodes_per_element);

  types::RMatrix B(tangent_moduli_size, spatial_dimension * nb_nodes_per_element);
  types::RVector Bu(tangent_moduli_size);
  types::RVector DBu(tangent_moduli_size);

  for (UInt e = 0; e < nb_element; ++e, ++u_it) {
    for (UInt q = 0; q < nb_quadrature_points; ++q, ++D_it, ++shapes_derivatives_filtered_it, ++sigma_it) {
      types::RVector & u = *u_it;
      types::RMatrix & sigma = *sigma_it;
      types::RMatrix & D = *D_it;

      transferBMatrixToSymVoigtBMatrix<dim>(*shapes_derivatives_filtered_it, B, nb_nodes_per_element);

      Bu.mul<false>(B, u);
      DBu.mul<false>(D, Bu);

      // Voigt notation to full symmetric tensor
      for (UInt i = 0; i < dim; ++i) sigma(i, i) = DBu(i);
      if(dim == 2) {
	sigma(0,1) = sigma(1,0) = DBu(2);
      } else if(dim == 3) {
	sigma(1,2) = sigma(2,1) = DBu(3);
	sigma(0,2) = sigma(2,0) = DBu(4);
	sigma(0,1) = sigma(1,0) = DBu(5);
      }
    }
  }

  AKANTU_DEBUG_OUT();
}



// /* -------------------------------------------------------------------------- */
// template<UInt dim>
// void Material::assembleStiffnessMatrix(const ElementType & type,
// 				       GhostType ghost_type) {
//   AKANTU_DEBUG_IN();

//   const Vector<Real> & shapes_derivatives = model->getFEM().getShapesDerivatives(type,ghost_type);
//   Vector<UInt> & elem_filter = element_filter(type, ghost_type);
//   Vector<Real> & strain_vect = strain(type, ghost_type);

//   UInt nb_element                 = elem_filter.getSize();
//   UInt nb_nodes_per_element       = Mesh::getNbNodesPerElement(type);
//   UInt nb_quadrature_points       = model->getFEM().getNbQuadraturePoints(type, ghost_type);

//   strain_vect.resize(nb_quadrature_points * nb_element);

//   model->getFEM().gradientOnQuadraturePoints(model->getDisplacement(), strain_vect,
// 					     dim, type, ghost_type, &elem_filter);

//   UInt tangent_size = getTangentStiffnessVoigtSize(dim);

//   Vector<Real> * tangent_moduli_tensors =
//     new Vector<Real>(nb_element*nb_quadrature_points, tangent_size * tangent_size,
// 		     "tangent_stiffness_tensors");

//   tangent_moduli_tensors->clear();

//   computeTangentModuli(type, *tangent_stiffness_matrix, ghost_type);


//   Vector<Real> * shapes_derivatives_filtered = new Vector<Real>(nb_element * nb_quadrature_points,
// 								dim * nb_nodes_per_element,
// 								"shapes derivatives filtered");


//   Vector<Real>::const_iterator<types::Matrix> shapes_derivatives_it = shapes_derivatives.begin(spatial_dimension,
// 											       nb_nodes_per_element);

//   Vector<Real>::iterator<types::Matrix> shapes_derivatives_filtered_it  = shapes_derivatives_filtered->begin(spatial_dimension,
// 													     nb_nodes_per_element);
//   UInt * elem_filter_val = elem_filter.storage();
//   for (UInt e = 0; e < nb_element; ++e, ++elem_filter_val)
//     for (UInt q = 0; q < nb_quadrature_points; ++q, ++shapes_derivatives_filtered_it)
//       *shapes_derivatives_filtered_it = shapes_derivatives_it[*elem_filter_val * nb_quadrature_points + q];

//   /// compute @f$\mathbf{B}^t * \mathbf{D} * \mathbf{B}@f$
//   UInt bt_d_b_size = dim * nb_nodes_per_element;

//   Vector<Real> * bt_d_b = new Vector<Real>(nb_element * nb_quadrature_points,
// 					   bt_d_b_size * bt_d_b_size,
// 					   "B^t*D*B");

//   types::Matrix B(tangent_size, dim * nb_nodes_per_element);
//   types::Matrix Bt_D(dim * nb_nodes_per_element, tangent_size);

//   shapes_derivatives_filtered_it = shapes_derivatives_filtered->begin(nb_nodes_per_element, spatial_dimension);

//   Vector<Real>::iterator<types::Matrix> Bt_D_B_it = bt_d_b->begin(dim*nb_nodes_per_element,
// 								  dim*nb_nodes_per_element);

//   Vector<Real>::iterator<types::Matrix> D_it  = tangent_stiffness_matrix->begin(tangent_size,
// 										tangent_size);
//   Vector<Real>::iterator<types::Matrix> D_end = tangent_stiffness_matrix->end  (tangent_size,
// 										tangent_size);


//   for(; D_it != D_end; ++D_it, ++Bt_D_B_it, ++shapes_derivatives_filtered_it) {
//     types::Matrix & D = *D_it;
//     types::Matrix & Bt_D_B = *Bt_D_B_it;

//     transferBMatrixToSymVoigtBMatrix<dim>(*shapes_derivatives_filtered_it, B, nb_nodes_per_element);
//     Bt_D.mul<true, false>(B, D);
//     Bt_D_B.mul<false, false>(Bt_D, B);
//   }

//   delete tangent_stiffness_matrix;
//   delete shapes_derivatives_filtered;

//   /// compute @f$ k_e = \int_e \mathbf{B}^t * \mathbf{D} * \mathbf{B}@f$
//   Vector<Real> * K_e = new Vector<Real>(nb_element,
// 					bt_d_b_size * bt_d_b_size,
// 					"K_e");

//   model->getFEM().integrate(*bt_d_b, *K_e,
// 			    bt_d_b_size * bt_d_b_size,
// 			    type, ghost_type,
// 			    &elem_filter);

//   delete bt_d_b;

//   model->getFEM().assembleMatrix(*K_e, K, spatial_dimension, type, ghost_type, &elem_filter);
//   delete K_e;

//   AKANTU_DEBUG_OUT();
// }



/* -------------------------------------------------------------------------- */
void Material::computePotentialEnergy(ElementType el_type, GhostType ghost_type) {
  AKANTU_DEBUG_IN();

  if(ghost_type != _not_ghost) return;
  Real * epot = potential_energy(el_type, ghost_type).storage();

  MATERIAL_STRESS_QUADRATURE_POINT_LOOP_BEGIN(el_type, ghost_type);

  computePotentialEnergyOnQuad(grad_u, sigma, *epot);
  epot++;

  MATERIAL_STRESS_QUADRATURE_POINT_LOOP_END;

  AKANTU_DEBUG_OUT();
}

/* -------------------------------------------------------------------------- */
void Material::computePotentialEnergyByElement() {
  AKANTU_DEBUG_IN();

  Mesh & mesh = model->getFEM().getMesh();
  Mesh::type_iterator it = mesh.firstType(spatial_dimension);
  Mesh::type_iterator last_type = mesh.lastType(spatial_dimension);
  for(; it != last_type; ++it) {

    if(!potential_energy.exists(*it, _not_ghost)) {
      UInt nb_element = element_filter(*it, _not_ghost).getSize();
      UInt nb_quadrature_points = model->getFEM().getNbQuadraturePoints(*it, _not_ghost);

      potential_energy.alloc(nb_element * nb_quadrature_points, 1,
			     *it, _not_ghost);
    }

    computePotentialEnergy(*it);
  }

  AKANTU_DEBUG_OUT();
}
/* -------------------------------------------------------------------------- */

void Material::computePotentialEnergyByElement(ElementType type, UInt index,
					       types::RVector & epot_on_quad_points){

  Vector<Real>::iterator<types::RMatrix> strain_it =			
    this->strain(type).begin(spatial_dimension,		
			     spatial_dimension);		
  Vector<Real>::iterator<types::RMatrix> strain_end =			
    this->strain(type).begin(spatial_dimension,		
			     spatial_dimension);		
  Vector<Real>::iterator<types::RMatrix> stress_it =			
    this->stress(type).begin(spatial_dimension,		
			     spatial_dimension);		
  
  UInt nb_quadrature_points = model->getFEM().getNbQuadraturePoints(type);

  strain_it  += index*nb_quadrature_points;
  strain_end += (index+1)*nb_quadrature_points;
  stress_it  += index*nb_quadrature_points;
  
  Real * epot_quad = epot_on_quad_points.storage();

  for(;strain_it != strain_end; ++strain_it, ++stress_it, ++ epot_quad) {		
    types::RMatrix & __attribute__((unused)) grad_u = *strain_it;	
    types::RMatrix & __attribute__((unused)) sigma  = *stress_it;
    computePotentialEnergyOnQuad(grad_u,sigma,*epot_quad);
  }
}

/* -------------------------------------------------------------------------- */
Real Material::getPotentialEnergy() {
  AKANTU_DEBUG_IN();
  Real epot = 0.;

  computePotentialEnergyByElement();

  /// integrate the potential energy for each type of elements
  Mesh & mesh = model->getFEM().getMesh();
  Mesh::type_iterator it = mesh.firstType(spatial_dimension);
  Mesh::type_iterator last_type = mesh.lastType(spatial_dimension);
  for(; it != last_type; ++it) {

    epot += model->getFEM().integrate(potential_energy(*it, _not_ghost), *it,
				      _not_ghost, &element_filter(*it, _not_ghost));
  }

  AKANTU_DEBUG_OUT();
  return epot;
}
/* -------------------------------------------------------------------------- */

Real Material::getPotentialEnergy(ElementType & type, UInt index) {
  AKANTU_DEBUG_IN();
  Real epot = 0.;

  types::RVector epot_on_quad_points(model->getFEM().getNbQuadraturePoints(type));
 
  computePotentialEnergyByElement(type,index,epot_on_quad_points);

  epot = model->getFEM().integrate(epot_on_quad_points, type, element_filter(type)(index));

  AKANTU_DEBUG_OUT();
  return epot;
}


/* -------------------------------------------------------------------------- */
Real Material::getEnergy(std::string type) {
  AKANTU_DEBUG_IN();
  if(type == "potential") return getPotentialEnergy();
  AKANTU_DEBUG_OUT();
  return 0.;
}

/* -------------------------------------------------------------------------- */

Real Material::getEnergy(std::string energy_id, ElementType type, UInt index) {
  AKANTU_DEBUG_IN();
  if(energy_id == "potential") return getPotentialEnergy(type,index);
  AKANTU_DEBUG_OUT();
  return 0.;
}

/* -------------------------------------------------------------------------- */
void Material::computeQuadraturePointsCoordinates(ByElementTypeReal & quadrature_points_coordinates, const GhostType & ghost_type) const {
  AKANTU_DEBUG_IN();

  const Mesh & mesh = model->getFEM().getMesh();

  Vector<Real> nodes_coordinates(mesh.getNodes(), true);
  nodes_coordinates += model->getDisplacement();

  Mesh::type_iterator it = mesh.firstType(spatial_dimension, ghost_type);
  Mesh::type_iterator last_type = mesh.lastType(spatial_dimension, ghost_type);
  for(; it != last_type; ++it) {
    const Vector<UInt> & elem_filter = element_filter(*it, ghost_type);

    UInt nb_element  = elem_filter.getSize();
    UInt nb_tot_quad = model->getFEM().getNbQuadraturePoints(*it, ghost_type) * nb_element;

    Vector<Real> & quads = quadrature_points_coordinates(*it, ghost_type);
    quads.resize(nb_tot_quad);

    model->getFEM().interpolateOnQuadraturePoints(nodes_coordinates,
						  quads, spatial_dimension,
						  *it, ghost_type, &elem_filter);
  }

  AKANTU_DEBUG_OUT();
}

/* -------------------------------------------------------------------------- */
void Material::initElementalFieldInterpolation(ByElementTypeReal & interpolation_points_coordinates) {
  AKANTU_DEBUG_IN();
  const Mesh & mesh = model->getFEM().getMesh();

  ByElementTypeReal quadrature_points_coordinates("quadrature_points_coordinates_tmp_nl", id);
  mesh.initByElementTypeVector(quadrature_points_coordinates, spatial_dimension, 0);
  computeQuadraturePointsCoordinates(quadrature_points_coordinates, _not_ghost);
  computeQuadraturePointsCoordinates(quadrature_points_coordinates, _ghost);

  Mesh::type_iterator it   = mesh.firstType(spatial_dimension);
  Mesh::type_iterator last = mesh.lastType(spatial_dimension);
  for (; it != last; ++it) {
    UInt nb_element = mesh.getNbElement(*it);
    if (nb_element == 0) continue;
    ElementType type = *it;
#define AKANTU_INIT_INTERPOLATE_ELEMENTAL_FIELD(type)			\
    initElementalFieldInterpolation<type>(quadrature_points_coordinates(type), \
					  interpolation_points_coordinates(type))

    AKANTU_BOOST_REGULAR_ELEMENT_SWITCH(AKANTU_INIT_INTERPOLATE_ELEMENTAL_FIELD);
#undef AKANTU_INIT_INTERPOLATE_ELEMENTAL_FIELD
  }

  AKANTU_DEBUG_OUT();
}

/* -------------------------------------------------------------------------- */
template <ElementType type>
void Material::initElementalFieldInterpolation(const Vector<Real> & quad_coordinates,
					       const Vector<Real> & interpolation_points_coordinates) {
  AKANTU_DEBUG_IN();
  UInt size_inverse_coords = getSizeElementalFieldInterpolationCoodinates<type>();

  Vector<UInt> & elem_fil = element_filter(type);
  UInt nb_element = elem_fil.getSize();
  UInt nb_quad_per_element = model->getFEM().getNbQuadraturePoints(type);

  UInt nb_interpolation_points = interpolation_points_coordinates.getSize();
  AKANTU_DEBUG_ASSERT(nb_interpolation_points % nb_element == 0,
		      "Can't interpolate elemental field on elements, the coordinates vector has a wrong size");
  UInt nb_interpolation_points_per_elem = nb_interpolation_points / nb_element;

  if(!interpolation_inverse_coordinates.exists(type))
    interpolation_inverse_coordinates.alloc(nb_element,
					    size_inverse_coords*size_inverse_coords,
					    type);

  if(!interpolation_points_matrices.exists(type))
    interpolation_points_matrices.alloc(nb_element,
					nb_interpolation_points_per_elem * size_inverse_coords,
					type);

  Vector<Real> & interp_inv_coord = interpolation_inverse_coordinates(type);
  Vector<Real> & interp_points_mat = interpolation_points_matrices(type);

  types::RMatrix quad_coord_matrix(size_inverse_coords, size_inverse_coords);

  Vector<Real>::const_iterator<types::RMatrix> quad_coords_it =
    quad_coordinates.begin_reinterpret(nb_quad_per_element,
				       spatial_dimension,
				       nb_element);

  Vector<Real>::const_iterator<types::RMatrix> points_coords_it =
    interpolation_points_coordinates.begin_reinterpret(nb_interpolation_points_per_elem,
						       spatial_dimension,
						       nb_element);

  Vector<Real>::iterator<types::RMatrix> inv_quad_coord_it =
    interp_inv_coord.begin(size_inverse_coords, size_inverse_coords);

  Vector<Real>::iterator<types::RMatrix> inv_points_mat_it =
    interp_points_mat.begin(nb_interpolation_points_per_elem, size_inverse_coords);

  /// loop over the elements of the current material and element type
  for (UInt el = 0; el < nb_element; ++el) {
    /// matrix containing the quadrature points coordinates
    const types::RMatrix & quad_coords = *quad_coords_it;
    /// matrix to store the matrix inversion result
    types::RMatrix & inv_quad_coord_matrix = *inv_quad_coord_it;

    /// insert the quad coordinates in a matrix compatible with the interpolation
    buildElementalFieldInterpolationCoodinates<type>(quad_coords,
						     quad_coord_matrix);

    /// invert the interpolation matrix
    inv_quad_coord_matrix.inverse(quad_coord_matrix);


    /// matrix containing the interpolation points coordinates
    const types::RMatrix & points_coords = *points_coords_it;
    /// matrix to store the interpolation points coordinates
    /// compatible with these functions
    types::RMatrix & inv_points_coord_matrix = *inv_points_mat_it;

    /// insert the quad coordinates in a matrix compatible with the interpolation
    buildElementalFieldInterpolationCoodinates<type>(points_coords,
						     inv_points_coord_matrix);


    ++inv_quad_coord_it;
    ++inv_points_mat_it;
    ++quad_coords_it;
    ++points_coords_it;
  }

  AKANTU_DEBUG_OUT();
}

/* -------------------------------------------------------------------------- */
void Material::interpolateStress(const ElementType type,
				 Vector<Real> & result) {
  AKANTU_DEBUG_IN();

#define INTERPOLATE_ELEMENTAL_FIELD(type)				\
  interpolateElementalField<type>(stress(type),				\
				  result)				\

  AKANTU_BOOST_REGULAR_ELEMENT_SWITCH(INTERPOLATE_ELEMENTAL_FIELD);
#undef INTERPOLATE_ELEMENTAL_FIELD

  AKANTU_DEBUG_OUT();
}

/* -------------------------------------------------------------------------- */
template <ElementType type>
void Material::interpolateElementalField(const Vector<Real> & field,
					 Vector<Real> & result) {
  AKANTU_DEBUG_IN();

  Vector<UInt> & elem_fil = element_filter(type);
  UInt nb_element = elem_fil.getSize();
  UInt nb_quad_per_element = model->getFEM().getNbQuadraturePoints(type);
  UInt size_inverse_coords = getSizeElementalFieldInterpolationCoodinates<type>();

  types::RMatrix coefficients(nb_quad_per_element, field.getNbComponent());

  const Vector<Real> & interp_inv_coord = interpolation_inverse_coordinates(type);
  const Vector<Real> & interp_points_coord = interpolation_points_matrices(type);

  UInt nb_interpolation_points_per_elem = interp_points_coord.getNbComponent() / size_inverse_coords;

  Vector<Real>::const_iterator<types::RMatrix> field_it
    = field.begin_reinterpret(nb_quad_per_element,
			      field.getNbComponent(),
			      nb_element);

  Vector<Real>::const_iterator<types::RMatrix> interpolation_points_coordinates_it =
    interp_points_coord.begin(nb_interpolation_points_per_elem, size_inverse_coords);

  Vector<Real>::iterator<types::RMatrix> result_it
    = result.begin_reinterpret(nb_interpolation_points_per_elem,
			       field.getNbComponent(),
			       nb_element);

  Vector<Real>::const_iterator<types::RMatrix> inv_quad_coord_it =
    interp_inv_coord.begin(size_inverse_coords, size_inverse_coords);

  /// loop over the elements of the current material and element type
  for (UInt el = 0; el < nb_element;
       ++el, ++field_it, ++result_it,
	 ++inv_quad_coord_it, ++interpolation_points_coordinates_it) {
    /**
     * matrix containing the inversion of the quadrature points'
     * coordinates
     */
    const types::RMatrix & inv_quad_coord_matrix = *inv_quad_coord_it;

    /**
     * multiply it by the field values over quadrature points to get
     * the interpolation coefficients
     */
    coefficients.mul<false, false>(inv_quad_coord_matrix, *field_it);

    /// matrix containing the points' coordinates
    const types::RMatrix & coord = *interpolation_points_coordinates_it;

    /// multiply the coordinates matrix by the coefficients matrix and store the result
    (*result_it).mul<false, false>(coord, coefficients);
  }


  AKANTU_DEBUG_OUT();
}

/* -------------------------------------------------------------------------- */

const Vector<Real> & Material::getVector(const ID & vect_id, const ElementType & type, const GhostType & ghost_type) const {
  std::stringstream sstr;
  std::string ghost_id = "";
  if (ghost_type == _ghost) ghost_id = ":ghost";
  sstr << id << ":" << vect_id << ":" << type << ghost_id;

  ID fvect_id = sstr.str();
  try {
    return Memory::getVector<Real>(fvect_id);
  } catch(debug::Exception & e) {
    AKANTU_EXCEPTION("The material " << name << "(" <<id << ") does not contain a vector " << vect_id << "(" << fvect_id << ") [" << e << "]");
  }
}

/* -------------------------------------------------------------------------- */
Vector<Real> & Material::getVector(const ID & vect_id, const ElementType & type, const GhostType & ghost_type) {
  std::stringstream sstr;
  std::string ghost_id = "";
  if (ghost_type == _ghost) ghost_id = ":ghost";
  sstr << id << ":" << vect_id << ":" << type << ghost_id;

  ID fvect_id = sstr.str();
  try {
    return Memory::getVector<Real>(fvect_id);
  } catch(debug::Exception & e) {
    AKANTU_EXCEPTION("The material " << name << "(" <<id << ") does not contain a vector " << vect_id << "(" << fvect_id << ") [" << e << "]");
  }
}

/* -------------------------------------------------------------------------- */
void Material::printself(std::ostream & stream, int indent) const {
  std::string space;
  for(Int i = 0; i < indent; i++, space += AKANTU_INDENT);

  std::string type = id.substr(id.find_last_of(":") + 1);

  stream << space << "Material " << type << " [" << std::endl;
  params.printself(stream, indent);
  stream << space << "]" << std::endl;
}


/* -------------------------------------------------------------------------- */
template void Material::initInternalVector<Real>(ByElementTypeVector<Real> & vect,
						 UInt nb_component,
						 bool temporary,
						 ElementKind element_kind);

template void Material::initInternalVector<UInt>(ByElementTypeVector<UInt> & vect,
						 UInt nb_component,
						 bool temporary,
						 ElementKind element_kind);

template void Material::initInternalVector<Int>(ByElementTypeVector<Int> & vect,
						UInt nb_component,
						bool temporary,
						ElementKind element_kind);

template void Material::initInternalVector<bool>(ByElementTypeVector<bool> & vect,
						 UInt nb_component,
						 bool temporary,
						 ElementKind element_kind);


template void Material::resizeInternalVector<Real>(ByElementTypeVector<Real> & vect,
						   ElementKind element_kind) const;

template void Material::resizeInternalVector<UInt>(ByElementTypeVector<UInt> & vect,
						   ElementKind element_kind) const;

template void Material::resizeInternalVector<Int>(ByElementTypeVector<Int> & vect,
						  ElementKind element_kind) const;

template void Material::resizeInternalVector<bool>(ByElementTypeVector<bool> & vect,
						   ElementKind element_kind) const;


__END_AKANTU__<|MERGE_RESOLUTION|>--- conflicted
+++ resolved
@@ -58,11 +58,7 @@
 
   registerParam("rho",  rho,                 0., ParamAccessType(_pat_parsable | _pat_modifiable), "Density");
   registerParam("id",   this->id,                _pat_readable);
-<<<<<<< HEAD
   registerParam("name", name,     std::string(), ParamAccessType(_pat_parsable | _pat_readable));
-=======
-  registerParam("name", name,     std::string(), ParamAccessType(_pat_parsable | _pat_readable | _pat_modifiable));
->>>>>>> 49c7b9f0
 
   spatial_dimension = this->model->getSpatialDimension();
 
@@ -473,11 +469,10 @@
   AKANTU_DEBUG_OUT();
 }
 
-
 /* -------------------------------------------------------------------------- */
 template<UInt dim>
 void Material::computeAllStressesFromTangentModuli(const ElementType & type,
-                                                   GhostType ghost_type) {
+						   GhostType ghost_type) {
   AKANTU_DEBUG_IN();
 
   const Vector<Real> & shapes_derivatives = model->getFEM().getShapesDerivatives(type, ghost_type);
@@ -525,7 +520,7 @@
     UInt el = *elem_filter_val;
     for (UInt n = 0; n < nb_nodes_per_element; ++n) {
       for (UInt s = 0; s < spatial_dimension; ++s, ++filtered_u_it) {
-        *filtered_u_it = u(connectivity(el,n), s);
+	*filtered_u_it = u(connectivity(el,n), s);
       }
     }
 
@@ -537,9 +532,9 @@
   shapes_derivatives_filtered_it = shapes_derivatives_filtered->begin(nb_nodes_per_element, spatial_dimension);
 
   Vector<Real>::iterator<types::RMatrix> D_it  = tangent_moduli_tensors->begin(tangent_moduli_size,
-                                                                               tangent_moduli_size);
+									       tangent_moduli_size);
   Vector<Real>::iterator<types::RMatrix> sigma_it  = stress(type, ghost_type).begin(spatial_dimension,
-                                                                                    spatial_dimension);
+										    spatial_dimension);
   Vector<Real>::iterator<types::RVector> u_it = filtered_u.begin(spatial_dimension * nb_nodes_per_element);
 
   types::RMatrix B(tangent_moduli_size, spatial_dimension * nb_nodes_per_element);
@@ -574,104 +569,6 @@
 
 
 
-// /* -------------------------------------------------------------------------- */
-// template<UInt dim>
-// void Material::assembleStiffnessMatrix(const ElementType & type,
-// 				       GhostType ghost_type) {
-//   AKANTU_DEBUG_IN();
-
-//   const Vector<Real> & shapes_derivatives = model->getFEM().getShapesDerivatives(type,ghost_type);
-//   Vector<UInt> & elem_filter = element_filter(type, ghost_type);
-//   Vector<Real> & strain_vect = strain(type, ghost_type);
-
-//   UInt nb_element                 = elem_filter.getSize();
-//   UInt nb_nodes_per_element       = Mesh::getNbNodesPerElement(type);
-//   UInt nb_quadrature_points       = model->getFEM().getNbQuadraturePoints(type, ghost_type);
-
-//   strain_vect.resize(nb_quadrature_points * nb_element);
-
-//   model->getFEM().gradientOnQuadraturePoints(model->getDisplacement(), strain_vect,
-// 					     dim, type, ghost_type, &elem_filter);
-
-//   UInt tangent_size = getTangentStiffnessVoigtSize(dim);
-
-//   Vector<Real> * tangent_moduli_tensors =
-//     new Vector<Real>(nb_element*nb_quadrature_points, tangent_size * tangent_size,
-// 		     "tangent_stiffness_tensors");
-
-//   tangent_moduli_tensors->clear();
-
-//   computeTangentModuli(type, *tangent_stiffness_matrix, ghost_type);
-
-
-//   Vector<Real> * shapes_derivatives_filtered = new Vector<Real>(nb_element * nb_quadrature_points,
-// 								dim * nb_nodes_per_element,
-// 								"shapes derivatives filtered");
-
-
-//   Vector<Real>::const_iterator<types::Matrix> shapes_derivatives_it = shapes_derivatives.begin(spatial_dimension,
-// 											       nb_nodes_per_element);
-
-//   Vector<Real>::iterator<types::Matrix> shapes_derivatives_filtered_it  = shapes_derivatives_filtered->begin(spatial_dimension,
-// 													     nb_nodes_per_element);
-//   UInt * elem_filter_val = elem_filter.storage();
-//   for (UInt e = 0; e < nb_element; ++e, ++elem_filter_val)
-//     for (UInt q = 0; q < nb_quadrature_points; ++q, ++shapes_derivatives_filtered_it)
-//       *shapes_derivatives_filtered_it = shapes_derivatives_it[*elem_filter_val * nb_quadrature_points + q];
-
-//   /// compute @f$\mathbf{B}^t * \mathbf{D} * \mathbf{B}@f$
-//   UInt bt_d_b_size = dim * nb_nodes_per_element;
-
-//   Vector<Real> * bt_d_b = new Vector<Real>(nb_element * nb_quadrature_points,
-// 					   bt_d_b_size * bt_d_b_size,
-// 					   "B^t*D*B");
-
-//   types::Matrix B(tangent_size, dim * nb_nodes_per_element);
-//   types::Matrix Bt_D(dim * nb_nodes_per_element, tangent_size);
-
-//   shapes_derivatives_filtered_it = shapes_derivatives_filtered->begin(nb_nodes_per_element, spatial_dimension);
-
-//   Vector<Real>::iterator<types::Matrix> Bt_D_B_it = bt_d_b->begin(dim*nb_nodes_per_element,
-// 								  dim*nb_nodes_per_element);
-
-//   Vector<Real>::iterator<types::Matrix> D_it  = tangent_stiffness_matrix->begin(tangent_size,
-// 										tangent_size);
-//   Vector<Real>::iterator<types::Matrix> D_end = tangent_stiffness_matrix->end  (tangent_size,
-// 										tangent_size);
-
-
-//   for(; D_it != D_end; ++D_it, ++Bt_D_B_it, ++shapes_derivatives_filtered_it) {
-//     types::Matrix & D = *D_it;
-//     types::Matrix & Bt_D_B = *Bt_D_B_it;
-
-//     transferBMatrixToSymVoigtBMatrix<dim>(*shapes_derivatives_filtered_it, B, nb_nodes_per_element);
-//     Bt_D.mul<true, false>(B, D);
-//     Bt_D_B.mul<false, false>(Bt_D, B);
-//   }
-
-//   delete tangent_stiffness_matrix;
-//   delete shapes_derivatives_filtered;
-
-//   /// compute @f$ k_e = \int_e \mathbf{B}^t * \mathbf{D} * \mathbf{B}@f$
-//   Vector<Real> * K_e = new Vector<Real>(nb_element,
-// 					bt_d_b_size * bt_d_b_size,
-// 					"K_e");
-
-//   model->getFEM().integrate(*bt_d_b, *K_e,
-// 			    bt_d_b_size * bt_d_b_size,
-// 			    type, ghost_type,
-// 			    &elem_filter);
-
-//   delete bt_d_b;
-
-//   model->getFEM().assembleMatrix(*K_e, K, spatial_dimension, type, ghost_type, &elem_filter);
-//   delete K_e;
-
-//   AKANTU_DEBUG_OUT();
-// }
-
-
-
 /* -------------------------------------------------------------------------- */
 void Material::computePotentialEnergy(ElementType el_type, GhostType ghost_type) {
   AKANTU_DEBUG_IN();
@@ -716,26 +613,26 @@
 void Material::computePotentialEnergyByElement(ElementType type, UInt index,
 					       types::RVector & epot_on_quad_points){
 
-  Vector<Real>::iterator<types::RMatrix> strain_it =			
-    this->strain(type).begin(spatial_dimension,		
-			     spatial_dimension);		
-  Vector<Real>::iterator<types::RMatrix> strain_end =			
-    this->strain(type).begin(spatial_dimension,		
-			     spatial_dimension);		
-  Vector<Real>::iterator<types::RMatrix> stress_it =			
-    this->stress(type).begin(spatial_dimension,		
-			     spatial_dimension);		
-  
+  Vector<Real>::iterator<types::RMatrix> strain_it =
+    this->strain(type).begin(spatial_dimension,
+			     spatial_dimension);
+  Vector<Real>::iterator<types::RMatrix> strain_end =
+    this->strain(type).begin(spatial_dimension,
+			     spatial_dimension);
+  Vector<Real>::iterator<types::RMatrix> stress_it =
+    this->stress(type).begin(spatial_dimension,
+			     spatial_dimension);
+
   UInt nb_quadrature_points = model->getFEM().getNbQuadraturePoints(type);
 
   strain_it  += index*nb_quadrature_points;
   strain_end += (index+1)*nb_quadrature_points;
   stress_it  += index*nb_quadrature_points;
-  
+
   Real * epot_quad = epot_on_quad_points.storage();
 
-  for(;strain_it != strain_end; ++strain_it, ++stress_it, ++ epot_quad) {		
-    types::RMatrix & __attribute__((unused)) grad_u = *strain_it;	
+  for(;strain_it != strain_end; ++strain_it, ++stress_it, ++ epot_quad) {
+    types::RMatrix & __attribute__((unused)) grad_u = *strain_it;
     types::RMatrix & __attribute__((unused)) sigma  = *stress_it;
     computePotentialEnergyOnQuad(grad_u,sigma,*epot_quad);
   }
@@ -768,7 +665,7 @@
   Real epot = 0.;
 
   types::RVector epot_on_quad_points(model->getFEM().getNbQuadraturePoints(type));
- 
+
   computePotentialEnergyByElement(type,index,epot_on_quad_points);
 
   epot = model->getFEM().integrate(epot_on_quad_points, type, element_filter(type)(index));
