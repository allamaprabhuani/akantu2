/**
 * @file   dof_manager.cc
 *
 * @author Nicolas Richart <nicolas.richart@epfl.ch>
 *
 * @date creation: Tue Aug 18 2015
 * @date last modification: Wed Feb 21 2018
 *
 * @brief  Implementation of the common parts of the DOFManagers
 *
 * @section LICENSE
 *
 * Copyright (©) 2015-2018 EPFL (Ecole Polytechnique Fédérale de Lausanne)
 * Laboratory (LSMS - Laboratoire de Simulation en Mécanique des Solides)
 *
 * Akantu is free  software: you can redistribute it and/or  modify it under the
 * terms  of the  GNU Lesser  General Public  License as published by  the Free
 * Software Foundation, either version 3 of the License, or (at your option) any
 * later version.
 *
 * Akantu is  distributed in the  hope that it  will be useful, but  WITHOUT ANY
 * WARRANTY; without even the implied warranty of MERCHANTABILITY or FITNESS FOR
 * A PARTICULAR PURPOSE. See  the GNU  Lesser General  Public License  for more
 * details.
 *
 * You should  have received  a copy  of the GNU  Lesser General  Public License
 * along with Akantu. If not, see <http://www.gnu.org/licenses/>.
 *
 */

/* -------------------------------------------------------------------------- */
#include "dof_manager.hh"
#include "communicator.hh"
#include "element_group.hh"
#include "mesh.hh"
#include "mesh_utils.hh"
#include "node_group.hh"
#include "non_linear_solver.hh"
#include "sparse_matrix.hh"
#include "time_step_solver.hh"
/* -------------------------------------------------------------------------- */
#include <memory>
/* -------------------------------------------------------------------------- */

namespace akantu {

/* -------------------------------------------------------------------------- */
DOFManager::DOFManager(const ID & id, const MemoryID & memory_id)
    : Memory(id, memory_id),
      communicator(Communicator::getWorldCommunicator()) {}

/* -------------------------------------------------------------------------- */
DOFManager::DOFManager(Mesh & mesh, const ID & id, const MemoryID & memory_id)
    : Memory(id, memory_id), mesh(&mesh), local_system_size(0),
      pure_local_system_size(0), system_size(0),
      communicator(mesh.getCommunicator()) {
  this->mesh->registerEventHandler(*this, _ehp_dof_manager);
}

/* -------------------------------------------------------------------------- */
DOFManager::~DOFManager() = default;

/* -------------------------------------------------------------------------- */
// void DOFManager::getEquationsNumbers(const ID &, Array<UInt> &) {
//   AKANTU_TO_IMPLEMENT();
// }

/* -------------------------------------------------------------------------- */
std::vector<ID> DOFManager::getDOFIDs() const {
  std::vector<ID> keys;
  for (const auto & dof_data : this->dofs)
    keys.push_back(dof_data.first);

  return keys;
}

/* -------------------------------------------------------------------------- */
void DOFManager::assembleElementalArrayLocalArray(
    const Array<Real> & elementary_vect, Array<Real> & array_assembeled,
    const ElementType & type, const GhostType & ghost_type, Real scale_factor,
    const Array<UInt> & filter_elements) {
  AKANTU_DEBUG_IN();

  UInt nb_element;
  UInt nb_nodes_per_element = Mesh::getNbNodesPerElement(type);
  UInt nb_degree_of_freedom =
      elementary_vect.getNbComponent() / nb_nodes_per_element;

  UInt * filter_it = nullptr;
  if (filter_elements != empty_filter) {
    nb_element = filter_elements.size();
    filter_it = filter_elements.storage();
  } else {
    nb_element = this->mesh->getNbElement(type, ghost_type);
  }

  AKANTU_DEBUG_ASSERT(elementary_vect.size() == nb_element,
                      "The vector elementary_vect("
                          << elementary_vect.getID()
                          << ") has not the good size.");

  const Array<UInt> & connectivity =
      this->mesh->getConnectivity(type, ghost_type);

  Array<Real>::const_matrix_iterator elem_it =
      elementary_vect.begin(nb_degree_of_freedom, nb_nodes_per_element);

  for (UInt el = 0; el < nb_element; ++el, ++elem_it) {
    UInt element = el;
    if (filter_it != nullptr) {
      // conn_it = conn_begin + *filter_it;
      element = *filter_it;
    }

    // const Vector<UInt> & conn = *conn_it;
    const Matrix<Real> & elemental_val = *elem_it;
    for (UInt n = 0; n < nb_nodes_per_element; ++n) {
      UInt offset_node = connectivity(element, n) * nb_degree_of_freedom;
      Vector<Real> assemble(array_assembeled.storage() + offset_node,
                            nb_degree_of_freedom);
      Vector<Real> elem_val = elemental_val(n);
      assemble.aXplusY(elem_val, scale_factor);
    }

    if (filter_it != nullptr)
      ++filter_it;
    //    else
    //      ++conn_it;
  }

  AKANTU_DEBUG_OUT();
}

/* -------------------------------------------------------------------------- */
void DOFManager::assembleElementalArrayToResidual(
    const ID & dof_id, const Array<Real> & elementary_vect,
    const ElementType & type, const GhostType & ghost_type, Real scale_factor,
    const Array<UInt> & filter_elements) {
  AKANTU_DEBUG_IN();

  UInt nb_nodes_per_element = Mesh::getNbNodesPerElement(type);
  UInt nb_degree_of_freedom =
      elementary_vect.getNbComponent() / nb_nodes_per_element;
  Array<Real> array_localy_assembeled(this->mesh->getNbNodes(),
                                      nb_degree_of_freedom);

  array_localy_assembeled.clear();

  this->assembleElementalArrayLocalArray(
      elementary_vect, array_localy_assembeled, type, ghost_type, scale_factor,
      filter_elements);

  this->assembleToResidual(dof_id, array_localy_assembeled, 1);

  AKANTU_DEBUG_OUT();
}

/* -------------------------------------------------------------------------- */
void DOFManager::assembleElementalArrayToLumpedMatrix(
    const ID & dof_id, const Array<Real> & elementary_vect,
    const ID & lumped_mtx, const ElementType & type,
    const GhostType & ghost_type, Real scale_factor,
    const Array<UInt> & filter_elements) {
  AKANTU_DEBUG_IN();

  UInt nb_nodes_per_element = Mesh::getNbNodesPerElement(type);
  UInt nb_degree_of_freedom =
      elementary_vect.getNbComponent() / nb_nodes_per_element;
  Array<Real> array_localy_assembeled(this->mesh->getNbNodes(),
                                      nb_degree_of_freedom);

  array_localy_assembeled.clear();

  this->assembleElementalArrayLocalArray(
      elementary_vect, array_localy_assembeled, type, ghost_type, scale_factor,
      filter_elements);

  this->assembleToLumpedMatrix(dof_id, array_localy_assembeled, lumped_mtx, 1);

  AKANTU_DEBUG_OUT();
}

/* -------------------------------------------------------------------------- */
void DOFManager::assembleMatMulDOFsToResidual(const ID & A_id,
                                              Real scale_factor) {
  for (auto & pair : this->dofs) {
    const auto & dof_id = pair.first;
    auto & dof_data = *pair.second;

    this->assembleMatMulVectToResidual(dof_id, A_id, *dof_data.dof,
                                       scale_factor);
  }
}

/* -------------------------------------------------------------------------- */
DOFManager::DOFData::DOFData(const ID & dof_id)
    : support_type(_dst_generic), group_support("__mesh__"), dof(nullptr),
      blocked_dofs(nullptr), increment(nullptr), previous(nullptr),
      solution(0, 1, dof_id + ":solution"),
      local_equation_number(0, 1, dof_id + ":local_equation_number") {}

/* -------------------------------------------------------------------------- */
DOFManager::DOFData::~DOFData() = default;

/* -------------------------------------------------------------------------- */
DOFManager::DOFData & DOFManager::getNewDOFData(const ID & dof_id) {
  auto it = this->dofs.find(dof_id);
  if (it != this->dofs.end()) {
    AKANTU_EXCEPTION("This dof array has already been registered");
  }

  std::unique_ptr<DOFData> dofs_storage = std::make_unique<DOFData>(dof_id);
  this->dofs[dof_id] = std::move(dofs_storage);
  return *dofs_storage;
}

/* -------------------------------------------------------------------------- */
template <typename Func>
auto DOFManager::countDOFsForNodes(const DOFData & dof_data, UInt nb_nodes,
                                   Func && getNode) {
  auto nb_local_dofs = nb_nodes;
  decltype(nb_local_dofs) nb_pure_local = 0;
  for (auto n : arange(nb_nodes)) {
    UInt node = getNode(n);

    // http://www.open-std.org/jtc1/sc22/open/n2356/conv.html
    nb_pure_local += this->mesh->isLocalOrMasterNode(node);
    nb_local_dofs -= this->mesh->isPeriodicSlave(node);
  }

  const auto & dofs_array = *dof_data.dof;
  nb_pure_local *= dofs_array.getNbComponent();
  nb_local_dofs *= dofs_array.getNbComponent();
  return std::make_pair(nb_local_dofs, nb_pure_local);
}

/* -------------------------------------------------------------------------- */
void DOFManager::registerDOFsInternal(const ID & dof_id,
                                      Array<Real> & dofs_array) {
  DOFData & dofs_storage = this->getDOFData(dof_id);
  dofs_storage.dof = &dofs_array;

  UInt nb_local_dofs = 0;
  UInt nb_pure_local = 0;

  const DOFSupportType & support_type = dofs_storage.support_type;

  switch (support_type) {
  case _dst_nodal: {
    const ID & group = dofs_storage.group_support;

    std::function<UInt(UInt)> getNode;
    if (group == "__mesh__") {
      AKANTU_DEBUG_ASSERT(
          dofs_array.size() == this->mesh->getNbNodes(),
          "The array of dof is too shot to be associated to nodes.");

      std::tie(nb_local_dofs, nb_pure_local) = countDOFsForNodes(
          dofs_storage, this->mesh->getNbNodes(), [](auto && n) { return n; });
    } else {
      const auto & node_group =
          this->mesh->getElementGroup(group).getNodeGroup().getNodes();

      AKANTU_DEBUG_ASSERT(
          dofs_array.size() == node_group.size(),
        "The array of dof is too shot to be associated to nodes.");

<<<<<<< HEAD
    for (UInt n = 0; n < nb_nodes; ++n) {
      UInt node = n;
      if (node_group)
        node = node_group->getNodes()(n);

      nb_pure_local += this->mesh->isLocalOrMasterNode(node) ? 1 : 0;
      nb_local_dofs -= this->mesh->isPeriodicSlave(node) ? 1 : 0;
=======
      std::tie(nb_local_dofs, nb_pure_local) =
          countDOFsForNodes(dofs_storage, node_group.size(),
                            [&node_group](auto && n) { return node_group(n); });
>>>>>>> 0df47c2f
    }



    break;
  }
  case _dst_generic: {
    nb_local_dofs = nb_pure_local =
        dofs_array.size() * dofs_array.getNbComponent();
    break;
  }
  default: { AKANTU_EXCEPTION("This type of dofs is not handled yet."); }
  }

  this->pure_local_system_size += nb_pure_local;
  this->local_system_size += nb_local_dofs;

  communicator.allReduce(nb_pure_local, SynchronizerOperation::_sum);

  this->system_size += nb_pure_local;
}

/* -------------------------------------------------------------------------- */
void DOFManager::registerDOFs(const ID & dof_id, Array<Real> & dofs_array,
                              const DOFSupportType & support_type) {
  DOFData & dofs_storage = this->getNewDOFData(dof_id);
  dofs_storage.support_type = support_type;

  this->registerDOFsInternal(dof_id, dofs_array);
}

/* -------------------------------------------------------------------------- */
void DOFManager::registerDOFs(const ID & dof_id, Array<Real> & dofs_array,
                              const ID & support_group) {
  DOFData & dofs_storage = this->getNewDOFData(dof_id);
  dofs_storage.support_type = _dst_nodal;
  dofs_storage.group_support = support_group;

  this->registerDOFsInternal(dof_id, dofs_array);
}

/* -------------------------------------------------------------------------- */
void DOFManager::registerDOFsPrevious(const ID & dof_id, Array<Real> & array) {
  DOFData & dof = this->getDOFData(dof_id);

  if (dof.previous != nullptr) {
    AKANTU_EXCEPTION("The previous dofs array for "
                     << dof_id << " has already been registered");
  }

  dof.previous = &array;
}

/* -------------------------------------------------------------------------- */
void DOFManager::registerDOFsIncrement(const ID & dof_id, Array<Real> & array) {
  DOFData & dof = this->getDOFData(dof_id);

  if (dof.increment != nullptr) {
    AKANTU_EXCEPTION("The dofs increment array for "
                     << dof_id << " has already been registered");
  }

  dof.increment = &array;
}

/* -------------------------------------------------------------------------- */
void DOFManager::registerDOFsDerivative(const ID & dof_id, UInt order,
                                        Array<Real> & dofs_derivative) {
  DOFData & dof = this->getDOFData(dof_id);
  std::vector<Array<Real> *> & derivatives = dof.dof_derivatives;

  if (derivatives.size() < order) {
    derivatives.resize(order, nullptr);
  } else {
    if (derivatives[order - 1] != nullptr) {
      AKANTU_EXCEPTION("The dof derivatives of order "
                       << order << " already been registered for this dof ("
                       << dof_id << ")");
    }
  }

  derivatives[order - 1] = &dofs_derivative;
}

/* -------------------------------------------------------------------------- */
void DOFManager::registerBlockedDOFs(const ID & dof_id,
                                     Array<bool> & blocked_dofs) {
  DOFData & dof = this->getDOFData(dof_id);

  if (dof.blocked_dofs != nullptr) {
    AKANTU_EXCEPTION("The blocked dofs array for "
                     << dof_id << " has already been registered");
  }

  dof.blocked_dofs = &blocked_dofs;
}

/* -------------------------------------------------------------------------- */
void DOFManager::splitSolutionPerDOFs() {
  auto it = this->dofs.begin();
  auto end = this->dofs.end();

  for (; it != end; ++it) {
    DOFData & dof_data = *it->second;
    dof_data.solution.resize(dof_data.dof->size() *
                             dof_data.dof->getNbComponent());
    this->getSolutionPerDOFs(it->first, dof_data.solution);
  }
}

/* -------------------------------------------------------------------------- */
SparseMatrix &
DOFManager::registerSparseMatrix(const ID & matrix_id,
                                 std::unique_ptr<SparseMatrix> & matrix) {
  SparseMatricesMap::const_iterator it = this->matrices.find(matrix_id);
  if (it != this->matrices.end()) {
    AKANTU_EXCEPTION("The matrix " << matrix_id << " already exists in "
                                   << this->id);
  }

  SparseMatrix & ret = *matrix;
  this->matrices[matrix_id] = std::move(matrix);
  return ret;
}

/* -------------------------------------------------------------------------- */
/// Get an instance of a new SparseMatrix
Array<Real> & DOFManager::getNewLumpedMatrix(const ID & id) {
  ID matrix_id = this->id + ":lumped_mtx:" + id;
  LumpedMatricesMap::const_iterator it = this->lumped_matrices.find(matrix_id);
  if (it != this->lumped_matrices.end()) {
    AKANTU_EXCEPTION("The lumped matrix " << matrix_id << " already exists in "
                                          << this->id);
  }

  auto mtx =
      std::make_unique<Array<Real>>(this->local_system_size, 1, matrix_id);
  this->lumped_matrices[matrix_id] = std::move(mtx);
  return *this->lumped_matrices[matrix_id];
}

/* -------------------------------------------------------------------------- */
NonLinearSolver & DOFManager::registerNonLinearSolver(
    const ID & non_linear_solver_id,
    std::unique_ptr<NonLinearSolver> & non_linear_solver) {
  NonLinearSolversMap::const_iterator it =
      this->non_linear_solvers.find(non_linear_solver_id);
  if (it != this->non_linear_solvers.end()) {
    AKANTU_EXCEPTION("The non linear solver " << non_linear_solver_id
                                              << " already exists in "
                                              << this->id);
  }

  NonLinearSolver & ret = *non_linear_solver;
  this->non_linear_solvers[non_linear_solver_id] = std::move(non_linear_solver);

  return ret;
}

/* -------------------------------------------------------------------------- */
TimeStepSolver & DOFManager::registerTimeStepSolver(
    const ID & time_step_solver_id,
    std::unique_ptr<TimeStepSolver> & time_step_solver) {
  TimeStepSolversMap::const_iterator it =
      this->time_step_solvers.find(time_step_solver_id);
  if (it != this->time_step_solvers.end()) {
    AKANTU_EXCEPTION("The non linear solver " << time_step_solver_id
                                              << " already exists in "
                                              << this->id);
  }

  TimeStepSolver & ret = *time_step_solver;
  this->time_step_solvers[time_step_solver_id] = std::move(time_step_solver);
  return ret;
}

/* -------------------------------------------------------------------------- */
SparseMatrix & DOFManager::getMatrix(const ID & id) {
  ID matrix_id = this->id + ":mtx:" + id;
  SparseMatricesMap::const_iterator it = this->matrices.find(matrix_id);
  if (it == this->matrices.end()) {
    AKANTU_SILENT_EXCEPTION("The matrix " << matrix_id << " does not exists in "
                                          << this->id);
  }

  return *(it->second);
}

/* -------------------------------------------------------------------------- */
bool DOFManager::hasMatrix(const ID & id) const {
  ID mtx_id = this->id + ":mtx:" + id;
  auto it = this->matrices.find(mtx_id);
  return it != this->matrices.end();
}

/* -------------------------------------------------------------------------- */
Array<Real> & DOFManager::getLumpedMatrix(const ID & id) {
  ID matrix_id = this->id + ":lumped_mtx:" + id;
  LumpedMatricesMap::const_iterator it = this->lumped_matrices.find(matrix_id);
  if (it == this->lumped_matrices.end()) {
    AKANTU_SILENT_EXCEPTION("The lumped matrix "
                            << matrix_id << " does not exists in " << this->id);
  }

  return *(it->second);
}

/* -------------------------------------------------------------------------- */
const Array<Real> & DOFManager::getLumpedMatrix(const ID & id) const {
  ID matrix_id = this->id + ":lumped_mtx:" + id;
  auto it = this->lumped_matrices.find(matrix_id);
  if (it == this->lumped_matrices.end()) {
    AKANTU_SILENT_EXCEPTION("The lumped matrix "
                            << matrix_id << " does not exists in " << this->id);
  }

  return *(it->second);
}

/* -------------------------------------------------------------------------- */
bool DOFManager::hasLumpedMatrix(const ID & id) const {
  ID mtx_id = this->id + ":lumped_mtx:" + id;
  auto it = this->lumped_matrices.find(mtx_id);
  return it != this->lumped_matrices.end();
}

/* -------------------------------------------------------------------------- */
NonLinearSolver & DOFManager::getNonLinearSolver(const ID & id) {
  ID non_linear_solver_id = this->id + ":nls:" + id;
  NonLinearSolversMap::const_iterator it =
      this->non_linear_solvers.find(non_linear_solver_id);
  if (it == this->non_linear_solvers.end()) {
    AKANTU_EXCEPTION("The non linear solver " << non_linear_solver_id
                                              << " does not exists in "
                                              << this->id);
  }

  return *(it->second);
}

/* -------------------------------------------------------------------------- */
bool DOFManager::hasNonLinearSolver(const ID & id) const {
  ID solver_id = this->id + ":nls:" + id;
  auto it = this->non_linear_solvers.find(solver_id);
  return it != this->non_linear_solvers.end();
}

/* -------------------------------------------------------------------------- */
TimeStepSolver & DOFManager::getTimeStepSolver(const ID & id) {
  ID time_step_solver_id = this->id + ":tss:" + id;
  TimeStepSolversMap::const_iterator it =
      this->time_step_solvers.find(time_step_solver_id);
  if (it == this->time_step_solvers.end()) {
    AKANTU_EXCEPTION("The non linear solver " << time_step_solver_id
                                              << " does not exists in "
                                              << this->id);
  }

  return *(it->second);
}

/* -------------------------------------------------------------------------- */
bool DOFManager::hasTimeStepSolver(const ID & solver_id) const {
  ID time_step_solver_id = this->id + ":tss:" + solver_id;
  auto it = this->time_step_solvers.find(time_step_solver_id);
  return it != this->time_step_solvers.end();
}

/* -------------------------------------------------------------------------- */
void DOFManager::savePreviousDOFs(const ID & dofs_id) {
  this->getPreviousDOFs(dofs_id).copy(this->getDOFs(dofs_id));
}

/* -------------------------------------------------------------------------- */
/* Mesh Events                                                                */
/* -------------------------------------------------------------------------- */
std::pair<UInt, UInt>
DOFManager::updateNodalDOFs(const ID & dof_id, const Array<UInt> & nodes_list) {
  auto & dof_data = this->getDOFData(dof_id);
  UInt nb_new_local_dofs, nb_new_pure_local;

  std::tie(nb_new_local_dofs, nb_new_pure_local) =
      countDOFsForNodes(dof_data, nodes_list.size(),
                        [&nodes_list](auto && n) { return nodes_list(n); });

  this->pure_local_system_size += nb_new_pure_local;
  this->local_system_size += nb_new_local_dofs;

  UInt nb_new_global = nb_new_pure_local;
  communicator.allReduce(nb_new_global, SynchronizerOperation::_sum);

  this->system_size += nb_new_global;

  dof_data.solution.resize(dof_data.solution.size() + nb_new_local_dofs);

  return std::make_pair(nb_new_local_dofs, nb_new_pure_local);
}

/* -------------------------------------------------------------------------- */
void DOFManager::onNodesAdded(const Array<UInt> & nodes_list,
                              const NewNodesEvent &) {
  for (auto & pair : this->dofs) {
    const auto & dof_id = pair.first;
    auto & dof_data = this->getDOFData(dof_id);
    if (dof_data.support_type != _dst_nodal)
      continue;

    const auto & group = dof_data.group_support;

    if (group == "__mesh__") {
      this->updateNodalDOFs(dof_id, nodes_list);
    } else {
      const auto & node_group =
          this->mesh->getElementGroup(group).getNodeGroup();
      Array<UInt> new_nodes_list;
      for (const auto & node : nodes_list) {
        if (node_group.find(node) != UInt(-1))
          new_nodes_list.push_back(node);
      }

      this->updateNodalDOFs(dof_id, new_nodes_list);
    }
  }
}

/* -------------------------------------------------------------------------- */
void DOFManager::onNodesRemoved(const Array<UInt> &, const Array<UInt> &,
                                const RemovedNodesEvent &) {}

/* -------------------------------------------------------------------------- */
void DOFManager::onElementsAdded(const Array<Element> &,
                                 const NewElementsEvent &) {}

/* -------------------------------------------------------------------------- */
void DOFManager::onElementsRemoved(const Array<Element> &,
                                   const ElementTypeMapArray<UInt> &,
                                   const RemovedElementsEvent &) {}

/* -------------------------------------------------------------------------- */
void DOFManager::onElementsChanged(const Array<Element> &,
                                   const Array<Element> &,
                                   const ElementTypeMapArray<UInt> &,
                                   const ChangedElementsEvent &) {}

/* -------------------------------------------------------------------------- */

} // namespace akantu<|MERGE_RESOLUTION|>--- conflicted
+++ resolved
@@ -265,19 +265,9 @@
           dofs_array.size() == node_group.size(),
         "The array of dof is too shot to be associated to nodes.");
 
-<<<<<<< HEAD
-    for (UInt n = 0; n < nb_nodes; ++n) {
-      UInt node = n;
-      if (node_group)
-        node = node_group->getNodes()(n);
-
-      nb_pure_local += this->mesh->isLocalOrMasterNode(node) ? 1 : 0;
-      nb_local_dofs -= this->mesh->isPeriodicSlave(node) ? 1 : 0;
-=======
       std::tie(nb_local_dofs, nb_pure_local) =
           countDOFsForNodes(dofs_storage, node_group.size(),
                             [&node_group](auto && n) { return node_group(n); });
->>>>>>> 0df47c2f
     }
 
 
