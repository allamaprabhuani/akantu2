--- conflicted
+++ resolved
@@ -139,21 +139,6 @@
 
 /* -------------------------------------------------------------------------- */
 template <typename T>
-<<<<<<< HEAD
-void Model::allocNodalField(Array<T> *& array, UInt nb_component,
-                            const ID & name, T t_default) {
-  if (array) {
-    return;
-  }
-
-  UInt nb_nodes = mesh.getNbNodes();
-  array = &(alloc<T>(id + ":" + name, nb_nodes, nb_component, t_default));
-}
-
-/* -------------------------------------------------------------------------- */
-template <typename T>
-=======
->>>>>>> a05e053f
 void Model::allocNodalField(std::unique_ptr<Array<T>> & array,
                             UInt nb_component, const ID & name) const {
   if (array) {
