--- conflicted
+++ resolved
@@ -171,14 +171,8 @@
       auto && equ_num = std::get<0>(data);
       auto && node = std::get<1>(data);
       auto && arr = std::get<2>(data);
-<<<<<<< HEAD
-      if (not this->mesh->isPeriodicSlave(node)) {
-        global_array(equ_num) += scale_factor * (arr);
-      }
-=======
       global_array(equ_num) +=
           scale_factor * (arr) * (not this->mesh->isPeriodicSlave(node));
->>>>>>> 0df47c2f
     }
   } else {
     for (auto && data :
@@ -213,13 +207,8 @@
 
   const auto & group = dof_data.group_support;
 
-<<<<<<< HEAD
-  switch(support_type) {
-  case  _dst_nodal:
-=======
   switch (support_type) {
   case _dst_nodal:
->>>>>>> 0df47c2f
     if (group != "__mesh__") {
       auto & support_nodes =
           this->mesh->getElementGroup(group).getNodeGroup().getNodes();
@@ -227,12 +216,8 @@
           dof_data, nb_dofs, nb_pure_local_dofs, support_nodes.size(),
           [&support_nodes](UInt node) -> UInt { return support_nodes[node]; });
     } else {
-<<<<<<< HEAD
-      this->updateDOFsData(dof_data, nb_dofs, nb_pure_local_dofs, mesh->getNbNodes(),
-=======
       this->updateDOFsData(dof_data, nb_dofs, nb_pure_local_dofs,
                            mesh->getNbNodes(),
->>>>>>> 0df47c2f
                            [](UInt node) -> UInt { return node; });
     }
     break;
@@ -763,12 +748,8 @@
       DOFManager::updateNodalDOFs(dof_id, nodes_list);
 
   auto & dof_data = this->getDOFDataTyped<DOFDataDefault>(dof_id);
-<<<<<<< HEAD
-  updateDOFsData(dof_data, nb_new_local_dofs, nb_new_pure_local, nodes_list.size(),
-=======
   updateDOFsData(dof_data, nb_new_local_dofs, nb_new_pure_local,
                  nodes_list.size(),
->>>>>>> 0df47c2f
                  [&nodes_list](UInt pos) -> UInt { return nodes_list[pos]; });
 
   return std::make_pair(nb_new_local_dofs, nb_new_pure_local);
@@ -878,13 +859,8 @@
   auto first_global_dof_id = this->first_global_dof_id;
   auto first_local_dof_id = this->local_system_size - nb_new_local_dofs;
 
-<<<<<<< HEAD
-  this->first_global_dof_id += std::accumulate(
-      nb_dofs_per_proc.begin() + prank, nb_dofs_per_proc.end(), 0);
-=======
   this->first_global_dof_id += std::accumulate(nb_dofs_per_proc.begin() + prank,
                                                nb_dofs_per_proc.end(), 0);
->>>>>>> 0df47c2f
 
   return std::make_pair(first_local_dof_id, first_global_dof_id);
 }
@@ -987,11 +963,7 @@
       computeFirstDOFIDs(nb_new_local_dofs, nb_new_pure_local);
 
   // update per dof info
-<<<<<<< HEAD
-  for (auto _ [[gnu::unused]] : arange(nb_new_local_dofs)) {
-=======
   for (auto _[[gnu::unused]] : arange(nb_new_local_dofs)) {
->>>>>>> 0df47c2f
     // update equation numbers
     this->dofs_flag(first_local_dof_id) = NodeFlag::_normal;
     ;
