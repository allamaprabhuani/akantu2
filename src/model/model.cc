/**
 * @file   model.cc
 *
 * @author Guillaume Anciaux <guillaume.anciaux@epfl.ch>
 * @author David Simon Kammer <david.kammer@epfl.ch>
 * @author Nicolas Richart <nicolas.richart@epfl.ch>
 *
 * @date creation: Mon Oct 03 2011
 * @date last modification: Tue Feb 20 2018
 *
 * @brief  implementation of model common parts
 *
 *
 * Copyright (©)  2010-2018 EPFL (Ecole Polytechnique Fédérale de Lausanne)
 * Laboratory (LSMS - Laboratoire de Simulation en Mécanique des Solides)
 *
 * Akantu is free  software: you can redistribute it and/or  modify it under the
 * terms  of the  GNU Lesser  General Public  License as published by  the Free
 * Software Foundation, either version 3 of the License, or (at your option) any
 * later version.
 *
 * Akantu is  distributed in the  hope that it  will be useful, but  WITHOUT ANY
 * WARRANTY; without even the implied warranty of MERCHANTABILITY or FITNESS FOR
 * A PARTICULAR PURPOSE. See  the GNU  Lesser General  Public License  for more
 * details.
 *
 * You should  have received  a copy  of the GNU  Lesser General  Public License
 * along with Akantu. If not, see <http://www.gnu.org/licenses/>.
 *
 */

/* -------------------------------------------------------------------------- */
#include "model.hh"
#include "communicator.hh"
#include "data_accessor.hh"
#include "element_group.hh"
#include "element_synchronizer.hh"
#include "synchronizer_registry.hh"
/* -------------------------------------------------------------------------- */

namespace akantu {

/* -------------------------------------------------------------------------- */
<<<<<<< HEAD
Model::Model(Mesh & mesh, const ModelType & type,
             std::shared_ptr<DOFManager> dof_manager, UInt dim, const ID & id,
             const MemoryID & memory_id)
    : Memory(id, memory_id),
      ModelSolver(mesh, type, id, memory_id, std::move(dof_manager)),
      mesh(mesh),
      spatial_dimension(dim == _all_dimensions ? mesh.getSpatialDimension()
                                               : dim),
      parser(getStaticParser()) {
  this->mesh.registerEventHandler(*this, _ehp_model);
}

/* -------------------------------------------------------------------------- */
Model::Model(Mesh & mesh, const ModelType & type, UInt dim, const ID & id,
             const MemoryID & memory_id)
    : Memory(id, memory_id), ModelSolver(mesh, type, id, memory_id), mesh(mesh),
=======
Model::Model(Mesh & mesh, const ModelType & type, UInt dim, const ID & id)
    : ModelSolver(mesh, type, id), mesh(mesh),
>>>>>>> a05e053f
      spatial_dimension(dim == _all_dimensions ? mesh.getSpatialDimension()
                                               : dim),
      parser(getStaticParser()) {
  this->mesh.registerEventHandler(*this, _ehp_model);
}

/* -------------------------------------------------------------------------- */
Model::~Model() = default;

/* -------------------------------------------------------------------------- */
void Model::initFullImpl(const ModelOptions & options) {
  AKANTU_DEBUG_IN();

  method = options.analysis_method;
  if (!this->hasDefaultSolver()) {
    this->initNewSolver(this->method);
  }

  initModel();

  initFEEngineBoundary();

  AKANTU_DEBUG_OUT();
}

/* -------------------------------------------------------------------------- */
void Model::initNewSolver(const AnalysisMethod & method) {
  ID solver_name;
  TimeStepSolverType tss_type;
  std::tie(solver_name, tss_type) = this->getDefaultSolverID(method);

  if (not this->hasSolver(solver_name)) {
    ModelSolverOptions options = this->getDefaultSolverOptions(tss_type);
    this->getNewSolver(solver_name, tss_type, options.non_linear_solver_type);

    for (auto && is_type : options.integration_scheme_type) {
      if (!this->hasIntegrationScheme(solver_name, is_type.first)) {
        this->setIntegrationScheme(solver_name, is_type.first, is_type.second,
                                   options.solution_type[is_type.first]);
      }
    }
  }

  this->method = method;
  this->setDefaultSolver(solver_name);
}

/* -------------------------------------------------------------------------- */
void Model::initFEEngineBoundary() {
  FEEngine & fem_boundary = getFEEngineBoundary();
  fem_boundary.initShapeFunctions(_not_ghost);
  fem_boundary.initShapeFunctions(_ghost);

  fem_boundary.computeNormalsOnIntegrationPoints(_not_ghost);
  fem_boundary.computeNormalsOnIntegrationPoints(_ghost);
}

/* -------------------------------------------------------------------------- */
void Model::dumpGroup(const std::string & group_name) {
  ElementGroup & group = mesh.getElementGroup(group_name);
  group.dump();
}

/* -------------------------------------------------------------------------- */
void Model::dumpGroup(const std::string & group_name,
                      const std::string & dumper_name) {
  ElementGroup & group = mesh.getElementGroup(group_name);
  group.dump(dumper_name);
}

/* -------------------------------------------------------------------------- */
void Model::dumpGroup() {
  for (auto & group : mesh.iterateElementGroups()) {
    group.dump();
  }
}

/* -------------------------------------------------------------------------- */
void Model::setGroupDirectory(const std::string & directory) {
  for (auto & group : mesh.iterateElementGroups()) {
    group.setDirectory(directory);
  }
}

/* -------------------------------------------------------------------------- */
void Model::setGroupDirectory(const std::string & directory,
                              const std::string & group_name) {
  ElementGroup & group = mesh.getElementGroup(group_name);
  group.setDirectory(directory);
}

/* -------------------------------------------------------------------------- */
void Model::setGroupBaseName(const std::string & basename,
                             const std::string & group_name) {
  ElementGroup & group = mesh.getElementGroup(group_name);
  group.setBaseName(basename);
}

/* -------------------------------------------------------------------------- */
DumperIOHelper & Model::getGroupDumper(const std::string & group_name) {
  ElementGroup & group = mesh.getElementGroup(group_name);
  return group.getDumper();
}

/* -------------------------------------------------------------------------- */
// DUMPER stuff
/* -------------------------------------------------------------------------- */
void Model::addDumpGroupFieldToDumper(const std::string & field_id,
                                      std::shared_ptr<dumpers::Field> field,
                                      DumperIOHelper & dumper) {
#ifdef AKANTU_USE_IOHELPER
  dumper.registerField(field_id, std::move(field));
#endif
}

/* -------------------------------------------------------------------------- */
void Model::addDumpField(const std::string & field_id) {

  this->addDumpFieldToDumper(mesh.getDefaultDumperName(), field_id);
}
/* -------------------------------------------------------------------------- */

void Model::addDumpFieldVector(const std::string & field_id) {

  this->addDumpFieldVectorToDumper(mesh.getDefaultDumperName(), field_id);
}

/* -------------------------------------------------------------------------- */
void Model::addDumpFieldTensor(const std::string & field_id) {

  this->addDumpFieldTensorToDumper(mesh.getDefaultDumperName(), field_id);
}

/* -------------------------------------------------------------------------- */

void Model::setBaseName(const std::string & field_id) {

  mesh.setBaseName(field_id);
}
/* -------------------------------------------------------------------------- */

void Model::setBaseNameToDumper(const std::string & dumper_name,
                                const std::string & basename) {
  mesh.setBaseNameToDumper(dumper_name, basename);
}
/* -------------------------------------------------------------------------- */

void Model::addDumpFieldToDumper(const std::string & dumper_name,
                                 const std::string & field_id) {
  this->addDumpGroupFieldToDumper(dumper_name, field_id, "all",
                                  dumper_default_element_kind, false);
}

/* -------------------------------------------------------------------------- */
void Model::addDumpGroupField(const std::string & field_id,
                              const std::string & group_name) {
  ElementGroup & group = mesh.getElementGroup(group_name);
  this->addDumpGroupFieldToDumper(group.getDefaultDumperName(), field_id,
                                  group_name, dumper_default_element_kind,
                                  false);
}

/* -------------------------------------------------------------------------- */
void Model::removeDumpGroupField(const std::string & field_id,
                                 const std::string & group_name) {
  ElementGroup & group = mesh.getElementGroup(group_name);
  this->removeDumpGroupFieldFromDumper(group.getDefaultDumperName(), field_id,
                                       group_name);
}

/* -------------------------------------------------------------------------- */
void Model::removeDumpGroupFieldFromDumper(const std::string & dumper_name,
                                           const std::string & field_id,
                                           const std::string & group_name) {
  ElementGroup & group = mesh.getElementGroup(group_name);
  group.removeDumpFieldFromDumper(dumper_name, field_id);
}

/* -------------------------------------------------------------------------- */
void Model::addDumpFieldVectorToDumper(const std::string & dumper_name,
                                       const std::string & field_id) {
  this->addDumpGroupFieldToDumper(dumper_name, field_id, "all",
                                  dumper_default_element_kind, true);
}

/* -------------------------------------------------------------------------- */
void Model::addDumpGroupFieldVector(const std::string & field_id,
                                    const std::string & group_name) {
  ElementGroup & group = mesh.getElementGroup(group_name);
  this->addDumpGroupFieldVectorToDumper(group.getDefaultDumperName(), field_id,
                                        group_name);
}

/* -------------------------------------------------------------------------- */
void Model::addDumpGroupFieldVectorToDumper(const std::string & dumper_name,
                                            const std::string & field_id,
                                            const std::string & group_name) {
  this->addDumpGroupFieldToDumper(dumper_name, field_id, group_name,
                                  dumper_default_element_kind, true);
}
/* -------------------------------------------------------------------------- */

void Model::addDumpFieldTensorToDumper(const std::string & dumper_name,
                                       const std::string & field_id) {
  this->addDumpGroupFieldToDumper(dumper_name, field_id, "all",
                                  dumper_default_element_kind, true);
}

/* -------------------------------------------------------------------------- */
void Model::addDumpGroupFieldToDumper(const std::string & dumper_name,
                                      const std::string & field_id,
                                      const std::string & group_name,
                                      ElementKind element_kind,
                                      bool padding_flag) {
  this->addDumpGroupFieldToDumper(dumper_name, field_id, group_name,
                                  this->spatial_dimension, element_kind,
                                  padding_flag);
}

/* -------------------------------------------------------------------------- */
void Model::addDumpGroupFieldToDumper(const std::string & dumper_name,
                                      const std::string & field_id,
                                      const std::string & group_name,
                                      UInt spatial_dimension,
                                      ElementKind element_kind,
                                      bool padding_flag) {

#ifdef AKANTU_USE_IOHELPER
  std::shared_ptr<dumpers::Field> field;

  if (!field) {
    field = this->createNodalFieldReal(field_id, group_name, padding_flag);
  }
  if (!field) {
    field = this->createNodalFieldUInt(field_id, group_name, padding_flag);
  }
  if (!field) {
    field = this->createNodalFieldBool(field_id, group_name, padding_flag);
  }
  if (!field) {
    field = this->createElementalField(field_id, group_name, padding_flag,
                                       spatial_dimension, element_kind);
  }
  if (!field) {
    field = this->mesh.createFieldFromAttachedData<UInt>(field_id, group_name,
                                                         element_kind);
  }
  if (!field) {
    field = this->mesh.createFieldFromAttachedData<Real>(field_id, group_name,
                                                         element_kind);
  }

#ifndef AKANTU_NDEBUG
  if (!field) {
    AKANTU_DEBUG_WARNING("No field could be found based on name: " << field_id);
  }
#endif
  if (field) {
    DumperIOHelper & dumper = mesh.getGroupDumper(dumper_name, group_name);
    this->addDumpGroupFieldToDumper(field_id, field, dumper);
  }

#endif
}

/* -------------------------------------------------------------------------- */
void Model::dump(const std::string & dumper_name) {
  mesh.dump(dumper_name);
}

/* -------------------------------------------------------------------------- */
void Model::dump(const std::string & dumper_name, UInt step) {
  mesh.dump(dumper_name, step);
}

/* ------------------------------------------------------------------------- */
void Model::dump(const std::string & dumper_name, Real time,
                             UInt step) {
  mesh.dump(dumper_name, time, step);
}

/* -------------------------------------------------------------------------- */
void Model::dump() {
  auto default_dumper = mesh.getDefaultDumperName();
  this->dump(default_dumper);
}

/* -------------------------------------------------------------------------- */
void Model::dump(UInt step) {
  auto default_dumper = mesh.getDefaultDumperName();
  this->dump(default_dumper, step);
}

/* -------------------------------------------------------------------------- */
void Model::dump(Real time, UInt step) {
  auto default_dumper = mesh.getDefaultDumperName();
  this->dump(default_dumper, time, step);
}

/* -------------------------------------------------------------------------- */
void Model::setDirectory(const std::string & directory) {
  mesh.setDirectory(directory);
}

/* -------------------------------------------------------------------------- */
void Model::setDirectoryToDumper(const std::string & dumper_name,
                                 const std::string & directory) {
  mesh.setDirectoryToDumper(dumper_name, directory);
}

/* -------------------------------------------------------------------------- */
void Model::setTextModeToDumper() { mesh.setTextModeToDumper(); }

/* -------------------------------------------------------------------------- */

} // namespace akantu<|MERGE_RESOLUTION|>--- conflicted
+++ resolved
@@ -41,12 +41,9 @@
 namespace akantu {
 
 /* -------------------------------------------------------------------------- */
-<<<<<<< HEAD
 Model::Model(Mesh & mesh, const ModelType & type,
-             std::shared_ptr<DOFManager> dof_manager, UInt dim, const ID & id,
-             const MemoryID & memory_id)
-    : Memory(id, memory_id),
-      ModelSolver(mesh, type, id, memory_id, std::move(dof_manager)),
+             std::shared_ptr<DOFManager> dof_manager, UInt dim, const ID & id)
+    : ModelSolver(mesh, type, id, std::move(dof_manager)),
       mesh(mesh),
       spatial_dimension(dim == _all_dimensions ? mesh.getSpatialDimension()
                                                : dim),
@@ -55,13 +52,8 @@
 }
 
 /* -------------------------------------------------------------------------- */
-Model::Model(Mesh & mesh, const ModelType & type, UInt dim, const ID & id,
-             const MemoryID & memory_id)
-    : Memory(id, memory_id), ModelSolver(mesh, type, id, memory_id), mesh(mesh),
-=======
 Model::Model(Mesh & mesh, const ModelType & type, UInt dim, const ID & id)
     : ModelSolver(mesh, type, id), mesh(mesh),
->>>>>>> a05e053f
       spatial_dimension(dim == _all_dimensions ? mesh.getSpatialDimension()
                                                : dim),
       parser(getStaticParser()) {
