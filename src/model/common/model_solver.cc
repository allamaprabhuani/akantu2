/**
 * @file   model_solver.cc
 *
 * @author Nicolas Richart <nicolas.richart@epfl.ch>
 *
 * @date creation: Tue Aug 18 2015
 * @date last modification: Wed Feb 21 2018
 *
 * @brief  Implementation of ModelSolver
 *
 *
 * Copyright (©) 2015-2018 EPFL (Ecole Polytechnique Fédérale de Lausanne)
 * Laboratory (LSMS - Laboratoire de Simulation en Mécanique des Solides)
 *
 * Akantu is free  software: you can redistribute it and/or  modify it under the
 * terms  of the  GNU Lesser  General Public  License as published by  the Free
 * Software Foundation, either version 3 of the License, or (at your option) any
 * later version.
 *
 * Akantu is  distributed in the  hope that it  will be useful, but  WITHOUT ANY
 * WARRANTY; without even the implied warranty of MERCHANTABILITY or FITNESS FOR
 * A PARTICULAR PURPOSE. See  the GNU  Lesser General  Public License  for more
 * details.
 *
 * You should  have received  a copy  of the GNU  Lesser General  Public License
 * along with Akantu. If not, see <http://www.gnu.org/licenses/>.
 *
 */

/* -------------------------------------------------------------------------- */
#include "model_solver.hh"
#include "dof_manager.hh"
#include "dof_manager_default.hh"
#include "mesh.hh"
#include "non_linear_solver.hh"
#include "time_step_solver.hh"

#if defined(AKANTU_USE_PETSC)
#include "dof_manager_petsc.hh"
#endif

/* -------------------------------------------------------------------------- */

namespace akantu {

/* -------------------------------------------------------------------------- */
template <typename T> static T getOptionToType(const std::string & opt_str) {
  std::stringstream sstr(opt_str);
  T opt;
  sstr >> opt;

  return opt;
}

/* -------------------------------------------------------------------------- */
<<<<<<< HEAD
ModelSolver::ModelSolver(Mesh & mesh, const ModelType & type, const ID & id,
                         UInt memory_id)
    : Parsable(ParserType::_model, id), SolverCallback(), model_type(type),
      parent_id(id), parent_memory_id(memory_id), mesh(mesh) {
}

/* -------------------------------------------------------------------------- */
ModelSolver::ModelSolver(Mesh & mesh, const ModelType & type, const ID & id,
                         UInt memory_id,
                         std::shared_ptr<DOFManager> dof_manager)
    : ModelSolver(mesh, type, id, memory_id) {
  if (not dof_manager) {
    this->initDOFManager();
  } else {
    this->dof_manager = dof_manager;
    this->setDOFManager(*this->dof_manager);
  }
}
=======
ModelSolver::ModelSolver(Mesh & mesh, const ModelType & type, const ID & id)
    : Parsable(ParserType::_model, id), model_type(type), parent_id(id),
      mesh(mesh), dof_manager(nullptr) {}
>>>>>>> a05e053f

/* -------------------------------------------------------------------------- */
ModelSolver::~ModelSolver() = default;

/* -------------------------------------------------------------------------- */
std::tuple<ParserSection, bool> ModelSolver::getParserSection() {
  auto sub_sections = getStaticParser().getSubSections(ParserType::_model);

  auto it = std::find_if(
      sub_sections.begin(), sub_sections.end(), [&](auto && section) {
        auto type = getOptionToType<ModelType>(section.getName());
        // default id should be the model type if not defined
        std::string name = section.getParameter("name", this->parent_id);
        return type == model_type and name == this->parent_id;
      });

  if (it == sub_sections.end()) {
    return std::make_tuple(ParserSection(), true);
  }

  return std::make_tuple(*it, false);
}

/* -------------------------------------------------------------------------- */
std::shared_ptr<DOFManager> ModelSolver::initDOFManager() {
  // default without external solver activated at compilation same as mumps that
  // is the historical solver but with only the lumped solver
  ID solver_type = "default";

#if defined(AKANTU_USE_MUMPS)
  solver_type = "default";
#elif defined(AKANTU_USE_PETSC)
  solver_type = "petsc";
#endif

  ParserSection section;
  bool is_empty;
  std::tie(section, is_empty) = this->getParserSection();

  if (not is_empty) {
    solver_type = section.getOption(solver_type);
    return this->initDOFManager(section, solver_type);
  } else {
    return this->initDOFManager(solver_type);
  }
}

/* -------------------------------------------------------------------------- */
std::shared_ptr<DOFManager>
ModelSolver::initDOFManager(const ID & solver_type) {
  if (dof_manager) {
    AKANTU_EXCEPTION("The DOF manager for this model is already initialized !");
  }

  try {
    this->dof_manager = DOFManagerFactory::getInstance().allocate(
        solver_type, mesh, this->parent_id + ":dof_manager_" + solver_type);
  } catch (...) {
    AKANTU_EXCEPTION(
        "To use the solver "
        << solver_type
        << " you will have to code it. This is an unknown solver type.");
  }

  this->setDOFManager(*this->dof_manager);
  return this->dof_manager;
}

/* -------------------------------------------------------------------------- */
std::shared_ptr<DOFManager>
ModelSolver::initDOFManager(const ParserSection & section,
                            const ID & solver_type) {
  this->initDOFManager(solver_type);
  auto sub_sections = section.getSubSections(ParserType::_time_step_solver);

  // parsing the time step solvers
  for (auto && section : sub_sections) {
    ID type = section.getName();
    ID solver_id = section.getParameter("name", type);

    auto tss_type = getOptionToType<TimeStepSolverType>(type);
    auto tss_options = this->getDefaultSolverOptions(tss_type);

    auto sub_solvers_sect =
        section.getSubSections(ParserType::_non_linear_solver);
    auto nb_non_linear_solver_section =
        section.getNbSubSections(ParserType::_non_linear_solver);

    auto nls_type = tss_options.non_linear_solver_type;

    if (nb_non_linear_solver_section == 1) {
      auto && nls_section = *(sub_solvers_sect.first);
      nls_type = getOptionToType<NonLinearSolverType>(nls_section.getName());
    } else if (nb_non_linear_solver_section > 0) {
      AKANTU_EXCEPTION("More than one non linear solver are provided for the "
                       "time step solver "
                       << solver_id);
    }

    this->getNewSolver(solver_id, tss_type, nls_type);
    if (nb_non_linear_solver_section == 1) {
      const auto & nls_section = *(sub_solvers_sect.first);
      this->dof_manager->getNonLinearSolver(solver_id).parseSection(
          nls_section);
    }

    auto sub_integrator_sections =
        section.getSubSections(ParserType::_integration_scheme);

    for (auto && is_section : sub_integrator_sections) {
      const auto & dof_type_str = is_section.getName();
      ID dof_id;
      try {
        ID tmp = is_section.getParameter("name");
        dof_id = tmp;
      } catch (...) {
        AKANTU_EXCEPTION("No degree of freedom name specified for the "
                         "integration scheme of type "
                         << dof_type_str);
      }

      auto it_type = getOptionToType<IntegrationSchemeType>(dof_type_str);

      IntegrationScheme::SolutionType s_type = is_section.getParameter(
          "solution_type", tss_options.solution_type[dof_id]);
      this->setIntegrationScheme(solver_id, dof_id, it_type, s_type);
    }

    for (auto & is_type : tss_options.integration_scheme_type) {
      if (!this->hasIntegrationScheme(solver_id, is_type.first)) {
        this->setIntegrationScheme(solver_id, is_type.first, is_type.second,
                                   tss_options.solution_type[is_type.first]);
      }
    }
  }

  if (section.hasParameter("default_solver")) {
    ID default_solver = section.getParameter("default_solver");
    if (this->hasSolver(default_solver)) {
      this->setDefaultSolver(default_solver);
    } else {
      AKANTU_EXCEPTION(
          "The solver \""
          << default_solver
          << "\" was not created, it cannot be set as default solver");
    }
  }

  return this->dof_manager;
}

/* -------------------------------------------------------------------------- */
TimeStepSolver & ModelSolver::getSolver(const ID & solver_id) {
  ID tmp_solver_id = solver_id;
  if (tmp_solver_id.empty()) {
    tmp_solver_id = this->default_solver_id;
  }

  TimeStepSolver & tss = this->dof_manager->getTimeStepSolver(tmp_solver_id);
  return tss;
}

/* -------------------------------------------------------------------------- */
const TimeStepSolver & ModelSolver::getSolver(const ID & solver_id) const {
  ID tmp_solver_id = solver_id;
  if (solver_id.empty()) {
    tmp_solver_id = this->default_solver_id;
  }

  const TimeStepSolver & tss =
      this->dof_manager->getTimeStepSolver(tmp_solver_id);
  return tss;
}

/* -------------------------------------------------------------------------- */
TimeStepSolver & ModelSolver::getTimeStepSolver(const ID & solver_id) {
  return this->getSolver(solver_id);
}

/* -------------------------------------------------------------------------- */
const TimeStepSolver &
ModelSolver::getTimeStepSolver(const ID & solver_id) const {
  return this->getSolver(solver_id);
}

/* -------------------------------------------------------------------------- */
NonLinearSolver & ModelSolver::getNonLinearSolver(const ID & solver_id) {
  return this->getSolver(solver_id).getNonLinearSolver();
}
/* -------------------------------------------------------------------------- */
const NonLinearSolver &
ModelSolver::getNonLinearSolver(const ID & solver_id) const {
  return this->getSolver(solver_id).getNonLinearSolver();
}

/* -------------------------------------------------------------------------- */
bool ModelSolver::hasSolver(const ID & solver_id) const {
  ID tmp_solver_id = solver_id;
  if (solver_id.empty()) {
    tmp_solver_id = this->default_solver_id;
  }

  if (not this->dof_manager) {
    AKANTU_EXCEPTION("No DOF manager was initialized");
  }
  return this->dof_manager->hasTimeStepSolver(tmp_solver_id);
}

/* -------------------------------------------------------------------------- */
void ModelSolver::setDefaultSolver(const ID & solver_id) {
  AKANTU_DEBUG_ASSERT(
      this->hasSolver(solver_id),
      "Cannot set the default solver to a solver that does not exists");
  this->default_solver_id = solver_id;
}

/* -------------------------------------------------------------------------- */
void ModelSolver::solveStep(SolverCallback & callback, const ID & solver_id) {
  AKANTU_DEBUG_IN();

  TimeStepSolver & tss = this->getSolver(solver_id);
  // make one non linear solve
  tss.solveStep(callback);

  AKANTU_DEBUG_OUT();
}

/* -------------------------------------------------------------------------- */
void ModelSolver::solveStep(const ID & solver_id) {
  solveStep(*this, solver_id);
}

/* -------------------------------------------------------------------------- */
void ModelSolver::getNewSolver(const ID & solver_id,
                               TimeStepSolverType time_step_solver_type,
                               NonLinearSolverType non_linear_solver_type) {
  if (this->default_solver_id.empty()) {
    this->default_solver_id = solver_id;
  }

  if (non_linear_solver_type == NonLinearSolverType::_auto) {
    switch (time_step_solver_type) {
    case TimeStepSolverType::_dynamic:
    case TimeStepSolverType::_static:
      non_linear_solver_type = NonLinearSolverType::_newton_raphson;
      break;
    case TimeStepSolverType::_dynamic_lumped:
      non_linear_solver_type = NonLinearSolverType::_lumped;
      break;
    case TimeStepSolverType::_not_defined:
      AKANTU_EXCEPTION(time_step_solver_type
                       << " is not a valid time step solver type");
      break;
    }
  }

  this->initSolver(time_step_solver_type, non_linear_solver_type);

  NonLinearSolver & nls = this->dof_manager->getNewNonLinearSolver(
      solver_id, non_linear_solver_type);

  this->dof_manager->getNewTimeStepSolver(solver_id, time_step_solver_type, nls,
                                          *this);
}

/* -------------------------------------------------------------------------- */
Real ModelSolver::getTimeStep(const ID & solver_id) const {
  const TimeStepSolver & tss = this->getSolver(solver_id);

  return tss.getTimeStep();
}

/* -------------------------------------------------------------------------- */
void ModelSolver::setTimeStep(Real time_step, const ID & solver_id) {
  TimeStepSolver & tss = this->getSolver(solver_id);

  return tss.setTimeStep(time_step);
}

/* -------------------------------------------------------------------------- */
void ModelSolver::setIntegrationScheme(
    const ID & solver_id, const ID & dof_id,
    const IntegrationSchemeType & integration_scheme_type,
    IntegrationScheme::SolutionType solution_type) {
  TimeStepSolver & tss = this->dof_manager->getTimeStepSolver(solver_id);

  tss.setIntegrationScheme(dof_id, integration_scheme_type, solution_type);
}

/* -------------------------------------------------------------------------- */
void ModelSolver::setIntegrationScheme(
    const ID & solver_id, const ID & dof_id,
    std::unique_ptr<IntegrationScheme> & integration_scheme,
    IntegrationScheme::SolutionType solution_type) {
  TimeStepSolver & tss = this->dof_manager->getTimeStepSolver(solver_id);

  tss.setIntegrationScheme(dof_id, integration_scheme, solution_type);
}

/* -------------------------------------------------------------------------- */
bool ModelSolver::hasDefaultSolver() const {
  return (not this->default_solver_id.empty());
}

/* -------------------------------------------------------------------------- */
bool ModelSolver::hasIntegrationScheme(const ID & solver_id,
                                       const ID & dof_id) const {
  TimeStepSolver & tss = this->dof_manager->getTimeStepSolver(solver_id);
  return tss.hasIntegrationScheme(dof_id);
}

/* -------------------------------------------------------------------------- */
void ModelSolver::predictor() {}

/* -------------------------------------------------------------------------- */
void ModelSolver::corrector() {}

/* -------------------------------------------------------------------------- */
TimeStepSolverType ModelSolver::getDefaultSolverType() const {
  return TimeStepSolverType::_dynamic_lumped;
}

/* -------------------------------------------------------------------------- */
ModelSolverOptions
ModelSolver::getDefaultSolverOptions(__attribute__((unused))
                                     const TimeStepSolverType & type) const {
  ModelSolverOptions options;
  options.non_linear_solver_type = NonLinearSolverType::_auto;
  return options;
}

} // namespace akantu<|MERGE_RESOLUTION|>--- conflicted
+++ resolved
@@ -53,18 +53,15 @@
 }
 
 /* -------------------------------------------------------------------------- */
-<<<<<<< HEAD
+ModelSolver::ModelSolver(Mesh & mesh, const ModelType & type, const ID & id)
+    : Parsable(ParserType::_model, id), model_type(type),
+      parent_id(id), mesh(mesh) {
+}
+
+/* -------------------------------------------------------------------------- */
 ModelSolver::ModelSolver(Mesh & mesh, const ModelType & type, const ID & id,
-                         UInt memory_id)
-    : Parsable(ParserType::_model, id), SolverCallback(), model_type(type),
-      parent_id(id), parent_memory_id(memory_id), mesh(mesh) {
-}
-
-/* -------------------------------------------------------------------------- */
-ModelSolver::ModelSolver(Mesh & mesh, const ModelType & type, const ID & id,
-                         UInt memory_id,
                          std::shared_ptr<DOFManager> dof_manager)
-    : ModelSolver(mesh, type, id, memory_id) {
+    : ModelSolver(mesh, type, id) {
   if (not dof_manager) {
     this->initDOFManager();
   } else {
@@ -72,11 +69,6 @@
     this->setDOFManager(*this->dof_manager);
   }
 }
-=======
-ModelSolver::ModelSolver(Mesh & mesh, const ModelType & type, const ID & id)
-    : Parsable(ParserType::_model, id), model_type(type), parent_id(id),
-      mesh(mesh), dof_manager(nullptr) {}
->>>>>>> a05e053f
 
 /* -------------------------------------------------------------------------- */
 ModelSolver::~ModelSolver() = default;
