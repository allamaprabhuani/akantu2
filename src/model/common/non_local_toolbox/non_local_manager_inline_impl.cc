/**
 * @file   non_local_manager_inline_impl.cc
 *
 * @author Aurelia Isabel Cuba Ramos <aurelia.cubaramos@epfl.ch>
 * @author Nicolas Richart <nicolas.richart@epfl.ch>
 *
 * @date creation: Fri Jun 18 2010
 * @date last modification: Wed Nov 25 2015
 *
 * @brief  inline implementation of non-local manager functions
 *
 * @section LICENSE
 *
 * Copyright (©)  2010-2012, 2014,  2015 EPFL  (Ecole Polytechnique  Fédérale de
 * Lausanne)  Laboratory (LSMS  -  Laboratoire de  Simulation  en Mécanique  des
 * Solides)
 *
 * Akantu is free  software: you can redistribute it and/or  modify it under the
 * terms  of the  GNU Lesser  General Public  License as  published by  the Free
 * Software Foundation, either version 3 of the License, or (at your option) any
 * later version.
 *
 * Akantu is  distributed in the  hope that it  will be useful, but  WITHOUT ANY
 * WARRANTY; without even the implied warranty of MERCHANTABILITY or FITNESS FOR
 * A  PARTICULAR PURPOSE. See  the GNU  Lesser General  Public License  for more
 * details.
 *
 * You should  have received  a copy  of the GNU  Lesser General  Public License
 * along with Akantu. If not, see <http://www.gnu.org/licenses/>.
 *
 */

/* -------------------------------------------------------------------------- */
#include "grid_synchronizer.hh"
#include "synchronizer_registry.hh"
/* -------------------------------------------------------------------------- */

#ifndef __AKANTU_NON_LOCAL_MANAGER_INLINE_IMPL_CC__
#define __AKANTU_NON_LOCAL_MANAGER_INLINE_IMPL_CC__

__BEGIN_AKANTU__

/* -------------------------------------------------------------------------- */
inline void NonLocalManager::insertQuad(const IntegrationPoint & quad,
                                        const Vector<Real> & coords,
                                        const ID & neighborhood) {

  AKANTU_DEBUG_ASSERT(neighborhoods[neighborhood] != NULL,
                      "The neighborhood " << neighborhood
                                          << "has not been created");

  neighborhoods[neighborhood]->insertQuad(quad, coords);
}

/* -------------------------------------------------------------------------- */
inline void NonLocalManager::registerNeighborhood(const ID & neighborhood,
                                                  const ID & weight_func_id) {

  /// check if neighborhood has already been created
  NeighborhoodMap::const_iterator it = neighborhoods.find(neighborhood);
  if (it == neighborhoods.end()) {
    this->createNeighborhood(weight_func_id, neighborhood);
  }
}

/* -------------------------------------------------------------------------- */
inline NonLocalNeighborhoodBase &
NonLocalManager::getNeighborhood(const ID & name) const {
  AKANTU_DEBUG_IN();

  NeighborhoodMap::const_iterator it = neighborhoods.find(name);

  AKANTU_DEBUG_ASSERT(it != neighborhoods.end(),
                      "The neighborhood " << name << " is not registered");

  AKANTU_DEBUG_OUT();
  return *(it->second);
}

/* -------------------------------------------------------------------------- */
inline void NonLocalManager::computeWeights() {
  AKANTU_DEBUG_IN();

  this->updateWeightFunctionInternals();
  this->volumes.clear();

  // NeighborhoodMap::iterator it = neighborhoods.begin();
  // NeighborhoodMap::iterator end = neighborhoods.end();

  // for (; it != end; ++it)
  //   it->second->updateWeights();

  /// loop over all the neighborhoods and call onElementsRemoved
  std::set<ID>::const_iterator global_neighborhood_it =
      global_neighborhoods.begin();
  NeighborhoodMap::iterator it;
  for (; global_neighborhood_it != global_neighborhoods.end();
       ++global_neighborhood_it) {
    it = neighborhoods.find(*global_neighborhood_it);
    if (it != neighborhoods.end())
      it->second->updateWeights();
    else {
      dummy_synchronizers[*global_neighborhood_it]->asynchronousSynchronize(
          dummy_accessor, _gst_mnl_weight);
      dummy_synchronizers[*global_neighborhood_it]->waitEndSynchronize(
          dummy_accessor, _gst_mnl_weight);
    }
  }

  AKANTU_DEBUG_OUT();
}

/* -------------------------------------------------------------------------- */
inline void NonLocalManager::updatePairLists() {
  AKANTU_DEBUG_IN();

  /// compute the position of the quadrature points
  this->model.getFEEngine().computeIntegrationPointsCoordinates(quad_positions);

  NeighborhoodMap::iterator it = neighborhoods.begin();
  NeighborhoodMap::iterator end = neighborhoods.end();

  for (; it != end; ++it)
    it->second->updatePairList();

  AKANTU_DEBUG_OUT();
}

/* -------------------------------------------------------------------------- */
inline void NonLocalManager::registerNonLocalVariable(
    const ID & variable_name, const ID & nl_variable_name, UInt nb_component) {

  AKANTU_DEBUG_IN();

  std::map<ID, NonLocalVariable *>::iterator non_local_variable_it =
      non_local_variables.find(variable_name);

  if (non_local_variable_it == non_local_variables.end())
    non_local_variables[nl_variable_name] = new NonLocalVariable(
        variable_name, nl_variable_name, this->id, nb_component);

  AKANTU_DEBUG_OUT();
}

/* -------------------------------------------------------------------------- */
inline void NonLocalManager::registerNonLocalMaterial(Material & new_mat) {
  non_local_materials.push_back(&new_mat);
}

/* -------------------------------------------------------------------------- */
inline ElementTypeMapReal &
NonLocalManager::registerWeightFunctionInternal(const ID & field_name) {

  AKANTU_DEBUG_IN();

  std::map<ID, ElementTypeMapReal *>::const_iterator it =
      this->weight_function_internals.find(field_name);
  if (it == weight_function_internals.end()) {
<<<<<<< HEAD
    weight_function_internals[field_name] = new ElementTypeMapReal(field_name, id, memory_id);
=======
    weight_function_internals[field_name] =
        new ElementTypeMapReal(field_name, id);
>>>>>>> 74ee2c60
  }

  return *(weight_function_internals[field_name]);

  AKANTU_DEBUG_OUT();
}

/* -------------------------------------------------------------------------- */
inline void NonLocalManager::updateWeightFunctionInternals() {

  std::map<ID, ElementTypeMapReal *>::const_iterator it =
      this->weight_function_internals.begin();
  std::map<ID, ElementTypeMapReal *>::const_iterator end =
      this->weight_function_internals.end();
  for (; it != end; ++it) {
    it->second->clear();
    for (UInt g = _not_ghost; g <= _ghost; ++g) {
      GhostType ghost_type = (GhostType)g;
      this->flattenInternal(*(it->second), ghost_type, _ek_regular);
    }
  }
}

/* -------------------------------------------------------------------------- */
inline void
NonLocalManager::nonLocalVariableToNeighborhood(const ID & variable_name,
                                                const ID & neighborhood) {

  NeighborhoodMap::const_iterator it = neighborhoods.find(neighborhood);

  AKANTU_DEBUG_ASSERT(it != neighborhoods.end(), "The neighborhood "
                                                     << neighborhood
                                                     << " is not registered");
  it->second->registerNonLocalVariable(variable_name);
}

/* -------------------------------------------------------------------------- */
inline UInt
NonLocalManager::getNbDataForElements(const Array<Element> & elements,
                                      const ID & id) const {
  UInt size = 0;
  UInt nb_quadrature_points = this->getModel().getNbIntegrationPoints(elements);
  std::map<ID, NonLocalVariable *>::const_iterator it =
      non_local_variables.find(id);

  AKANTU_DEBUG_ASSERT(it != non_local_variables.end(),
                      "The non-local variable " << id << " is not registered");

  size += it->second->nb_component * sizeof(Real) * nb_quadrature_points;
  return size;
}

/* -------------------------------------------------------------------------- */
inline void NonLocalManager::packElementData(CommunicationBuffer & buffer,
                                             const Array<Element> & elements,
                                             __attribute__((unused))
                                             SynchronizationTag tag,
                                             const ID & id) const {

  std::map<ID, NonLocalVariable *>::const_iterator it =
      non_local_variables.find(id);

  AKANTU_DEBUG_ASSERT(it != non_local_variables.end(),
                      "The non-local variable " << id << " is not registered");

  DataAccessor::packElementalDataHelper<Real>(
      it->second->local, buffer, elements, true, this->model.getFEEngine());
}

/* -------------------------------------------------------------------------- */
inline void NonLocalManager::unpackElementData(CommunicationBuffer & buffer,
                                               const Array<Element> & elements,
                                               __attribute__((unused))
                                               SynchronizationTag tag,
                                               const ID & id) const {

  std::map<ID, NonLocalVariable *>::const_iterator it =
      non_local_variables.find(id);

  AKANTU_DEBUG_ASSERT(it != non_local_variables.end(),
                      "The non-local variable " << id << " is not registered");

  DataAccessor::unpackElementalDataHelper<Real>(
      it->second->local, buffer, elements, true, this->model.getFEEngine());
}

__END_AKANTU__

#endif /* __AKANTU_NON_LOCAL_MANAGER_INLINE_IMPL_CC__ */<|MERGE_RESOLUTION|>--- conflicted
+++ resolved
@@ -156,12 +156,7 @@
   std::map<ID, ElementTypeMapReal *>::const_iterator it =
       this->weight_function_internals.find(field_name);
   if (it == weight_function_internals.end()) {
-<<<<<<< HEAD
     weight_function_internals[field_name] = new ElementTypeMapReal(field_name, id, memory_id);
-=======
-    weight_function_internals[field_name] =
-        new ElementTypeMapReal(field_name, id);
->>>>>>> 74ee2c60
   }
 
   return *(weight_function_internals[field_name]);
