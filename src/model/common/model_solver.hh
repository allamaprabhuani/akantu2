--- conflicted
+++ resolved
@@ -69,17 +69,14 @@
   /// initialize the dof manager based on the used chosen solver type
   std::shared_ptr<DOFManager> initDOFManager(const ID & solver_type);
 
-<<<<<<< HEAD
 protected:
   /// initialize the dof manager based on the used chosen solver type
   std::shared_ptr<DOFManager> initDOFManager(const ParserSection & section,
                                              const ID & solver_type);
 
-=======
   /* ------------------------------------------------------------------------ */
   /* Methods                                                                  */
   /* ------------------------------------------------------------------------ */
->>>>>>> 50e7a2ae
 public:
   /// Callback for the model to instantiate the matricees when needed
   virtual void initSolver(TimeStepSolverType /*time_step_solver_type*/,
@@ -118,10 +115,6 @@
                        IntegrationScheme::SolutionType solution_type =
                            IntegrationScheme::_not_defined);
 
-protected:
-  /// initialize the dof manager based on the used chosen solver type
-  void initDOFManager(const ParserSection & section, const ID & solver_type);
-
   /* ------------------------------------------------------------------------ */
   /* SolverCallback interface                                                 */
   /* ------------------------------------------------------------------------ */
@@ -196,7 +189,7 @@
   Mesh & mesh;
 
   /// Default time step solver to use
-  ID default_solver_id{""};
+  ID default_solver_id;
 };
 
 struct ModelSolverOptions {
