--- conflicted
+++ resolved
@@ -101,14 +101,9 @@
   this->n_iter = 0;
   this->converged = false;
 
-<<<<<<< HEAD
   if (this->convergence_criteria_type == SolveConvergenceCriteria::_residual and
       this->non_linear_solver_type != NonLinearSolverType::_newton_raphson_contact) {
-=======
-  this->convergence_criteria_normalized = this->convergence_criteria;
-
-  if (this->convergence_criteria_type == SolveConvergenceCriteria::_residual) {
->>>>>>> 9929d0a0
+ 
     this->converged = this->testConvergence(this->dof_manager.getResidual());
 
     if (this->converged)
