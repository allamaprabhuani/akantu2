/**
 * @file   integration_scheme.hh
 *
 * @author Nicolas Richart <nicolas.richart@epfl.ch>
 *
 * @date creation: Fri Jun 18 2010
 * @date last modification: Wed Jan 31 2018
 *
 * @brief  This class is just a base class for the integration schemes
 *
 *
 * Copyright (©)  2010-2018 EPFL (Ecole Polytechnique Fédérale de Lausanne)
 * Laboratory (LSMS - Laboratoire de Simulation en Mécanique des Solides)
 *
 * Akantu is free  software: you can redistribute it and/or  modify it under the
 * terms  of the  GNU Lesser  General Public  License as published by  the Free
 * Software Foundation, either version 3 of the License, or (at your option) any
 * later version.
 *
 * Akantu is  distributed in the  hope that it  will be useful, but  WITHOUT ANY
 * WARRANTY; without even the implied warranty of MERCHANTABILITY or FITNESS FOR
 * A PARTICULAR PURPOSE. See  the GNU  Lesser General  Public License  for more
 * details.
 *
 * You should  have received  a copy  of the GNU  Lesser General  Public License
 * along with Akantu. If not, see <http://www.gnu.org/licenses/>.
 *
 */

/* -------------------------------------------------------------------------- */
#include "aka_common.hh"
#include "parsable.hh"
/* -------------------------------------------------------------------------- */

#ifndef AKANTU_INTEGRATION_SCHEME_HH_
#define AKANTU_INTEGRATION_SCHEME_HH_

namespace akantu {
class DOFManager;
}

namespace akantu {

class IntegrationScheme : public Parsable {
  /* ------------------------------------------------------------------------ */
  /* Constructors/Destructors                                                 */
  /* ------------------------------------------------------------------------ */
public:
  enum SolutionType {
    _not_defined = -1,
    _displacement = 0,
    _temperature = 0,
<<<<<<< HEAD
    _pressure = 0,
=======
    _damage = 0,
>>>>>>> a1cc6000
    _velocity = 1,
    _temperature_rate = 1,
    _pressure_rate = 1,
    _acceleration = 2,
  };

  IntegrationScheme(DOFManager & dof_manager, const ID & dof_id, UInt order);
  ~IntegrationScheme() override = default;

  /* ------------------------------------------------------------------------ */
  /* Methods                                                                  */
  /* ------------------------------------------------------------------------ */
public:
  /// generic interface of a predictor
  virtual void predictor(Real delta_t) = 0;

  /// generic interface of a corrector
  virtual void corrector(const SolutionType & type, Real delta_t) = 0;

  /// assemble the jacobian matrix
  virtual void assembleJacobian(const SolutionType & type, Real delta_t) = 0;

  /// assemble the residual
  virtual void assembleResidual(bool is_lumped) = 0;

  /// returns a list of needed matrices
  virtual std::vector<std::string> getNeededMatrixList() = 0;

  /// store dofs info (beginning of steps)
  virtual void store();

  /// restore dofs (solve failed)
  virtual void restore();

  /* ------------------------------------------------------------------------ */
  /* Accessors                                                                */
  /* ------------------------------------------------------------------------ */
public:
  /// return the order of the integration scheme
  UInt getOrder() const;

  /* ------------------------------------------------------------------------ */
  /* Class Members                                                            */
  /* ------------------------------------------------------------------------ */
protected:
  /// The underlying DOFManager
  DOFManager & dof_manager;

  /// The id of the dof treated by this integration scheme.
  ID dof_id;

  /// The order of the integrator
  UInt order;

  /// last release of M matrix
  UInt m_release{UInt(-1)};

  /// stores the values at begining of solve
  std::vector<std::unique_ptr<Array<Real>>> u_store;
};

/* -------------------------------------------------------------------------- */
// std::ostream & operator<<(std::ostream & stream,
//                           const IntegrationScheme::SolutionType & type);
std::istream & operator>>(std::istream & stream,
                          IntegrationScheme::SolutionType & type);
/* -------------------------------------------------------------------------- */

} // namespace akantu

#endif /* AKANTU_INTEGRATION_SCHEME_HH_ */<|MERGE_RESOLUTION|>--- conflicted
+++ resolved
@@ -50,11 +50,8 @@
     _not_defined = -1,
     _displacement = 0,
     _temperature = 0,
-<<<<<<< HEAD
     _pressure = 0,
-=======
     _damage = 0,
->>>>>>> a1cc6000
     _velocity = 1,
     _temperature_rate = 1,
     _pressure_rate = 1,
