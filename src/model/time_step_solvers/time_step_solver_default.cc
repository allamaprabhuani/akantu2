/**
 * @file   time_step_solver_default.cc
 *
 * @author Nicolas Richart <nicolas.richart@epfl.ch>
 *
 * @date creation: Tue Sep 15 2015
 * @date last modification: Wed Feb 21 2018
 *
 * @brief  Default implementation of the time step solver
 *
 * @section LICENSE
 *
 * Copyright (©) 2015-2018 EPFL (Ecole Polytechnique Fédérale de Lausanne)
 * Laboratory (LSMS - Laboratoire de Simulation en Mécanique des Solides)
 *
 * Akantu is free  software: you can redistribute it and/or  modify it under the
 * terms  of the  GNU Lesser  General Public  License as published by  the Free
 * Software Foundation, either version 3 of the License, or (at your option) any
 * later version.
 *
 * Akantu is  distributed in the  hope that it  will be useful, but  WITHOUT ANY
 * WARRANTY; without even the implied warranty of MERCHANTABILITY or FITNESS FOR
 * A PARTICULAR PURPOSE. See  the GNU  Lesser General  Public License  for more
 * details.
 *
 * You should  have received  a copy  of the GNU  Lesser General  Public License
 * along with Akantu. If not, see <http://www.gnu.org/licenses/>.
 *
 */

/* -------------------------------------------------------------------------- */
#include "time_step_solver_default.hh"
#include "dof_manager_default.hh"
#include "integration_scheme_1st_order.hh"
#include "integration_scheme_2nd_order.hh"
#include "mesh.hh"
#include "non_linear_solver.hh"
#include "pseudo_time.hh"
#include "sparse_matrix_aij.hh"
/* -------------------------------------------------------------------------- */

namespace akantu {

/* -------------------------------------------------------------------------- */
TimeStepSolverDefault::TimeStepSolverDefault(
    DOFManagerDefault & dof_manager, const TimeStepSolverType & type,
    NonLinearSolver & non_linear_solver, SolverCallback & solver_callback,
    const ID & id, UInt memory_id)
    : TimeStepSolver(dof_manager, type, non_linear_solver, solver_callback, id,
                     memory_id),
      dof_manager(dof_manager), is_mass_lumped(false) {
  switch (type) {
  case _tsst_dynamic:
    break;
  case _tsst_dynamic_lumped:
    this->is_mass_lumped = true;
    break;
  case _tsst_static:
    /// initialize a static time solver for callback dofs
    break;
  default:
    AKANTU_TO_IMPLEMENT();
  }
}

/* -------------------------------------------------------------------------- */
void TimeStepSolverDefault::setIntegrationSchemeInternal(
    const ID & dof_id, const IntegrationSchemeType & type,
    IntegrationScheme::SolutionType solution_type) {
  if (this->integration_schemes.find(dof_id) !=
      this->integration_schemes.end()) {
    AKANTU_EXCEPTION("Their DOFs "
                     << dof_id
                     << "  have already an integration scheme associated");
  }

  std::unique_ptr<IntegrationScheme> integration_scheme;
  if (this->is_mass_lumped) {
    switch (type) {
    case _ist_forward_euler: {
      integration_scheme = std::make_unique<ForwardEuler>(dof_manager, dof_id);
      break;
    }
    case _ist_central_difference: {
      integration_scheme =
          std::make_unique<CentralDifference>(dof_manager, dof_id);
      break;
    }
    default:
      AKANTU_EXCEPTION(
          "This integration scheme cannot be used in lumped dynamic");
    }
  } else {
    switch (type) {
    case _ist_pseudo_time: {
      integration_scheme = std::make_unique<PseudoTime>(dof_manager, dof_id);
      break;
    }
    case _ist_forward_euler: {
      integration_scheme = std::make_unique<ForwardEuler>(dof_manager, dof_id);
      break;
    }
    case _ist_trapezoidal_rule_1: {
      integration_scheme =
          std::make_unique<TrapezoidalRule1>(dof_manager, dof_id);
      break;
    }
    case _ist_backward_euler: {
      integration_scheme = std::make_unique<BackwardEuler>(dof_manager, dof_id);
      break;
    }
    case _ist_central_difference: {
      integration_scheme =
          std::make_unique<CentralDifference>(dof_manager, dof_id);
      break;
    }
    case _ist_fox_goodwin: {
      integration_scheme = std::make_unique<FoxGoodwin>(dof_manager, dof_id);
      break;
    }
    case _ist_trapezoidal_rule_2: {
      integration_scheme =
          std::make_unique<TrapezoidalRule2>(dof_manager, dof_id);
      break;
    }
    case _ist_linear_acceleration: {
      integration_scheme =
          std::make_unique<LinearAceleration>(dof_manager, dof_id);
      break;
    }
    case _ist_generalized_trapezoidal: {
      integration_scheme =
          std::make_unique<GeneralizedTrapezoidal>(dof_manager, dof_id);
      break;
    }
    case _ist_newmark_beta:
      integration_scheme = std::make_unique<NewmarkBeta>(dof_manager, dof_id);
      break;
    }
  }

  AKANTU_DEBUG_ASSERT(integration_scheme,
                      "No integration scheme was found for the provided types");

  auto && matrices_names = integration_scheme->getNeededMatrixList();
  for (auto && name : matrices_names) {
    needed_matrices.insert({name, _mt_not_defined});
  }

  this->integration_schemes[dof_id] = std::move(integration_scheme);
  this->solution_types[dof_id] = solution_type;

  this->integration_schemes_owner.insert(dof_id);
}

/* -------------------------------------------------------------------------- */
bool TimeStepSolverDefault::hasIntegrationScheme(const ID & dof_id) const {
  return this->integration_schemes.find(dof_id) !=
         this->integration_schemes.end();
}

/* -------------------------------------------------------------------------- */
TimeStepSolverDefault::~TimeStepSolverDefault() = default;

/* -------------------------------------------------------------------------- */
void TimeStepSolverDefault::solveStep(SolverCallback & solver_callback) {
  this->solver_callback = &solver_callback;

  this->solver_callback->beforeSolveStep();
  this->non_linear_solver.solve(*this);
  this->solver_callback->afterSolveStep();

  this->solver_callback = nullptr;
}

/* -------------------------------------------------------------------------- */
void TimeStepSolverDefault::predictor() {
  TimeStepSolver::predictor();

  for (auto && pair : this->integration_schemes) {
    const auto & dof_id = pair.first;
    auto & integration_scheme = pair.second;

    if (this->dof_manager.hasPreviousDOFs(dof_id)) {
      this->dof_manager.savePreviousDOFs(dof_id);
    }

    /// integrator predictor
    integration_scheme->predictor(this->time_step);
  }
}

/* -------------------------------------------------------------------------- */
void TimeStepSolverDefault::corrector() {
  AKANTU_DEBUG_IN();

  for (auto & pair : this->integration_schemes) {
    auto & dof_id = pair.first;
    auto & integration_scheme = pair.second;

    const auto & solution_type = this->solution_types[dof_id];
    integration_scheme->corrector(solution_type, this->time_step);

    /// computing the increment of dof if needed
    if (this->dof_manager.hasDOFsIncrement(dof_id)) {
      if (!this->dof_manager.hasPreviousDOFs(dof_id)) {
        AKANTU_DEBUG_WARNING("In order to compute the increment of "
                             << dof_id << " a 'previous' has to be registered");
        continue;
      }

      Array<Real> & increment = this->dof_manager.getDOFsIncrement(dof_id);
      Array<Real> & previous = this->dof_manager.getPreviousDOFs(dof_id);

      UInt dof_array_comp = this->dof_manager.getDOFs(dof_id).getNbComponent();

      increment.copy(this->dof_manager.getDOFs(dof_id));

<<<<<<< HEAD
      auto prev_dof_it = previous.begin(dof_array_comp);
      auto incr_it = increment.begin(dof_array_comp);
      auto incr_end = increment.end(dof_array_comp);

      for (; incr_it != incr_end; ++incr_it, ++prev_dof_it) {
        *incr_it -= *prev_dof_it;
=======
      for (auto && data : zip(make_view(increment, dof_array_comp),
                              make_view(previous, dof_array_comp))) {
        std::get<0>(data) -= std::get<1>(data);
>>>>>>> e31046f5
      }
    }
  }
 
  TimeStepSolver::corrector();
  
  AKANTU_DEBUG_OUT();
}

/* -------------------------------------------------------------------------- */
void TimeStepSolverDefault::assembleMatrix(const ID & matrix_id) {
  AKANTU_DEBUG_IN();

  TimeStepSolver::assembleMatrix(matrix_id);

  if (matrix_id != "J")
    return;

  for (auto & pair : this->integration_schemes) {
    auto & dof_id = pair.first;
    auto & integration_scheme = pair.second;

    const auto & solution_type = this->solution_types[dof_id];

    integration_scheme->assembleJacobian(solution_type, this->time_step);
  }

  this->dof_manager.applyBoundary("J");

  AKANTU_DEBUG_OUT();
}

/* -------------------------------------------------------------------------- */
void TimeStepSolverDefault::assembleResidual() {
  if (this->needed_matrices.find("M") != needed_matrices.end()) {
    if (this->is_mass_lumped) {
      this->assembleLumpedMatrix("M");
    } else {
      this->assembleMatrix("M");
    }
  }

  TimeStepSolver::assembleResidual();

  for (auto && pair : this->integration_schemes) {
    auto & integration_scheme = pair.second;

    integration_scheme->assembleResidual(this->is_mass_lumped);
  }
}

/* -------------------------------------------------------------------------- */
void TimeStepSolverDefault::assembleResidual(const ID & residual_part) {
  AKANTU_DEBUG_IN();

  if (this->needed_matrices.find("M") != needed_matrices.end()) {
    if (this->is_mass_lumped) {
      this->assembleLumpedMatrix("M");
    } else {
      this->assembleMatrix("M");
    }
  }

  if (residual_part != "inertial") {
    TimeStepSolver::assembleResidual(residual_part);
  }

  if (residual_part == "inertial") {
    for (auto & pair : this->integration_schemes) {
      auto & integration_scheme = pair.second;

      integration_scheme->assembleResidual(this->is_mass_lumped);
    }
  }

  AKANTU_DEBUG_OUT();
}

/* -------------------------------------------------------------------------- */

} // namespace akantu<|MERGE_RESOLUTION|>--- conflicted
+++ resolved
@@ -216,18 +216,9 @@
 
       increment.copy(this->dof_manager.getDOFs(dof_id));
 
-<<<<<<< HEAD
-      auto prev_dof_it = previous.begin(dof_array_comp);
-      auto incr_it = increment.begin(dof_array_comp);
-      auto incr_end = increment.end(dof_array_comp);
-
-      for (; incr_it != incr_end; ++incr_it, ++prev_dof_it) {
-        *incr_it -= *prev_dof_it;
-=======
       for (auto && data : zip(make_view(increment, dof_array_comp),
                               make_view(previous, dof_array_comp))) {
         std::get<0>(data) -= std::get<1>(data);
->>>>>>> e31046f5
       }
     }
   }
