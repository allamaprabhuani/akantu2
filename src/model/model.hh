--- conflicted
+++ resolved
@@ -59,14 +59,9 @@
   /* Constructors/Destructors                                                 */
   /* ------------------------------------------------------------------------ */
 public:
-<<<<<<< HEAD
-  Model(Mesh & mesh, const ModelType & type, std::shared_ptr<DOFManager> & dof_manager,
-        UInt spatial_dimension = _all_dimensions, const ID & id = "model",
-        const MemoryID & memory_id = 0);
-=======
-  Model(Mesh & mesh, const ModelType & type, UInt dim = _all_dimensions,
+  Model(Mesh & mesh, const ModelType & type,
+        std::shared_ptr<DOFManager> & dof_manager, UInt dim = _all_dimensions,
         const ID & id = "model", const MemoryID & memory_id = 0);
->>>>>>> bbef626f
 
   ~Model() override;
 
@@ -118,7 +113,7 @@
       this->initFullImpl(CouplerSolidContactOptions{
           use_named_args, std::forward<decltype(_pack)>(_pack)...});
       break;
-   case ModelType::_coupler_solid_cohesive_contact:
+    case ModelType::_coupler_solid_cohesive_contact:
       this->initFullImpl(CouplerSolidCohesiveContactOptions{
           use_named_args, std::forward<decltype(_pack)>(_pack)...});
       break;
@@ -182,8 +177,8 @@
 
 protected:
   template <typename T>
-  void allocNodalField(Array<T> *& array, UInt nb_component,
-                       const ID & name, T t_default=T());
+  void allocNodalField(Array<T> *& array, UInt nb_component, const ID & name,
+                       T t_default = T());
 
   template <typename T>
   void allocNodalField(std::unique_ptr<Array<T>> & array, UInt nb_component,
@@ -315,12 +310,9 @@
     return nullptr;
   }
 
-  virtual std::shared_ptr<dumpers::Field>
-  createElementalField(const std::string & /*field_name*/,
-                       const std::string & /*group_name*/,
-                       bool /*padding_flag*/,
-                       UInt /*spatial_dimension*/,
-                       ElementKind /*kind*/) {
+  virtual std::shared_ptr<dumpers::Field> createElementalField(
+      const std::string & /*field_name*/, const std::string & /*group_name*/,
+      bool /*padding_flag*/, UInt /*spatial_dimension*/, ElementKind /*kind*/) {
     return nullptr;
   }
 
