/**
 * @file   coupler_solid_phasefield.hh
 *
 * @author Mohit Pundir <mohit.pundir@epfl.ch>
 *
 * @date creation: Mon Jun 24 2019
 * @date last modification: Wed Jun 23 2021
 *
 * @brief  class for coupling of solid mechancis and phasefield model
 *
 *
 * @section LICENSE
 *
 * Copyright (©) 2018-2021 EPFL (Ecole Polytechnique Fédérale de Lausanne)
 * Laboratory (LSMS - Laboratoire de Simulation en Mécanique des Solides)
 *
 * Akantu is free software: you can redistribute it and/or modify it under the
 * terms of the GNU Lesser General Public License as published by the Free
 * Software Foundation, either version 3 of the License, or (at your option) any
 * later version.
 *
 * Akantu is distributed in the hope that it will be useful, but WITHOUT ANY
 * WARRANTY; without even the implied warranty of MERCHANTABILITY or FITNESS FOR
 * A PARTICULAR PURPOSE. See the GNU Lesser General Public License for more
 * details.
 *
 * You should have received a copy of the GNU Lesser General Public License
 * along with Akantu. If not, see <http://www.gnu.org/licenses/>.
 *
 */

/* -------------------------------------------------------------------------- */
#include "boundary_condition.hh"
#include "data_accessor.hh"
#include "fe_engine.hh"
#include "material.hh"
#include "material_phasefield.hh"
#include "model.hh"
#include "phase_field_model.hh"
#include "solid_mechanics_model.hh"
#include "sparse_matrix.hh"
#include "time_step_solver.hh"
/* -------------------------------------------------------------------------- */

#ifndef __AKANTU_COUPLER_SOLID_PHASEFIELD_HH__
#define __AKANTU_COUPLER_SOLID_PHASEFIELD_HH__

/* ------------------------------------------------------------------------ */
/* Coupling : Solid Mechanics / PhaseField                                  */
/* ------------------------------------------------------------------------ */
namespace akantu {
template <ElementKind kind, class IntegrationOrderFunctor>
class IntegratorGauss;
template <ElementKind kind> class ShapeLagrange;
class DOFManager;
} // namespace akantu

namespace akantu {

class CouplerSolidPhaseField
    : public Model,
      public DataAccessor<Element>,
      public DataAccessor<UInt>,
      public BoundaryCondition<CouplerSolidPhaseField> {

  /* ------------------------------------------------------------------------ */
  /*  Constructor/Destructors                                                 */
  /* ------------------------------------------------------------------------ */

  using MyFEEngineType = FEEngineTemplate<IntegratorGauss, ShapeLagrange>;

public:
  CouplerSolidPhaseField(
      Mesh & mesh, UInt dim = _all_dimensions,
      const ID & id = "coupler_solid_phasefield",
      ModelType model_type = ModelType::_coupler_solid_phasefield);

  ~CouplerSolidPhaseField() override;

  /* ------------------------------------------------------------------------ */
  /* Methods                                                                  */
  /* ------------------------------------------------------------------------ */
protected:
  /// initialize the complete model
  void initFullImpl(const ModelOptions & options) override;

  /// initialize the modelType
  void initModel() override;

  /// get some default values for derived classes
  std::tuple<ID, TimeStepSolverType>
  getDefaultSolverID(const AnalysisMethod & method) override;

  /* ------------------------------------------------------------------------ */
  /* Solver Interface                                                         */
  /* ------------------------------------------------------------------------ */
public:
  /// assembles the contact stiffness matrix
  virtual void assembleStiffnessMatrix();

  /// assembles the contant internal forces
  virtual void assembleInternalForces();

public:
  /// computes damage on quad points for solid mechanics model from
  /// damage array from phasefield model
<<<<<<< HEAD
  void computeDamageOnQuadPoints(GhostType);
=======
  void computeDamageOnQuadPoints(const GhostType & /*ghost_type*/);
>>>>>>> adf76025

  /// computes strain on quadrature points for phasefield model from
  /// displacement gradient from solid mechanics model
  void computeStrainOnQuadPoints(GhostType ghost_type);

  /// solve the coupled model
  void solve(const ID & solid_solver_id = "", const ID & phase_solver_id = "");

private:
  /// computes small strain from displacement gradient
  void gradUToEpsilon(const Matrix<Real> & grad_u, Matrix<Real> & epsilon);

  /// test the convergence criteria
  bool checkConvergence(Array<Real> & /*u_new*/, Array<Real> & /*u_old*/,
                        Array<Real> & /*d_new*/, Array<Real> & /*d_old*/);

protected:
  /// callback for the solver, this adds f_{ext} - f_{int} to the residual
  void assembleResidual() override;

  /// callback for the solver, this adds f_{ext} or  f_{int} to the residual
  void assembleResidual(const ID & residual_part) override;
  bool canSplitResidual() override { return true; }

  /// get the type of matrix needed
  MatrixType getMatrixType(const ID & matrix_id) override;

  /// callback for the solver, this assembles different matrices
  void assembleMatrix(const ID & matrix_id) override;

  /// callback for the solver, this assembles the stiffness matrix
  void assembleLumpedMatrix(const ID & matrix_id) override;

  /// callback for the model to instantiate the matricess when needed
  void initSolver(TimeStepSolverType /*time_step_solver_type*/,
                  NonLinearSolverType /*non_linear_solver_type*/) override;

  /// callback for the solver, this is called at beginning of solve
  void predictor() override;

  /// callback for the solver, this is called at end of solve
  void corrector() override;

  /// callback for the solver, this is called at beginning of solve
  void beforeSolveStep() override;

  /// callback for the solver, this is called at end of solve
  void afterSolveStep(bool converged = true) override;

  /// solve the coupled model
  // void solveStep(const ID & solver_id = "") override;

  /// solve a step using a given pre instantiated time step solver and
  /// non linear solver with a user defined callback instead of the
  /// model itself /!\ This can mess up everything
  // void solveStep(SolverCallback & callback, const ID & solver_id = "")
  // override;

  /* ------------------------------------------------------------------------ */
  /* Mass matrix for solid mechanics model                                    */
  /* ------------------------------------------------------------------------ */
public:
  /// assemble the lumped mass matrix
  void assembleMassLumped();

  /// assemble the mass matrix for consistent mass resolutions
  void assembleMass();

protected:
  /// assemble the lumped mass matrix for local and ghost elements
  void assembleMassLumped(GhostType ghost_type);

  /// assemble the mass matrix for either _ghost or _not_ghost elements
  void assembleMass(GhostType ghost_type);

protected:
  /* --------------------------------------------------------------------------
   */
  TimeStepSolverType getDefaultSolverType() const override;
  /* --------------------------------------------------------------------------
   */
  ModelSolverOptions
  getDefaultSolverOptions(const TimeStepSolverType & type) const override;

public:
  bool isDefaultSolverExplicit() { return method == _explicit_lumped_mass; }

  /* ------------------------------------------------------------------------ */
public:
  // DataAccessor<Element>

  UInt getNbData(const Array<Element> & /*elements*/,
                 const SynchronizationTag & /*tag*/) const override {
    return 0;
  }
  void packData(CommunicationBuffer & /*buffer*/,
                const Array<Element> & /*element*/,
                const SynchronizationTag & /*tag*/) const override {}
  void unpackData(CommunicationBuffer & /*buffer*/,
                  const Array<Element> & /*element*/,
                  const SynchronizationTag & /*tag*/) override {}

  UInt getNbData(__attribute__((unused)) const Array<UInt> & indexes,
                 __attribute__((unused))
                 const SynchronizationTag & tag) const override {
    return 0;
  }

  void packData(__attribute__((unused)) CommunicationBuffer & buffer,
                __attribute__((unused)) const Array<UInt> & dofs,
                __attribute__((unused))
                const SynchronizationTag & tag) const override {}

  void unpackData(__attribute__((unused)) CommunicationBuffer & buffer,
                  __attribute__((unused)) const Array<UInt> & dofs,
                  __attribute__((unused))
                  const SynchronizationTag & tag) override {}

  /* ------------------------------------------------------------------------ */
  /* Accessors                                                                */
  /* ------------------------------------------------------------------------ */
public:
  FEEngine & getFEEngineBoundary(const ID & name = "") override;

  /* ------------------------------------------------------------------------ */
  /* Accessors                                                                */
  /* ------------------------------------------------------------------------ */
public:
  /// get the solid mechanics model
  AKANTU_GET_MACRO(SolidMechanicsModel, *solid, SolidMechanicsModel &);

  /// get the contact mechanics model
  AKANTU_GET_MACRO(PhaseFieldModel, *phase, PhaseFieldModel &);

  /* ------------------------------------------------------------------------ */
  /* Dumpable interface                                                       */
  /* ------------------------------------------------------------------------ */
public:
  std::shared_ptr<dumpers::Field>
  createNodalFieldReal(const std::string & field_name,
                       const std::string & group_name,
                       bool padding_flag) override;

  std::shared_ptr<dumpers::Field>
  createNodalFieldBool(const std::string & field_name,
                       const std::string & group_name,
                       bool padding_flag) override;

  std::shared_ptr<dumpers::Field>
  createElementalField(const std::string & field_name,
                       const std::string & group_name, bool padding_flag,
                       UInt spatial_dimension, ElementKind kind) override;

  void dump(const std::string & dumper_name) override;

  void dump(const std::string & dumper_name, UInt step) override;

  void dump(const std::string & dumper_name, Real time, UInt step) override;

  void dump() override;

  void dump(UInt step) override;

  void dump(Real time, UInt step) override;

  /* ------------------------------------------------------------------------ */
  /* Members                                                                  */
  /* ------------------------------------------------------------------------ */
private:
  /// solid mechanics model
  SolidMechanicsModel * solid{nullptr};

  /// phasefield model
  PhaseFieldModel * phase{nullptr};

  Array<Real> * displacement{nullptr};

  ///
  Array<Real> * displacement_increment{nullptr};

  /// external forces array
  Array<Real> * external_force{nullptr};
};

} // namespace akantu

#endif /* __AKANTU_COUPLER_SOLID_PHASEFIELD_HH__ */<|MERGE_RESOLUTION|>--- conflicted
+++ resolved
@@ -104,11 +104,7 @@
 public:
   /// computes damage on quad points for solid mechanics model from
   /// damage array from phasefield model
-<<<<<<< HEAD
-  void computeDamageOnQuadPoints(GhostType);
-=======
-  void computeDamageOnQuadPoints(const GhostType & /*ghost_type*/);
->>>>>>> adf76025
+  void computeDamageOnQuadPoints(GhostType ghost_type);
 
   /// computes strain on quadrature points for phasefield model from
   /// displacement gradient from solid mechanics model
