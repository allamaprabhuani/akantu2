--- conflicted
+++ resolved
@@ -205,17 +205,21 @@
   /// get the contact mechanics model
   AKANTU_GET_MACRO(ContactMechanicsModel, *contact, ContactMechanicsModel &)
 
-  void deactivateContact() { is_contact_active = false; }
-  void activateContact() { is_contact_active = true; }
-
   [[nodiscard]] Real getStableTimeStep() const {
     return solid->getStableTimeStep();
   }
 
+  [[nodiscard]] Array<Real> & getDisplacement() {
+    return solid->getDisplacement();
+  }
+  [[nodiscard]] Array<Real> & getVelocity() { return solid->getVelocity(); }
+  [[nodiscard]] Array<Real> & getAcceleration() {
+    return solid->getAcceleration();
+  }
   [[nodiscard]] Array<Real> & getExternalForce() {
     return solid->getExternalForce();
   }
-  [[nodiscard]] Array<Real> & getMass() { return solid->getExternalForce(); }
+  [[nodiscard]] Array<Real> & getMass() { return solid->getMass(); }
   [[nodiscard]] Array<Real> & getContactForce() {
     return solid->getInternalForce();
   }
@@ -267,13 +271,7 @@
   /// contact mechanics model
   std::unique_ptr<ContactMechanicsModel> contact;
 
-<<<<<<< HEAD
   Idx step{};
-=======
-  Int step;
-
-  bool is_contact_active{true};
->>>>>>> 678eae22
 };
 
 using CouplerSolidContact = CouplerSolidContactTemplate<SolidMechanicsModel>;
