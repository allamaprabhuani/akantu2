/**
 * @file   coupler_solid_contact_explicit.hh
 *
 * @author Mohit Pundir <mohit.pundir@epfl.ch>
 *
 * @date creation: Thu Jan 17 2019
 * @date last modification: Thu Jan 17 2019
 *
 * @brief  class for coupling of solid mechanics and conatct mechanics
 * model in explicit
 *
 * @section LICENSE
 *
 * Copyright (©)  2010-2018 EPFL (Ecole Polytechnique Fédérale de Lausanne)
 * Laboratory (LSMS - Laboratoire de Simulation en Mécanique des Solides)
 *
 * Akantu is free  software: you can redistribute it and/or  modify it under the
 * terms  of the  GNU Lesser  General Public  License as published by  the Free
 * Software Foundation, either version 3 of the License, or (at your option) any
 * later version.
 *
 * Akantu is  distributed in the  hope that it  will be useful, but  WITHOUT ANY
 * WARRANTY; without even the implied warranty of MERCHANTABILITY or FITNESS FOR
 * A PARTICULAR PURPOSE. See  the GNU  Lesser General  Public License  for more
 * details.
 *
 * You should  have received  a copy  of the GNU  Lesser General  Public License
 * along with Akantu. If not, see <http://www.gnu.org/licenses/>.
 *
 */

/* -------------------------------------------------------------------------- */
#include "boundary_condition.hh"
#include "contact_mechanics_model.hh"
#include "data_accessor.hh"
#include "model.hh"
#include "solid_mechanics_model.hh"
#include "sparse_matrix.hh"
#include "time_step_solver.hh"
/* -------------------------------------------------------------------------- */

#ifndef __AKANTU_COUPLER_SOLID_CONTACT_HH__
#define __AKANTU_COUPLER_SOLID_CONTACT_HH__

/* ------------------------------------------------------------------------ */
/* Coupling : Solid Mechanics / Contact Mechanics                           */
/* ------------------------------------------------------------------------ */
namespace akantu {
template <ElementKind kind, class IntegrationOrderFunctor>
class IntegratorGauss;
template <ElementKind kind> class ShapeLagrange;
class DOFManager;
} // namespace akantu

/* -------------------------------------------------------------------------- */

namespace akantu {

/* -------------------------------------------------------------------------- */
class CouplerSolidContact : public Model,
                            public DataAccessor<Element>,
                            public DataAccessor<UInt>,
                            public BoundaryCondition<CouplerSolidContact> {

  /* ------------------------------------------------------------------------ */
  /* Constructor/Destructor                                                   */
  /* ------------------------------------------------------------------------ */

  using MyFEEngineType = FEEngineTemplate<IntegratorGauss, ShapeLagrange>;

public:
  CouplerSolidContact(Mesh & mesh,
      UInt spatial_dimension = _all_dimensions,
      const ID & id = "coupler_solid_contact",
      std::shared_ptr<DOFManager> dof_manager = nullptr,
      const ModelType model_type = ModelType::_coupler_solid_contact);

  ~CouplerSolidContact() override;

  /* ------------------------------------------------------------------------ */
  /* Methods                                                                  */
  /* ------------------------------------------------------------------------ */
protected:
  /// initialize completely the model
  void initFullImpl(const ModelOptions & options) override;

  /// allocate all vectors
  void initSolver(TimeStepSolverType, NonLinearSolverType) override;

  /// initialize the modelType
  void initModel() override;

  /// call back for the solver, computes the force residual
  void assembleResidual() override;

  /// get the type of matrix needed
  MatrixType getMatrixType(const ID & matrix_id) override;

  /// callback for the solver, this assembles different matrices
  void assembleMatrix(const ID & matrix_id) override;

  /// callback for the solver, this assembles the stiffness matrix
  void assembleLumpedMatrix(const ID & matrix_id) override;

  /// get some default values for derived classes
  std::tuple<ID, TimeStepSolverType>
  getDefaultSolverID(const AnalysisMethod & method) override;

  ModelSolverOptions
  getDefaultSolverOptions(const TimeStepSolverType & type) const;

  /// callback for the solver, this is called at beginning of solve
  void beforeSolveStep() override;

  /// callback for the solver, this is called at end of solve
  void afterSolveStep() override;

  /* ------------------------------------------------------------------------ */
<<<<<<< HEAD
  /* Data Accessor inherited members                                          */
  /* ------------------------------------------------------------------------ */
public:
  UInt getNbData(const Array<Element> & elements,
                 const SynchronizationTag & tag) const override;

  void packData(CommunicationBuffer & buffer, const Array<Element> & elements,
                const SynchronizationTag & tag) const override;

  void unpackData(CommunicationBuffer & buffer, const Array<Element> & elements,
                  const SynchronizationTag & tag) override;

  UInt getNbData(const Array<UInt> & dofs,
                 const SynchronizationTag & tag) const override;

  void packData(CommunicationBuffer & buffer, const Array<UInt> & dofs,
                const SynchronizationTag & tag) const override;

  void unpackData(CommunicationBuffer & buffer, const Array<UInt> & dofs,
                  const SynchronizationTag & tag) override;

  
=======
public:
  // DataAccessor<Element>
  UInt getNbData(const Array<Element> &,
                 const SynchronizationTag &) const override {
    return 0;
  }
  void packData(CommunicationBuffer &, const Array<Element> &,
                const SynchronizationTag &) const override {}
  void unpackData(CommunicationBuffer &, const Array<Element> &,
                  const SynchronizationTag &) override {}

  // DataAccessor<UInt> nodes
  UInt getNbData(const Array<UInt> &,
                 const SynchronizationTag &) const override {
    return 0;
  }
  void packData(CommunicationBuffer &, const Array<UInt> &,
                const SynchronizationTag &) const override {}
  void unpackData(CommunicationBuffer &, const Array<UInt> &,
                  const SynchronizationTag &) override {}

>>>>>>> d2a26eff
  /* ------------------------------------------------------------------------ */
  /* Accessors                                                                */
  /* ------------------------------------------------------------------------ */
public:
  FEEngine & getFEEngineBoundary(const ID & name = "") override;

  /* ------------------------------------------------------------------------ */
  /* Accessors                                                                */
  /* ------------------------------------------------------------------------ */
public:
  /// return the dimension of the system space
  AKANTU_GET_MACRO(SpatialDimension, Model::spatial_dimension, UInt);

  /// get the ContactMechanicsModel::displacement vector
  AKANTU_GET_MACRO(Displacement, *displacement, Array<Real> &);

  /// get  the ContactMechanicsModel::increment  vector \warn  only  consistent
  /// if ContactMechanicsModel::setIncrementFlagOn has been called before
  AKANTU_GET_MACRO(Increment, *displacement_increment, Array<Real> &);

  /// get the ContactMechanicsModel::external_force vector (external forces)
  AKANTU_GET_MACRO(ExternalForce, *external_force, Array<Real> &);

  /// get the ContactMechanicsModel::force vector (external forces)
  Array<Real> & getForce() {
    AKANTU_DEBUG_WARNING("getForce was maintained for backward compatibility, "
                         "use getExternalForce instead");
    return *external_force;
  }

  /// get the solid mechanics model
  AKANTU_GET_MACRO(SolidMechanicsModel, *solid, SolidMechanicsModel &);

  /// get the contact mechanics model
  AKANTU_GET_MACRO(ContactMechanicsModel, *contact, ContactMechanicsModel &);
  
  /* ------------------------------------------------------------------------ */
  /* Dumpable interface                                                       */
  /* ------------------------------------------------------------------------ */
public:
  
  dumper::Field * createNodalFieldReal(const std::string & field_name,
                                       const std::string & group_name,
                                       bool padding_flag) override;

  dumper::Field * createNodalFieldBool(const std::string & field_name,
                                       const std::string & group_name,
                                       bool padding_flag) override;

  dumper::Field * createElementalField(const std::string & field_name,
                                       const std::string & group_name,
                                       bool padding_flag,
                                       const UInt & spatial_dimension,
                                       const ElementKind & kind) override;

  /* ------------------------------------------------------------------------ */
  /* Methods                                                                  */
  /* ------------------------------------------------------------------------ */
private:
  /// couples external forces between models
  void coupleExternalForces();

  /// couples stiffness matrices between models
  void coupleStiffnessMatrices();

  /* ------------------------------------------------------------------------ */
  /* Members                                                                  */
  /* ------------------------------------------------------------------------ */
private:
  /// solid mechanics model
  SolidMechanicsModel * solid{nullptr};

  /// contact mechanics model
  ContactMechanicsModel * contact{nullptr};

  ///
  Array<Real> * displacement{nullptr};

  ///
  Array<Real> * displacement_increment{nullptr};
  
  /// external forces array
  Array<Real> * external_force{nullptr};
};

} // namespace akantu

#endif /* __COUPLER_SOLID_CONTACT_HH__  */<|MERGE_RESOLUTION|>--- conflicted
+++ resolved
@@ -116,30 +116,6 @@
   void afterSolveStep() override;
 
   /* ------------------------------------------------------------------------ */
-<<<<<<< HEAD
-  /* Data Accessor inherited members                                          */
-  /* ------------------------------------------------------------------------ */
-public:
-  UInt getNbData(const Array<Element> & elements,
-                 const SynchronizationTag & tag) const override;
-
-  void packData(CommunicationBuffer & buffer, const Array<Element> & elements,
-                const SynchronizationTag & tag) const override;
-
-  void unpackData(CommunicationBuffer & buffer, const Array<Element> & elements,
-                  const SynchronizationTag & tag) override;
-
-  UInt getNbData(const Array<UInt> & dofs,
-                 const SynchronizationTag & tag) const override;
-
-  void packData(CommunicationBuffer & buffer, const Array<UInt> & dofs,
-                const SynchronizationTag & tag) const override;
-
-  void unpackData(CommunicationBuffer & buffer, const Array<UInt> & dofs,
-                  const SynchronizationTag & tag) override;
-
-  
-=======
 public:
   // DataAccessor<Element>
   UInt getNbData(const Array<Element> &,
@@ -161,7 +137,6 @@
   void unpackData(CommunicationBuffer &, const Array<UInt> &,
                   const SynchronizationTag &) override {}
 
->>>>>>> d2a26eff
   /* ------------------------------------------------------------------------ */
   /* Accessors                                                                */
   /* ------------------------------------------------------------------------ */
