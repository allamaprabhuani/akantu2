/**
 * @file   coupler_solid_contact.hh
 *
 * @author Mohit Pundir <mohit.pundir@epfl.ch>
 * @author Nicolas Richart <nicolas.richart@epfl.ch>
 *
 * @date creation: Fri Jun 18 2010
 * @date last modification: Sat Jun 26 2021
 *
 * @brief  class for coupling of solid mechanics and conatct mechanics
 * model in explicit
 *
 *
 * @section LICENSE
 *
 * Copyright (©) 2010-2021 EPFL (Ecole Polytechnique Fédérale de Lausanne)
 * Laboratory (LSMS - Laboratoire de Simulation en Mécanique des Solides)
 *
 * Akantu is free software: you can redistribute it and/or modify it under the
 * terms of the GNU Lesser General Public License as published by the Free
 * Software Foundation, either version 3 of the License, or (at your option) any
 * later version.
 *
 * Akantu is distributed in the hope that it will be useful, but WITHOUT ANY
 * WARRANTY; without even the implied warranty of MERCHANTABILITY or FITNESS FOR
 * A PARTICULAR PURPOSE. See the GNU Lesser General Public License for more
 * details.
 *
 * You should have received a copy of the GNU Lesser General Public License
 * along with Akantu. If not, see <http://www.gnu.org/licenses/>.
 *
 */

/* -------------------------------------------------------------------------- */
#include "contact_mechanics_model.hh"
#include "solid_mechanics_model.hh"
#if defined(AKANTU_COHESIVE_ELEMENT)
#include "solid_mechanics_model_cohesive.hh"
#endif
/* -------------------------------------------------------------------------- */

#ifndef __AKANTU_COUPLER_SOLID_CONTACT_HH__
#define __AKANTU_COUPLER_SOLID_CONTACT_HH__

/* ------------------------------------------------------------------------ */
/* Coupling : Solid Mechanics / Contact Mechanics                           */
/* ------------------------------------------------------------------------ */
namespace akantu {

/* -------------------------------------------------------------------------- */
template <class SolidMechanicsModelType>
class CouplerSolidContactTemplate : public Model,
                                    public DataAccessor<Element>,
                                    public DataAccessor<Idx> {
  static_assert(
      std::is_base_of<SolidMechanicsModel, SolidMechanicsModelType>::value,
      "SolidMechanicsModelType should be derived from SolidMechanicsModel");
  /* ------------------------------------------------------------------------ */
  /* Constructor/Destructor                                                   */
  /* ------------------------------------------------------------------------ */
public:
  CouplerSolidContactTemplate(
      Mesh & mesh, UInt dim = _all_dimensions,
      const ID & id = "coupler_solid_contact",
      std::shared_ptr<DOFManager> dof_manager = nullptr,
      ModelType model_type = std::is_same<SolidMechanicsModelType,
                                          SolidMechanicsModelCohesive>::value
                                 ? ModelType::_coupler_solid_cohesive_contact
                                 : ModelType::_coupler_solid_contact);

  ~CouplerSolidContactTemplate() override;

  /* ------------------------------------------------------------------------ */
  /* Methods                                                                  */
  /* ------------------------------------------------------------------------ */
protected:
  /// initialize completely the model
  void initFullImpl(const ModelOptions & options) override;

  /// get some default values for derived classes
  std::tuple<ID, TimeStepSolverType>
  getDefaultSolverID(const AnalysisMethod & method) override;

  /* ------------------------------------------------------------------------ */
  /* Solver Interface                                                         */
  /* ------------------------------------------------------------------------ */
public:
  /// assembles the contact stiffness matrix
  virtual void assembleStiffnessMatrix();

  /// assembles the contant internal forces
  virtual void assembleInternalForces();

#if defined(AKANTU_COHESIVE_ELEMENT)
  template <class Model_ = SolidMechanicsModelType,
            std::enable_if_t<std::is_same<
                Model_, SolidMechanicsModelCohesive>::value> * = nullptr>
  UInt checkCohesiveStress() {
    return solid->checkCohesiveStress();
  }
#endif

  template <typename FunctorType>
  inline void applyBC(const FunctorType & func) {
    solid->applyBC(func);
  }

  template <class FunctorType>
  inline void applyBC(const FunctorType & func,
                      const std::string & group_name) {
    solid->applyBC(func, group_name);
  }

  template <class FunctorType>
  inline void applyBC(const FunctorType & func,
                      const ElementGroup & element_group) {
    solid->applyBC(func, element_group);
  }

protected:
  /// callback for the solver, this adds f_{ext} - f_{int} to the residual
  void assembleResidual() override;

  /// callback for the solver, this adds f_{ext} or  f_{int} to the residual
  void assembleResidual(const ID & residual_part) override;
  bool canSplitResidual() const override { return true; }

  /// get the type of matrix needed
  MatrixType getMatrixType(const ID & matrix_id) const override;

  /// callback for the solver, this assembles different matrices
  void assembleMatrix(const ID & matrix_id) override;

  /// callback for the solver, this assembles the stiffness matrix
  void assembleLumpedMatrix(const ID & matrix_id) override;

  /// callback for the solver, this is called at beginning of solve
  void predictor() override;

  /// callback for the solver, this is called at end of solve
  void corrector() override;

  /// callback for the solver, this is called at beginning of solve
  void beforeSolveStep() override;

  /// callback for the solver, this is called at end of solve
  void afterSolveStep(bool converged = true) override;

  /// callback for the model to instantiate the matricess when needed
  void initSolver(TimeStepSolverType time_step_solver_type,
                  NonLinearSolverType non_linear_solver_type) override;

  /* ------------------------------------------------------------------------ */
  /* Mass matrix for solid mechanics model                                    */
  /* ------------------------------------------------------------------------ */
public:
  /// assemble the lumped mass matrix
  void assembleMassLumped();

  /// assemble the mass matrix for consistent mass resolutions
  void assembleMass();

protected:
  /// assemble the lumped mass matrix for local and ghost elements
  void assembleMassLumped(GhostType ghost_type);

  /// assemble the mass matrix for either _ghost or _not_ghost elements
  void assembleMass(GhostType ghost_type);

protected:
  /* ------------------------------------------------------------------------ */
  TimeStepSolverType getDefaultSolverType() const override;
  /* ------------------------------------------------------------------------ */
  ModelSolverOptions
  getDefaultSolverOptions(const TimeStepSolverType & type) const override;

public:
  bool isDefaultSolverExplicit() { return method == _explicit_lumped_mass; }

  /* ------------------------------------------------------------------------ */
public:
  // DataAccessor<Element>
  Int getNbData(const Array<Element> & /*elements*/,
                const SynchronizationTag & /*tag*/) const override {
    return 0;
  }
  void packData(CommunicationBuffer & /*buffer*/,
                const Array<Element> & /*elements*/,
                const SynchronizationTag & /*tag*/) const override {}
  void unpackData(CommunicationBuffer & /*buffer*/,
                  const Array<Element> & /*elements*/,
                  const SynchronizationTag & /*tag*/) override {}

  // DataAccessor<UInt> nodes
  Int getNbData(const Array<Idx> & /*nodes*/,
                const SynchronizationTag & /*tag*/) const override {
    return 0;
  }
  void packData(CommunicationBuffer & /*buffer*/, const Array<Idx> & /*nodes*/,
                const SynchronizationTag & /*tag*/) const override {}
  void unpackData(CommunicationBuffer & /*buffer*/,
                  const Array<Idx> & /*nodes*/,
                  const SynchronizationTag & /*tag*/) override {}

  /* ------------------------------------------------------------------------ */
  /* Accessors                                                                */
  /* ------------------------------------------------------------------------ */
public:
  /// get the solid mechanics model
#if defined(AKANTU_COHESIVE_ELEMENT)
  template <class Model_ = SolidMechanicsModelType,
            std::enable_if_t<std::is_same<
                Model_, SolidMechanicsModelCohesive>::value> * = nullptr>
  SolidMechanicsModelCohesive & getSolidMechanicsModelCohesive() {
    return *solid;
  }
#endif
  template <class Model_ = SolidMechanicsModelType,
            std::enable_if_t<
                std::is_same<Model_, SolidMechanicsModel>::value> * = nullptr>
  SolidMechanicsModelType & getSolidMechanicsModel() {
    return *solid;
  }

  /// get the contact mechanics model
  AKANTU_GET_MACRO(ContactMechanicsModel, *contact, ContactMechanicsModel &)

  /* ------------------------------------------------------------------------ */
  /* Dumpable interface                                                       */
  /* ------------------------------------------------------------------------ */
public:
  std::shared_ptr<dumpers::Field>
  createNodalFieldReal(const std::string & field_name,
                       const std::string & group_name,
                       bool padding_flag) override;

  std::shared_ptr<dumpers::Field>
  createNodalFieldInt(const std::string & field_name,
                      const std::string & group_name,
                      bool padding_flag) override;

  std::shared_ptr<dumpers::Field>
  createNodalFieldBool(const std::string & field_name,
                       const std::string & group_name,
                       bool padding_flag) override;

  std::shared_ptr<dumpers::Field>
  createElementalField(const std::string & field_name,
                       const std::string & group_name, bool padding_flag,
<<<<<<< HEAD
                       Int spatial_dimension, ElementKind kind) override;
#endif
=======
                       UInt spatial_dimension, ElementKind kind) override;
>>>>>>> ea422d3a

  void dump(const std::string & dumper_name) override;
  void dump(const std::string & dumper_name, Int step) override;
  void dump(const std::string & dumper_name, Real time, Int step) override;

  void dump() override;

  void dump(Int step) override;
  void dump(Real time, Int step) override;

  /* ------------------------------------------------------------------------ */
  /* Members                                                                  */
  /* ------------------------------------------------------------------------ */
private:
  /// solid mechanics model
  std::unique_ptr<SolidMechanicsModelType> solid;

  /// contact mechanics model
  std::unique_ptr<ContactMechanicsModel> contact;

  UInt step;
};

using CouplerSolidContact = CouplerSolidContactTemplate<SolidMechanicsModel>;

} // namespace akantu

#include "coupler_solid_contact_tmpl.hh"

#endif /* __COUPLER_SOLID_CONTACT_HH__  */<|MERGE_RESOLUTION|>--- conflicted
+++ resolved
@@ -247,12 +247,7 @@
   std::shared_ptr<dumpers::Field>
   createElementalField(const std::string & field_name,
                        const std::string & group_name, bool padding_flag,
-<<<<<<< HEAD
                        Int spatial_dimension, ElementKind kind) override;
-#endif
-=======
-                       UInt spatial_dimension, ElementKind kind) override;
->>>>>>> ea422d3a
 
   void dump(const std::string & dumper_name) override;
   void dump(const std::string & dumper_name, Int step) override;
