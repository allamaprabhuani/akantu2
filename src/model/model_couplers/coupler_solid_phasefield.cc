/**
 * Copyright (©) 2019-2023 EPFL (Ecole Polytechnique Fédérale de Lausanne)
 * Laboratory (LSMS - Laboratoire de Simulation en Mécanique des Solides)
 *
 * This file is part of Akantu
 *
 * Akantu is free software: you can redistribute it and/or modify it under the
 * terms of the GNU Lesser General Public License as published by the Free
 * Software Foundation, either version 3 of the License, or (at your option) any
 * later version.
 *
 * Akantu is distributed in the hope that it will be useful, but WITHOUT ANY
 * WARRANTY; without even the implied warranty of MERCHANTABILITY or FITNESS FOR
 * A PARTICULAR PURPOSE. See the GNU Lesser General Public License for more
 * details.
 *
 * You should have received a copy of the GNU Lesser General Public License
 * along with Akantu. If not, see <http://www.gnu.org/licenses/>.
 */

/* -------------------------------------------------------------------------- */
#include "coupler_solid_phasefield.hh"
#include "dumpable_inline_impl.hh"
#include "element_synchronizer.hh"
#include "integrator_gauss.hh"
#include "shape_lagrange.hh"
/* -------------------------------------------------------------------------- */
#include "dumper_iohelper_paraview.hh"
/* -------------------------------------------------------------------------- */

namespace akantu {

CouplerSolidPhaseField::CouplerSolidPhaseField(Mesh & mesh, Int dim,
                                               const ID & id,
                                               const ModelType model_type)
    : Model(mesh, model_type, dim, id) {
  this->registerFEEngineObject<MyFEEngineType>("CouplerSolidPhaseField", mesh,
                                               Model::spatial_dimension);

  this->mesh.registerDumper<DumperParaview>("coupler_solid_phasefield", id,
                                            true);
  this->mesh.addDumpMeshToDumper("coupler_solid_phasefield", mesh,
                                 Model::spatial_dimension, _not_ghost,
                                 _ek_regular);

  this->registerDataAccessor(*this);

  solid = std::make_unique<SolidMechanicsModel>(mesh, Model::spatial_dimension,
                                                "solid_mechanics_model");
  phase = std::make_unique<PhaseFieldModel>(mesh, Model::spatial_dimension,
                                            "phase_field_model");

  if (this->mesh.isDistributed()) {
    auto & synchronizer = this->mesh.getElementSynchronizer();
    this->registerSynchronizer(synchronizer, SynchronizationTag::_csp_damage);
    this->registerSynchronizer(synchronizer, SynchronizationTag::_csp_strain);
  }
}

/* -------------------------------------------------------------------------- */
CouplerSolidPhaseField::~CouplerSolidPhaseField() = default;

/* -------------------------------------------------------------------------- */
void CouplerSolidPhaseField::initFullImpl(const ModelOptions & options) {
  Model::initFullImpl(options);

  this->initBC(*this, *displacement, *displacement_increment, *external_force);
  solid->initFull(_analysis_method = this->method);
  phase->initFull(_analysis_method = this->method);
}

/* -------------------------------------------------------------------------- */
void CouplerSolidPhaseField::initModel() {
  getFEEngine().initShapeFunctions(_not_ghost);
  getFEEngine().initShapeFunctions(_ghost);
}

/* -------------------------------------------------------------------------- */
FEEngine & CouplerSolidPhaseField::getFEEngineBoundary(const ID & name) {
  return dynamic_cast<FEEngine &>(
      getFEEngineClassBoundary<MyFEEngineType>(name));
}

/* -------------------------------------------------------------------------- */
void CouplerSolidPhaseField::initSolver(
    TimeStepSolverType time_step_solver_type,
    NonLinearSolverType non_linear_solver_type) {

  auto & solid_model_solver = aka::as_type<ModelSolver>(*solid);
  solid_model_solver.initSolver(time_step_solver_type, non_linear_solver_type);

  auto & phase_model_solver = aka::as_type<ModelSolver>(*phase);
  phase_model_solver.initSolver(time_step_solver_type, non_linear_solver_type);
}

/* -------------------------------------------------------------------------- */
std::tuple<ID, TimeStepSolverType>
CouplerSolidPhaseField::getDefaultSolverID(const AnalysisMethod & method) {
  switch (method) {
  case _explicit_lumped_mass: {
    return std::make_tuple("explicit_lumped",
                           TimeStepSolverType::_dynamic_lumped);
  }
  case _explicit_consistent_mass: {
    return std::make_tuple("explicit", TimeStepSolverType::_dynamic);
  }
  case _static: {
    return std::make_tuple("static", TimeStepSolverType::_static);
  }
  case _implicit_dynamic: {
    return std::make_tuple("implicit", TimeStepSolverType::_dynamic);
  }
  default:
    return std::make_tuple("unknown", TimeStepSolverType::_not_defined);
  }
}

/* -------------------------------------------------------------------------- */
TimeStepSolverType CouplerSolidPhaseField::getDefaultSolverType() const {
  return TimeStepSolverType::_dynamic_lumped;
}

/* -------------------------------------------------------------------------- */
ModelSolverOptions CouplerSolidPhaseField::getDefaultSolverOptions(
    const TimeStepSolverType & type) const {
  ModelSolverOptions options;

  switch (type) {
  case TimeStepSolverType::_dynamic_lumped: {
    options.non_linear_solver_type = NonLinearSolverType::_lumped;
    options.integration_scheme_type["displacement"] =
        IntegrationSchemeType::_central_difference;
    options.solution_type["displacement"] = IntegrationScheme::_acceleration;
    break;
  }
  case TimeStepSolverType::_dynamic: {
    options.non_linear_solver_type = NonLinearSolverType::_lumped;
    options.integration_scheme_type["displacement"] =
        IntegrationSchemeType::_central_difference;
    options.solution_type["displacement"] = IntegrationScheme::_acceleration;
    break;
  }
  case TimeStepSolverType::_static: {
    options.non_linear_solver_type = NonLinearSolverType::_linear;
    options.integration_scheme_type["displacement"] =
        IntegrationSchemeType::_pseudo_time;
    options.solution_type["displacement"] = IntegrationScheme::_not_defined;
    break;
  }
  default:
    AKANTU_EXCEPTION(type << " is not a valid time step solver type");
    break;
  }

  return options;
}

/* -------------------------------------------------------------------------- */
void CouplerSolidPhaseField::assembleResidual() {

  // computes the internal forces
  this->assembleInternalForces();

  auto & solid_internal_force = solid->getInternalForce();
  auto & solid_external_force = solid->getExternalForce();

  auto & phasefield_internal_force = phase->getInternalForce();
  auto & phasefield_external_force = phase->getExternalForce();

  /* ------------------------------------------------------------------------ */
  this->getDOFManager().assembleToResidual("displacement", solid_external_force,
                                           1);
  this->getDOFManager().assembleToResidual("displacement", solid_internal_force,
                                           1);
  this->getDOFManager().assembleToResidual("damage", phasefield_external_force,
                                           1);
  this->getDOFManager().assembleToResidual("damage", phasefield_internal_force,
                                           1);
}

/* -------------------------------------------------------------------------- */
void CouplerSolidPhaseField::assembleResidual(const ID & residual_part) {
  AKANTU_DEBUG_IN();

  auto & solid_internal_force = solid->getInternalForce();
  auto & solid_external_force = solid->getExternalForce();

  auto & phasefield_internal_force = phase->getInternalForce();
  auto & phasefield_external_force = phase->getExternalForce();

  if ("external" == residual_part) {
    this->getDOFManager().assembleToResidual("displacement",
                                             solid_external_force, 1);
    this->getDOFManager().assembleToResidual("displacement",
                                             solid_internal_force, 1);
    AKANTU_DEBUG_OUT();
    return;
  }

  if ("internal" == residual_part) {
    this->getDOFManager().assembleToResidual("damage",
                                             phasefield_external_force, 1);
    this->getDOFManager().assembleToResidual("damage",
                                             phasefield_internal_force, 1);
    AKANTU_DEBUG_OUT();
    return;
  }

  AKANTU_CUSTOM_EXCEPTION(
      debug::SolverCallbackResidualPartUnknown(residual_part));

  AKANTU_DEBUG_OUT();
}

/* -------------------------------------------------------------------------- */
void CouplerSolidPhaseField::predictor() {

  auto & solid_model_solver = aka::as_type<ModelSolver>(*solid);
  solid_model_solver.predictor();

  auto & phase_model_solver = aka::as_type<ModelSolver>(*phase);
  phase_model_solver.predictor();
}

/* -------------------------------------------------------------------------- */
void CouplerSolidPhaseField::corrector() {

  auto & solid_model_solver = aka::as_type<ModelSolver>(*solid);
  solid_model_solver.corrector();

  auto & phase_model_solver = aka::as_type<ModelSolver>(*phase);
  phase_model_solver.corrector();
}

/* -------------------------------------------------------------------------- */
MatrixType CouplerSolidPhaseField::getMatrixType(const ID & matrix_id) const {

  if (matrix_id == "K") {
    return _symmetric;
  }
  if (matrix_id == "M") {
    return _symmetric;
  }
  return _mt_not_defined;
}

/* -------------------------------------------------------------------------- */
void CouplerSolidPhaseField::assembleMatrix(const ID & matrix_id) {

  if (matrix_id == "K") {
    this->assembleStiffnessMatrix();
  } else if (matrix_id == "M") {
    solid->assembleMass();
  }
}

/* -------------------------------------------------------------------------- */
void CouplerSolidPhaseField::assembleLumpedMatrix(const ID & matrix_id) {
  if (matrix_id == "M") {
    solid->assembleMassLumped();
  }
}

/* -------------------------------------------------------------------------- */
void CouplerSolidPhaseField::beforeSolveStep() {
  auto & solid_solver_callback = aka::as_type<SolverCallback>(*solid);
  solid_solver_callback.beforeSolveStep();

  auto & phase_solver_callback = aka::as_type<SolverCallback>(*phase);
  phase_solver_callback.beforeSolveStep();
}

/* -------------------------------------------------------------------------- */
void CouplerSolidPhaseField::afterSolveStep(bool converged) {
  auto & solid_solver_callback = aka::as_type<SolverCallback>(*solid);
  solid_solver_callback.afterSolveStep(converged);

  auto & phase_solver_callback = aka::as_type<SolverCallback>(*phase);
  phase_solver_callback.afterSolveStep(converged);
}

/* -------------------------------------------------------------------------- */
void CouplerSolidPhaseField::assembleInternalForces() {
  AKANTU_DEBUG_IN();

  AKANTU_DEBUG_INFO("Assemble the internal forces");

  solid->assembleInternalForces();
  phase->assembleInternalForces();

  AKANTU_DEBUG_OUT();
}

/* -------------------------------------------------------------------------- */
void CouplerSolidPhaseField::assembleStiffnessMatrix() {
  AKANTU_DEBUG_IN();

  AKANTU_DEBUG_INFO("Assemble the new stiffness matrix");

  solid->assembleStiffnessMatrix();
  phase->assembleStiffnessMatrix();

  AKANTU_DEBUG_OUT();
}

/* -------------------------------------------------------------------------- */
void CouplerSolidPhaseField::assembleMassLumped() {
  solid->assembleMassLumped();
}

/* -------------------------------------------------------------------------- */
void CouplerSolidPhaseField::assembleMass() { solid->assembleMass(); }

/* -------------------------------------------------------------------------- */
void CouplerSolidPhaseField::assembleMassLumped(GhostType ghost_type) {
  solid->assembleMassLumped(ghost_type);
}

/* -------------------------------------------------------------------------- */
void CouplerSolidPhaseField::assembleMass(GhostType ghost_type) {
  solid->assembleMass(ghost_type);
}

/* ------------------------------------------------------------------------- */
void CouplerSolidPhaseField::computeDamageOnQuadPoints(GhostType ghost_type) {
  auto & fem = phase->getFEEngine();
  auto & mesh = phase->getMesh();

  auto nb_materials = solid->getNbConstitutiveLaws();
  auto nb_phasefields = phase->getNbConstitutiveLaws();

  AKANTU_DEBUG_ASSERT(
      nb_phasefields == nb_materials,
      "The number of phasefields and materials should be equal");

  for (auto index : arange(nb_materials)) {
    auto & material = solid->getConstitutiveLaw(index);

    for (auto index2 : arange(nb_phasefields)) {
      auto & phasefield = phase->getConstitutiveLaw(index2);

      if (phasefield.getName() == material.getName()) {
<<<<<<< HEAD

        switch (spatial_dimension) {
        case 1: {
          auto & mat = static_cast<MaterialDamage<1> &>(material);
          auto & damage = mat.getDamage();
          for (const auto & type :
               mesh.elementTypes(Model::spatial_dimension, ghost_type)) {
            auto & damage_on_qpoints_vect = damage(type, ghost_type);
            fem.interpolateOnIntegrationPoints(phase->getDamage(),
                                               damage_on_qpoints_vect, 1, type,
                                               ghost_type);
          }
          break;
        }

        case 2: {
          auto & mat = static_cast<MaterialDamage<2> &>(material);
          auto & damage = mat.getDamage();

          for (const auto & type :
               mesh.elementTypes(Model::spatial_dimension, ghost_type)) {
            auto & damage_on_qpoints_vect = damage(type, ghost_type);
            fem.interpolateOnIntegrationPoints(phase->getDamage(),
                                               damage_on_qpoints_vect, 1, type,
                                               ghost_type);
          }
          break;
        }
        default:
          auto & mat = static_cast<MaterialDamage<3> &>(material);
          auto & damage = mat.getDamage();

          for (const auto & type :
               mesh.elementTypes(Model::spatial_dimension, ghost_type)) {
            auto & damage_on_qpoints_vect = damage(type, ghost_type);
            fem.interpolateOnIntegrationPoints(phase->getDamage(),
                                               damage_on_qpoints_vect, 1, type,
                                               ghost_type);
          }
          break;
        }
=======
        tuple_dispatch<AllSpatialDimensions>(
            [&](auto && _) {
              constexpr auto && dim_ = aka::decay_v<decltype(_)>;
              auto & mat = static_cast<MaterialPhaseField<dim_> &>(material);
              auto & damage = mat.getDamage();
              for (const auto & type :
                   mesh.elementTypes(this->spatial_dimension, ghost_type)) {
                auto & damage_on_qpoints_vect = damage(type, ghost_type);
                fem.interpolateOnIntegrationPoints(phase->getDamage(),
                                                   damage_on_qpoints_vect, 1,
                                                   type, ghost_type);
              }
            },
            this->spatial_dimension);
>>>>>>> ec9d691f
      }
    }
  }
}

/* ------------------------------------------------------------------------- */
void CouplerSolidPhaseField::computeStrainOnQuadPoints(GhostType ghost_type) {
  AKANTU_DEBUG_IN();

  auto & gradu_internal =
      solid->flattenInternal("grad_u", _ek_regular, ghost_type);

  auto & mesh = solid->getMesh();
  auto & fem = solid->getFEEngine();

  ElementTypeMapArray<Real> strain_tmp("temporary strain on quads");
  strain_tmp.initialize(fem,
                        _nb_component = spatial_dimension * spatial_dimension,
                        _spatial_dimension = spatial_dimension,
                        _ghost_type = ghost_type, _with_nb_element = true);

  for (const auto & type : mesh.elementTypes(spatial_dimension, ghost_type)) {
    auto & strain_vect = strain_tmp(type, ghost_type);
    const auto & gradu_vect = gradu_internal(type, ghost_type);
    for (auto && [grad_u, strain] :
         zip(make_view(gradu_vect, spatial_dimension, spatial_dimension),
             make_view(strain_vect, spatial_dimension, spatial_dimension))) {
<<<<<<< HEAD
      const auto & grad_u = std::get<0>(values);
      auto & strain = std::get<1>(values);
      // strain = (grad_u + grad_u.transpose()) / 2.;
      strain = grad_u;
    }
  }

  phase->inflateInternal("grad_u", strain_tmp, _ek_regular, ghost_type);
  phase->computeStrain(ghost_type);
=======
      strain = (grad_u + grad_u.transpose()) / 2.;
    }
  }

  phase->inflateInternal("strain", strain_tmp, ghost_type, _ek_regular);
>>>>>>> ec9d691f

  AKANTU_DEBUG_OUT();
}

/* ------------------------------------------------------------------------- */
void CouplerSolidPhaseField::solve(const ID & solid_solver_id,
                                   const ID & phase_solver_id) {

  solid->solveStep(solid_solver_id);

  solid->synchronize(SynchronizationTag::_smm_gradu);

  AKANTU_DEBUG_INFO("exchange strain for local elements");
  this->computeStrainOnQuadPoints(_not_ghost);

  AKANTU_DEBUG_INFO("exchange strain for ghost elements");
  this->computeStrainOnQuadPoints(_ghost);

  phase->solveStep(phase_solver_id);

  phase->synchronize(SynchronizationTag::_pfm_damage);

  AKANTU_DEBUG_INFO("exchange damage for local elements");
  this->computeDamageOnQuadPoints(_not_ghost);

  AKANTU_DEBUG_INFO("exchange damage for ghost elements");
  this->computeDamageOnQuadPoints(_ghost);

  solid->assembleInternalForces();
}

/* ------------------------------------------------------------------------- */
bool CouplerSolidPhaseField::checkConvergence(Array<Real> & u_new,
                                              Array<Real> & u_old,
                                              Array<Real> & d_new,
                                              Array<Real> & d_old) {

  const Array<bool> & blocked_dofs = solid->getBlockedDOFs();
  Int nb_degree_of_freedom = u_new.size();

  auto u_n_it = u_new.begin();
  auto u_o_it = u_old.begin();
  auto bld_it = blocked_dofs.begin();

  Real norm = 0;
  for (Int n = 0; n < nb_degree_of_freedom; ++n, ++u_n_it, ++u_o_it, ++bld_it) {
    if ((!*bld_it)) {
      norm += (*u_n_it - *u_o_it) * (*u_n_it - *u_o_it);
    }
  }

  norm = std::sqrt(norm);

  auto d_n_it = d_new.begin();
  auto d_o_it = d_old.begin();
  nb_degree_of_freedom = d_new.size();

  Real norm2 = 0;
  for (Int i = 0; i < nb_degree_of_freedom; ++i) {
    norm2 += (*d_n_it - *d_o_it);
  }

  norm2 = std::sqrt(norm2);

  Real error = std::max(norm, norm2);

  Real tolerance = 1e-8;
  return error < tolerance;
}

/* -------------------------------------------------------------------------- */
std::shared_ptr<dumpers::Field> CouplerSolidPhaseField::createElementalField(
    const std::string & field_name, const std::string & group_name,
    bool padding_flag, Idx spatial_dimension, ElementKind kind) {

  return solid->createElementalField(field_name, group_name, padding_flag,
                                     spatial_dimension, kind);

  std::shared_ptr<dumpers::Field> field;
  return field;
}

/* -------------------------------------------------------------------------- */
std::shared_ptr<dumpers::Field>
CouplerSolidPhaseField::createNodalFieldReal(const std::string & field_name,
                                             const std::string & group_name,
                                             bool padding_flag) {

  return solid->createNodalFieldReal(field_name, group_name, padding_flag);

  std::shared_ptr<dumpers::Field> field;
  return field;
}

/* -------------------------------------------------------------------------- */
std::shared_ptr<dumpers::Field>
CouplerSolidPhaseField::createNodalFieldBool(const std::string & field_name,
                                             const std::string & group_name,
                                             bool padding_flag) {

  return solid->createNodalFieldBool(field_name, group_name, padding_flag);

  std::shared_ptr<dumpers::Field> field;
  return field;
}

/* -----------------------------------------------------------------------*/
void CouplerSolidPhaseField::dump(const std::string & dumper_name) {
  solid->onDump();
  mesh.dump(dumper_name);
}

/* ------------------------------------------------------------------------*/
void CouplerSolidPhaseField::dump(const std::string & dumper_name, Int step) {
  solid->onDump();
  mesh.dump(dumper_name, step);
}

/* ----------------------------------------------------------------------- */
void CouplerSolidPhaseField::dump(const std::string & dumper_name, Real time,
                                  Int step) {
  solid->onDump();
  mesh.dump(dumper_name, time, step);
}

/* -------------------------------------------------------------------------- */
void CouplerSolidPhaseField::dump() {
  solid->onDump();
  mesh.dump();
}

/* -------------------------------------------------------------------------- */
void CouplerSolidPhaseField::dump(Int step) {
  solid->onDump();
  mesh.dump(step);
}

/* -------------------------------------------------------------------------- */
void CouplerSolidPhaseField::dump(Real time, Int step) {
  solid->onDump();
  mesh.dump(time, step);
}

} // namespace akantu<|MERGE_RESOLUTION|>--- conflicted
+++ resolved
@@ -340,49 +340,6 @@
       auto & phasefield = phase->getConstitutiveLaw(index2);
 
       if (phasefield.getName() == material.getName()) {
-<<<<<<< HEAD
-
-        switch (spatial_dimension) {
-        case 1: {
-          auto & mat = static_cast<MaterialDamage<1> &>(material);
-          auto & damage = mat.getDamage();
-          for (const auto & type :
-               mesh.elementTypes(Model::spatial_dimension, ghost_type)) {
-            auto & damage_on_qpoints_vect = damage(type, ghost_type);
-            fem.interpolateOnIntegrationPoints(phase->getDamage(),
-                                               damage_on_qpoints_vect, 1, type,
-                                               ghost_type);
-          }
-          break;
-        }
-
-        case 2: {
-          auto & mat = static_cast<MaterialDamage<2> &>(material);
-          auto & damage = mat.getDamage();
-
-          for (const auto & type :
-               mesh.elementTypes(Model::spatial_dimension, ghost_type)) {
-            auto & damage_on_qpoints_vect = damage(type, ghost_type);
-            fem.interpolateOnIntegrationPoints(phase->getDamage(),
-                                               damage_on_qpoints_vect, 1, type,
-                                               ghost_type);
-          }
-          break;
-        }
-        default:
-          auto & mat = static_cast<MaterialDamage<3> &>(material);
-          auto & damage = mat.getDamage();
-
-          for (const auto & type :
-               mesh.elementTypes(Model::spatial_dimension, ghost_type)) {
-            auto & damage_on_qpoints_vect = damage(type, ghost_type);
-            fem.interpolateOnIntegrationPoints(phase->getDamage(),
-                                               damage_on_qpoints_vect, 1, type,
-                                               ghost_type);
-          }
-          break;
-        }
-=======
         tuple_dispatch<AllSpatialDimensions>(
             [&](auto && _) {
               constexpr auto && dim_ = aka::decay_v<decltype(_)>;
@@ -397,7 +354,6 @@
               }
             },
             this->spatial_dimension);
->>>>>>> ec9d691f
       }
     }
   }
@@ -425,23 +381,11 @@
     for (auto && [grad_u, strain] :
          zip(make_view(gradu_vect, spatial_dimension, spatial_dimension),
              make_view(strain_vect, spatial_dimension, spatial_dimension))) {
-<<<<<<< HEAD
-      const auto & grad_u = std::get<0>(values);
-      auto & strain = std::get<1>(values);
-      // strain = (grad_u + grad_u.transpose()) / 2.;
-      strain = grad_u;
-    }
-  }
-
-  phase->inflateInternal("grad_u", strain_tmp, _ek_regular, ghost_type);
-  phase->computeStrain(ghost_type);
-=======
       strain = (grad_u + grad_u.transpose()) / 2.;
     }
   }
 
   phase->inflateInternal("strain", strain_tmp, ghost_type, _ek_regular);
->>>>>>> ec9d691f
 
   AKANTU_DEBUG_OUT();
 }
