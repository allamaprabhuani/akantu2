/**
 * @file   coupler_solid_phasefield.cc
 *
 * @author Mohit Pundir <mohit.pundir@epfl.ch>
 *
 * @date creation: Mon Jun 24 2019
 * @date last modification: Fri Apr 02 2021
 *
 * @brief  class for coupling of solid mechancis and phase model
 *
 *
 * @section LICENSE
 *
 * Copyright (©) 2018-2021 EPFL (Ecole Polytechnique Fédérale de Lausanne)
 * Laboratory (LSMS - Laboratoire de Simulation en Mécanique des Solides)
 *
 * Akantu is free software: you can redistribute it and/or modify it under the
 * terms of the GNU Lesser General Public License as published by the Free
 * Software Foundation, either version 3 of the License, or (at your option) any
 * later version.
 *
 * Akantu is distributed in the hope that it will be useful, but WITHOUT ANY
 * WARRANTY; without even the implied warranty of MERCHANTABILITY or FITNESS FOR
 * A PARTICULAR PURPOSE. See the GNU Lesser General Public License for more
 * details.
 *
 * You should have received a copy of the GNU Lesser General Public License
 * along with Akantu. If not, see <http://www.gnu.org/licenses/>.
 *
 */

/* -------------------------------------------------------------------------- */
#include "coupler_solid_phasefield.hh"
#include "dumpable_inline_impl.hh"
#include "element_synchronizer.hh"
#include "integrator_gauss.hh"
#include "shape_lagrange.hh"
/* -------------------------------------------------------------------------- */
#include "dumper_iohelper_paraview.hh"
/* -------------------------------------------------------------------------- */

namespace akantu {

CouplerSolidPhaseField::CouplerSolidPhaseField(Mesh & mesh, Int dim,
                                               const ID & id,
                                               const ModelType model_type)
    : Model(mesh, model_type, dim, id) {
  this->registerFEEngineObject<MyFEEngineType>("CouplerSolidPhaseField", mesh,
                                               Model::spatial_dimension);

  this->mesh.registerDumper<DumperParaview>("coupler_solid_phasefield", id,
                                            true);
  this->mesh.addDumpMeshToDumper("coupler_solid_phasefield", mesh,
                                 Model::spatial_dimension, _not_ghost,
                                 _ek_regular);

  this->registerDataAccessor(*this);

  solid = new SolidMechanicsModel(mesh, Model::spatial_dimension,
                                  "solid_mechanics_model");
  phase =
      new PhaseFieldModel(mesh, Model::spatial_dimension, "phase_field_model");

  if (this->mesh.isDistributed()) {
    auto & synchronizer = this->mesh.getElementSynchronizer();
    this->registerSynchronizer(synchronizer, SynchronizationTag::_csp_damage);
    this->registerSynchronizer(synchronizer, SynchronizationTag::_csp_strain);
  }
}

/* -------------------------------------------------------------------------- */
CouplerSolidPhaseField::~CouplerSolidPhaseField() = default;

/* -------------------------------------------------------------------------- */
void CouplerSolidPhaseField::initFullImpl(const ModelOptions & options) {
  Model::initFullImpl(options);

  this->initBC(*this, *displacement, *displacement_increment, *external_force);
  solid->initFull(_analysis_method = this->method);
  phase->initFull(_analysis_method = this->method);
}

/* -------------------------------------------------------------------------- */
void CouplerSolidPhaseField::initModel() {
  getFEEngine().initShapeFunctions(_not_ghost);
  getFEEngine().initShapeFunctions(_ghost);
}

/* -------------------------------------------------------------------------- */
FEEngine & CouplerSolidPhaseField::getFEEngineBoundary(const ID & name) {
  return dynamic_cast<FEEngine &>(
      getFEEngineClassBoundary<MyFEEngineType>(name));
}

/* -------------------------------------------------------------------------- */
void CouplerSolidPhaseField::initSolver(
    TimeStepSolverType time_step_solver_type,
    NonLinearSolverType non_linear_solver_type) {

  auto & solid_model_solver = aka::as_type<ModelSolver>(*solid);
  solid_model_solver.initSolver(time_step_solver_type, non_linear_solver_type);

  auto & phase_model_solver = aka::as_type<ModelSolver>(*phase);
  phase_model_solver.initSolver(time_step_solver_type, non_linear_solver_type);
}

/* -------------------------------------------------------------------------- */
std::tuple<ID, TimeStepSolverType>
CouplerSolidPhaseField::getDefaultSolverID(const AnalysisMethod & method) {
  switch (method) {
  case _explicit_lumped_mass: {
    return std::make_tuple("explicit_lumped",
                           TimeStepSolverType::_dynamic_lumped);
  }
  case _explicit_consistent_mass: {
    return std::make_tuple("explicit", TimeStepSolverType::_dynamic);
  }
  case _static: {
    return std::make_tuple("static", TimeStepSolverType::_static);
  }
  case _implicit_dynamic: {
    return std::make_tuple("implicit", TimeStepSolverType::_dynamic);
  }
  default:
    return std::make_tuple("unknown", TimeStepSolverType::_not_defined);
  }
}

/* -------------------------------------------------------------------------- */
TimeStepSolverType CouplerSolidPhaseField::getDefaultSolverType() const {
  return TimeStepSolverType::_dynamic_lumped;
}

/* -------------------------------------------------------------------------- */
ModelSolverOptions CouplerSolidPhaseField::getDefaultSolverOptions(
    const TimeStepSolverType & type) const {
  ModelSolverOptions options;

  switch (type) {
  case TimeStepSolverType::_dynamic_lumped: {
    options.non_linear_solver_type = NonLinearSolverType::_lumped;
    options.integration_scheme_type["displacement"] =
        IntegrationSchemeType::_central_difference;
    options.solution_type["displacement"] = IntegrationScheme::_acceleration;
    break;
  }
  case TimeStepSolverType::_dynamic: {
    options.non_linear_solver_type = NonLinearSolverType::_lumped;
    options.integration_scheme_type["displacement"] =
        IntegrationSchemeType::_central_difference;
    options.solution_type["displacement"] = IntegrationScheme::_acceleration;
    break;
  }
  case TimeStepSolverType::_static: {
    options.non_linear_solver_type = NonLinearSolverType::_linear;
    options.integration_scheme_type["displacement"] =
        IntegrationSchemeType::_pseudo_time;
    options.solution_type["displacement"] = IntegrationScheme::_not_defined;
    break;
  }
  default:
    AKANTU_EXCEPTION(type << " is not a valid time step solver type");
    break;
  }

  return options;
}

/* -------------------------------------------------------------------------- */
void CouplerSolidPhaseField::assembleResidual() {

  // computes the internal forces
  this->assembleInternalForces();

  auto & solid_internal_force = solid->getInternalForce();
  auto & solid_external_force = solid->getExternalForce();

  auto & phasefield_internal_force = phase->getInternalForce();
  auto & phasefield_external_force = phase->getExternalForce();

  /* ------------------------------------------------------------------------ */
  this->getDOFManager().assembleToResidual("displacement", solid_external_force,
                                           1);
  this->getDOFManager().assembleToResidual("displacement", solid_internal_force,
                                           1);
  this->getDOFManager().assembleToResidual("damage", phasefield_external_force,
                                           1);
  this->getDOFManager().assembleToResidual("damage", phasefield_internal_force,
                                           1);
}

/* -------------------------------------------------------------------------- */
void CouplerSolidPhaseField::assembleResidual(const ID & residual_part) {
  AKANTU_DEBUG_IN();

  auto & solid_internal_force = solid->getInternalForce();
  auto & solid_external_force = solid->getExternalForce();

  auto & phasefield_internal_force = phase->getInternalForce();
  auto & phasefield_external_force = phase->getExternalForce();

  if ("external" == residual_part) {
    this->getDOFManager().assembleToResidual("displacement",
                                             solid_external_force, 1);
    this->getDOFManager().assembleToResidual("displacement",
                                             solid_internal_force, 1);
    AKANTU_DEBUG_OUT();
    return;
  }

  if ("internal" == residual_part) {
    this->getDOFManager().assembleToResidual("damage",
                                             phasefield_external_force, 1);
    this->getDOFManager().assembleToResidual("damage",
                                             phasefield_internal_force, 1);
    AKANTU_DEBUG_OUT();
    return;
  }

  AKANTU_CUSTOM_EXCEPTION(
      debug::SolverCallbackResidualPartUnknown(residual_part));

  AKANTU_DEBUG_OUT();
}

/* -------------------------------------------------------------------------- */
void CouplerSolidPhaseField::predictor() {

  auto & solid_model_solver = aka::as_type<ModelSolver>(*solid);
  solid_model_solver.predictor();

  auto & phase_model_solver = aka::as_type<ModelSolver>(*phase);
  phase_model_solver.predictor();
}

/* -------------------------------------------------------------------------- */
void CouplerSolidPhaseField::corrector() {

  auto & solid_model_solver = aka::as_type<ModelSolver>(*solid);
  solid_model_solver.corrector();

  auto & phase_model_solver = aka::as_type<ModelSolver>(*phase);
  phase_model_solver.corrector();
}

/* -------------------------------------------------------------------------- */
MatrixType CouplerSolidPhaseField::getMatrixType(const ID & matrix_id) const {

  if (matrix_id == "K") {
    return _symmetric;
  }
  if (matrix_id == "M") {
    return _symmetric;
  }
  return _mt_not_defined;
}

/* -------------------------------------------------------------------------- */
void CouplerSolidPhaseField::assembleMatrix(const ID & matrix_id) {

  if (matrix_id == "K") {
    this->assembleStiffnessMatrix();
  } else if (matrix_id == "M") {
    solid->assembleMass();
  }
}

/* -------------------------------------------------------------------------- */
void CouplerSolidPhaseField::assembleLumpedMatrix(const ID & matrix_id) {
  if (matrix_id == "M") {
    solid->assembleMassLumped();
  }
}

/* -------------------------------------------------------------------------- */
void CouplerSolidPhaseField::beforeSolveStep() {
  auto & solid_solver_callback = aka::as_type<SolverCallback>(*solid);
  solid_solver_callback.beforeSolveStep();

  auto & phase_solver_callback = aka::as_type<SolverCallback>(*phase);
  phase_solver_callback.beforeSolveStep();
}

/* -------------------------------------------------------------------------- */
void CouplerSolidPhaseField::afterSolveStep(bool converged) {
  auto & solid_solver_callback = aka::as_type<SolverCallback>(*solid);
  solid_solver_callback.afterSolveStep(converged);

  auto & phase_solver_callback = aka::as_type<SolverCallback>(*phase);
  phase_solver_callback.afterSolveStep(converged);
}

/* -------------------------------------------------------------------------- */
void CouplerSolidPhaseField::assembleInternalForces() {
  AKANTU_DEBUG_IN();

  AKANTU_DEBUG_INFO("Assemble the internal forces");

  solid->assembleInternalForces();
  phase->assembleInternalForces();

  AKANTU_DEBUG_OUT();
}

/* -------------------------------------------------------------------------- */
void CouplerSolidPhaseField::assembleStiffnessMatrix() {
  AKANTU_DEBUG_IN();

  AKANTU_DEBUG_INFO("Assemble the new stiffness matrix");

  solid->assembleStiffnessMatrix();
  phase->assembleStiffnessMatrix();

  AKANTU_DEBUG_OUT();
}

/* -------------------------------------------------------------------------- */
void CouplerSolidPhaseField::assembleMassLumped() {
  solid->assembleMassLumped();
}

/* -------------------------------------------------------------------------- */
void CouplerSolidPhaseField::assembleMass() { solid->assembleMass(); }

/* -------------------------------------------------------------------------- */
void CouplerSolidPhaseField::assembleMassLumped(GhostType ghost_type) {
  solid->assembleMassLumped(ghost_type);
}

/* -------------------------------------------------------------------------- */
void CouplerSolidPhaseField::assembleMass(GhostType ghost_type) {
  solid->assembleMass(ghost_type);
}

/* ------------------------------------------------------------------------- */
void CouplerSolidPhaseField::computeDamageOnQuadPoints(GhostType ghost_type) {

  AKANTU_DEBUG_IN();

  auto & fem = phase->getFEEngine();
  auto & mesh = phase->getMesh();

  auto nb_materials = solid->getNbMaterials();
  auto nb_phasefields = phase->getNbPhaseFields();

  AKANTU_DEBUG_ASSERT(
      nb_phasefields == nb_materials,
      "The number of phasefields and materials should be equal");

  for (auto index : arange(nb_materials)) {
    auto & material = solid->getMaterial(index);

    for (auto index2 : arange(nb_phasefields)) {
      auto & phasefield = phase->getPhaseField(index2);

      if (phasefield.getName() == material.getName()) {

        switch (spatial_dimension) {
        case 1: {
          auto & mat = static_cast<MaterialPhaseField<1> &>(material);
          auto & damage = mat.getDamage();
          for (const auto & type :
               mesh.elementTypes(Model::spatial_dimension, ghost_type)) {
            auto & damage_on_qpoints_vect = damage(type, ghost_type);
            fem.interpolateOnIntegrationPoints(phase->getDamage(),
                                               damage_on_qpoints_vect, 1, type,
                                               ghost_type);
          }
          break;
        }

        case 2: {
          auto & mat = static_cast<MaterialPhaseField<2> &>(material);
          auto & damage = mat.getDamage();

          for (const auto & type :
               mesh.elementTypes(Model::spatial_dimension, ghost_type)) {
            auto & damage_on_qpoints_vect = damage(type, ghost_type);
            fem.interpolateOnIntegrationPoints(phase->getDamage(),
                                               damage_on_qpoints_vect, 1, type,
                                               ghost_type);
          }
          break;
        }
        default:
          auto & mat = static_cast<MaterialPhaseField<3> &>(material);
          auto & damage = mat.getDamage();

          for (const auto & type :
               mesh.elementTypes(Model::spatial_dimension, ghost_type)) {
            auto & damage_on_qpoints_vect = damage(type, ghost_type);
            fem.interpolateOnIntegrationPoints(phase->getDamage(),
                                               damage_on_qpoints_vect, 1, type,
                                               ghost_type);
          }
          break;
        }
      }
    }
  }

  AKANTU_DEBUG_OUT();
}

/* ------------------------------------------------------------------------- */
void CouplerSolidPhaseField::computeStrainOnQuadPoints(GhostType ghost_type) {
  AKANTU_DEBUG_IN();

  auto & gradu_internal =
      solid->flattenInternal("grad_u", _ek_regular, ghost_type);
  auto & strain_internal =
      phase->flattenInternal("strain", _ek_regular, ghost_type);

<<<<<<< HEAD
  auto & mesh = solid->getMesh();
  auto & fem = solid->getFEEngine();

  ElementTypeMapArray<Real> strain_tmp("temporary strain on quads");
  strain_tmp.initialize(
      fem, _nb_component = spatial_dimension * spatial_dimension,
      _spatial_dimension = spatial_dimension, _ghost_type = ghost_type);

  for (const auto & type : mesh.elementTypes(spatial_dimension, ghost_type)) {
    auto & strain_vect = strain_tmp(type, ghost_type);
    const auto & gradu_vect = gradu_internal(type, ghost_type);
    for (auto && values :
         zip(make_view(gradu_vect, spatial_dimension, spatial_dimension),
             make_view(strain_vect, spatial_dimension, spatial_dimension))) {
      const auto & grad_u = std::get<0>(values);
      auto & strain = std::get<1>(values);
      gradUToEpsilon(grad_u, strain);
=======
      if (phasefield.getName() == material.getName()) {

        auto & strain_on_qpoints = phasefield.getStrain();
        const auto & gradu_on_qpoints = material.getGradU();

        for (const auto & type :
             mesh.elementTypes(spatial_dimension, ghost_type)) {
          auto & strain_on_qpoints_vect = strain_on_qpoints(type, ghost_type);
          const auto & gradu_on_qpoints_vect =
              gradu_on_qpoints(type, ghost_type);
          for (auto && values :
               zip(make_view(strain_on_qpoints_vect, spatial_dimension,
                             spatial_dimension),
                   make_view(gradu_on_qpoints_vect, spatial_dimension,
                             spatial_dimension))) {
            auto & strain = std::get<0>(values);
            const auto & grad_u = std::get<1>(values);
            strain = (grad_u + grad_u.transpose()) / 2.;
          }
        }

        break;
      }
>>>>>>> e29c5d5d
    }
  }

  phase->inflateInternal("strain", strain_tmp, _ek_regular, ghost_type);

  AKANTU_DEBUG_OUT();
}

/* ------------------------------------------------------------------------- */
void CouplerSolidPhaseField::solve(const ID & solid_solver_id,
                                   const ID & phase_solver_id) {

  solid->solveStep(solid_solver_id);

  solid->synchronize(SynchronizationTag::_smm_gradu);

  AKANTU_DEBUG_INFO("exchange strain for local elements");
  this->computeStrainOnQuadPoints(_not_ghost);

  AKANTU_DEBUG_INFO("exchange strain for ghost elements");
  this->computeStrainOnQuadPoints(_ghost);

  phase->solveStep(phase_solver_id);

  phase->synchronize(SynchronizationTag::_pfm_damage);

  AKANTU_DEBUG_INFO("exchange damage for local elements");
  this->computeDamageOnQuadPoints(_not_ghost);

  AKANTU_DEBUG_INFO("exchange damage for ghost elements");
  this->computeDamageOnQuadPoints(_ghost);

  solid->assembleInternalForces();
}

/* ------------------------------------------------------------------------- */
bool CouplerSolidPhaseField::checkConvergence(Array<Real> & u_new,
                                              Array<Real> & u_old,
                                              Array<Real> & d_new,
                                              Array<Real> & d_old) {

  const Array<bool> & blocked_dofs = solid->getBlockedDOFs();
  Int nb_degree_of_freedom = u_new.size();

  auto u_n_it = u_new.begin();
  auto u_o_it = u_old.begin();
  auto bld_it = blocked_dofs.begin();

  Real norm = 0;
  for (Int n = 0; n < nb_degree_of_freedom; ++n, ++u_n_it, ++u_o_it, ++bld_it) {
    if ((!*bld_it)) {
      norm += (*u_n_it - *u_o_it) * (*u_n_it - *u_o_it);
    }
  }

  norm = std::sqrt(norm);

  auto d_n_it = d_new.begin();
  auto d_o_it = d_old.begin();
  nb_degree_of_freedom = d_new.size();

  Real norm2 = 0;
  for (Int i = 0; i < nb_degree_of_freedom; ++i) {
    norm2 += (*d_n_it - *d_o_it);
  }

  norm2 = std::sqrt(norm2);

  Real error = std::max(norm, norm2);

  Real tolerance = 1e-8;
  return error < tolerance;
}

/* -------------------------------------------------------------------------- */
std::shared_ptr<dumpers::Field> CouplerSolidPhaseField::createElementalField(
    const std::string & field_name, const std::string & group_name,
    bool padding_flag, Idx spatial_dimension, ElementKind kind) {

  return solid->createElementalField(field_name, group_name, padding_flag,
                                     spatial_dimension, kind);

  std::shared_ptr<dumpers::Field> field;
  return field;
}

/* -------------------------------------------------------------------------- */
std::shared_ptr<dumpers::Field>
CouplerSolidPhaseField::createNodalFieldReal(const std::string & field_name,
                                             const std::string & group_name,
                                             bool padding_flag) {

  return solid->createNodalFieldReal(field_name, group_name, padding_flag);

  std::shared_ptr<dumpers::Field> field;
  return field;
}

/* -------------------------------------------------------------------------- */
std::shared_ptr<dumpers::Field>
CouplerSolidPhaseField::createNodalFieldBool(const std::string & field_name,
                                             const std::string & group_name,
                                             bool padding_flag) {

  return solid->createNodalFieldBool(field_name, group_name, padding_flag);

  std::shared_ptr<dumpers::Field> field;
  return field;
}

/* -----------------------------------------------------------------------*/
void CouplerSolidPhaseField::dump(const std::string & dumper_name) {
  solid->onDump();
  mesh.dump(dumper_name);
}

/* ------------------------------------------------------------------------*/
void CouplerSolidPhaseField::dump(const std::string & dumper_name, Int step) {
  solid->onDump();
  mesh.dump(dumper_name, step);
}

/* ----------------------------------------------------------------------- */
void CouplerSolidPhaseField::dump(const std::string & dumper_name, Real time,
                                  Int step) {
  solid->onDump();
  mesh.dump(dumper_name, time, step);
}

/* -------------------------------------------------------------------------- */
void CouplerSolidPhaseField::dump() {
  solid->onDump();
  mesh.dump();
}

/* -------------------------------------------------------------------------- */
void CouplerSolidPhaseField::dump(Int step) {
  solid->onDump();
  mesh.dump(step);
}

/* -------------------------------------------------------------------------- */
void CouplerSolidPhaseField::dump(Real time, Int step) {
  solid->onDump();
  mesh.dump(time, step);
}

} // namespace akantu<|MERGE_RESOLUTION|>--- conflicted
+++ resolved
@@ -411,7 +411,6 @@
   auto & strain_internal =
       phase->flattenInternal("strain", _ek_regular, ghost_type);
 
-<<<<<<< HEAD
   auto & mesh = solid->getMesh();
   auto & fem = solid->getFEEngine();
 
@@ -429,31 +428,6 @@
       const auto & grad_u = std::get<0>(values);
       auto & strain = std::get<1>(values);
       gradUToEpsilon(grad_u, strain);
-=======
-      if (phasefield.getName() == material.getName()) {
-
-        auto & strain_on_qpoints = phasefield.getStrain();
-        const auto & gradu_on_qpoints = material.getGradU();
-
-        for (const auto & type :
-             mesh.elementTypes(spatial_dimension, ghost_type)) {
-          auto & strain_on_qpoints_vect = strain_on_qpoints(type, ghost_type);
-          const auto & gradu_on_qpoints_vect =
-              gradu_on_qpoints(type, ghost_type);
-          for (auto && values :
-               zip(make_view(strain_on_qpoints_vect, spatial_dimension,
-                             spatial_dimension),
-                   make_view(gradu_on_qpoints_vect, spatial_dimension,
-                             spatial_dimension))) {
-            auto & strain = std::get<0>(values);
-            const auto & grad_u = std::get<1>(values);
-            strain = (grad_u + grad_u.transpose()) / 2.;
-          }
-        }
-
-        break;
-      }
->>>>>>> e29c5d5d
     }
   }
 
