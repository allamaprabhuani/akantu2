/**
 * @file   coupler_solid_phasefield.cc
 *
 * @author Mohit Pundir <mohit.pundir@epfl.ch>
 *
 * @date creation: Mon Jun 24 2019
 * @date last modification: Fri Apr 02 2021
 *
 * @brief  class for coupling of solid mechancis and phase model
 *
 *
 * @section LICENSE
 *
 * Copyright (©) 2018-2021 EPFL (Ecole Polytechnique Fédérale de Lausanne)
 * Laboratory (LSMS - Laboratoire de Simulation en Mécanique des Solides)
 *
 * Akantu is free software: you can redistribute it and/or modify it under the
 * terms of the GNU Lesser General Public License as published by the Free
 * Software Foundation, either version 3 of the License, or (at your option) any
 * later version.
 *
 * Akantu is distributed in the hope that it will be useful, but WITHOUT ANY
 * WARRANTY; without even the implied warranty of MERCHANTABILITY or FITNESS FOR
 * A PARTICULAR PURPOSE. See the GNU Lesser General Public License for more
 * details.
 *
 * You should have received a copy of the GNU Lesser General Public License
 * along with Akantu. If not, see <http://www.gnu.org/licenses/>.
 *
 */

/* -------------------------------------------------------------------------- */
#include "coupler_solid_phasefield.hh"
#include "dumpable_inline_impl.hh"
#include "element_synchronizer.hh"
#include "integrator_gauss.hh"
#include "shape_lagrange.hh"
/* -------------------------------------------------------------------------- */
#include "dumper_iohelper_paraview.hh"
/* -------------------------------------------------------------------------- */

namespace akantu {

CouplerSolidPhaseField::CouplerSolidPhaseField(Mesh & mesh, Int dim,
                                               const ID & id,
                                               const ModelType model_type)
    : Model(mesh, model_type, dim, id) {
  this->registerFEEngineObject<MyFEEngineType>("CouplerSolidPhaseField", mesh,
                                               Model::spatial_dimension);

  this->mesh.registerDumper<DumperParaview>("coupler_solid_phasefield", id,
                                            true);
  this->mesh.addDumpMeshToDumper("coupler_solid_phasefield", mesh,
                                 Model::spatial_dimension, _not_ghost,
                                 _ek_regular);

  this->registerDataAccessor(*this);

  solid = new SolidMechanicsModel(mesh, Model::spatial_dimension,
                                  "solid_mechanics_model");
  phase =
      new PhaseFieldModel(mesh, Model::spatial_dimension, "phase_field_model");

  if (this->mesh.isDistributed()) {
    auto & synchronizer = this->mesh.getElementSynchronizer();
    this->registerSynchronizer(synchronizer, SynchronizationTag::_csp_damage);
    this->registerSynchronizer(synchronizer, SynchronizationTag::_csp_strain);
  }
}

/* -------------------------------------------------------------------------- */
CouplerSolidPhaseField::~CouplerSolidPhaseField() = default;

/* -------------------------------------------------------------------------- */
void CouplerSolidPhaseField::initFullImpl(const ModelOptions & options) {
  Model::initFullImpl(options);

  this->initBC(*this, *displacement, *displacement_increment, *external_force);
  solid->initFull(_analysis_method = this->method);
  phase->initFull(_analysis_method = this->method);
}

/* -------------------------------------------------------------------------- */
void CouplerSolidPhaseField::initModel() {
  getFEEngine().initShapeFunctions(_not_ghost);
  getFEEngine().initShapeFunctions(_ghost);
}

/* -------------------------------------------------------------------------- */
FEEngine & CouplerSolidPhaseField::getFEEngineBoundary(const ID & name) {
  return dynamic_cast<FEEngine &>(
      getFEEngineClassBoundary<MyFEEngineType>(name));
}

/* -------------------------------------------------------------------------- */
void CouplerSolidPhaseField::initSolver(
    TimeStepSolverType time_step_solver_type,
    NonLinearSolverType non_linear_solver_type) {

  auto & solid_model_solver = aka::as_type<ModelSolver>(*solid);
  solid_model_solver.initSolver(time_step_solver_type, non_linear_solver_type);

  auto & phase_model_solver = aka::as_type<ModelSolver>(*phase);
  phase_model_solver.initSolver(time_step_solver_type, non_linear_solver_type);
}

/* -------------------------------------------------------------------------- */
std::tuple<ID, TimeStepSolverType>
CouplerSolidPhaseField::getDefaultSolverID(const AnalysisMethod & method) {
  switch (method) {
  case _explicit_lumped_mass: {
    return std::make_tuple("explicit_lumped",
                           TimeStepSolverType::_dynamic_lumped);
  }
  case _explicit_consistent_mass: {
    return std::make_tuple("explicit", TimeStepSolverType::_dynamic);
  }
  case _static: {
    return std::make_tuple("static", TimeStepSolverType::_static);
  }
  case _implicit_dynamic: {
    return std::make_tuple("implicit", TimeStepSolverType::_dynamic);
  }
  default:
    return std::make_tuple("unknown", TimeStepSolverType::_not_defined);
  }
}

/* -------------------------------------------------------------------------- */
TimeStepSolverType CouplerSolidPhaseField::getDefaultSolverType() const {
  return TimeStepSolverType::_dynamic_lumped;
}

/* -------------------------------------------------------------------------- */
ModelSolverOptions CouplerSolidPhaseField::getDefaultSolverOptions(
    const TimeStepSolverType & type) const {
  ModelSolverOptions options;

  switch (type) {
  case TimeStepSolverType::_dynamic_lumped: {
    options.non_linear_solver_type = NonLinearSolverType::_lumped;
    options.integration_scheme_type["displacement"] =
        IntegrationSchemeType::_central_difference;
    options.solution_type["displacement"] = IntegrationScheme::_acceleration;
    break;
  }
  case TimeStepSolverType::_dynamic: {
    options.non_linear_solver_type = NonLinearSolverType::_lumped;
    options.integration_scheme_type["displacement"] =
        IntegrationSchemeType::_central_difference;
    options.solution_type["displacement"] = IntegrationScheme::_acceleration;
    break;
  }
  case TimeStepSolverType::_static: {
    options.non_linear_solver_type = NonLinearSolverType::_linear;
    options.integration_scheme_type["displacement"] =
        IntegrationSchemeType::_pseudo_time;
    options.solution_type["displacement"] = IntegrationScheme::_not_defined;
    break;
  }
  default:
    AKANTU_EXCEPTION(type << " is not a valid time step solver type");
    break;
  }

  return options;
}

/* -------------------------------------------------------------------------- */
void CouplerSolidPhaseField::assembleResidual() {

  // computes the internal forces
  this->assembleInternalForces();

  auto & solid_internal_force = solid->getInternalForce();
  auto & solid_external_force = solid->getExternalForce();

  auto & phasefield_internal_force = phase->getInternalForce();
  auto & phasefield_external_force = phase->getExternalForce();

  /* ------------------------------------------------------------------------ */
  this->getDOFManager().assembleToResidual("displacement", solid_external_force,
                                           1);
  this->getDOFManager().assembleToResidual("displacement", solid_internal_force,
                                           1);
  this->getDOFManager().assembleToResidual("damage", phasefield_external_force,
                                           1);
  this->getDOFManager().assembleToResidual("damage", phasefield_internal_force,
                                           1);
}

/* -------------------------------------------------------------------------- */
void CouplerSolidPhaseField::assembleResidual(const ID & residual_part) {
  AKANTU_DEBUG_IN();

  auto & solid_internal_force = solid->getInternalForce();
  auto & solid_external_force = solid->getExternalForce();

  auto & phasefield_internal_force = phase->getInternalForce();
  auto & phasefield_external_force = phase->getExternalForce();

  if ("external" == residual_part) {
    this->getDOFManager().assembleToResidual("displacement",
                                             solid_external_force, 1);
    this->getDOFManager().assembleToResidual("displacement",
                                             solid_internal_force, 1);
    AKANTU_DEBUG_OUT();
    return;
  }

  if ("internal" == residual_part) {
    this->getDOFManager().assembleToResidual("damage",
                                             phasefield_external_force, 1);
    this->getDOFManager().assembleToResidual("damage",
                                             phasefield_internal_force, 1);
    AKANTU_DEBUG_OUT();
    return;
  }

  AKANTU_CUSTOM_EXCEPTION(
      debug::SolverCallbackResidualPartUnknown(residual_part));

  AKANTU_DEBUG_OUT();
}

/* -------------------------------------------------------------------------- */
void CouplerSolidPhaseField::predictor() {

  auto & solid_model_solver = aka::as_type<ModelSolver>(*solid);
  solid_model_solver.predictor();

  auto & phase_model_solver = aka::as_type<ModelSolver>(*phase);
  phase_model_solver.predictor();
}

/* -------------------------------------------------------------------------- */
void CouplerSolidPhaseField::corrector() {

  auto & solid_model_solver = aka::as_type<ModelSolver>(*solid);
  solid_model_solver.corrector();

  auto & phase_model_solver = aka::as_type<ModelSolver>(*phase);
  phase_model_solver.corrector();
}

/* -------------------------------------------------------------------------- */
MatrixType CouplerSolidPhaseField::getMatrixType(const ID & matrix_id) const {

  if (matrix_id == "K") {
    return _symmetric;
  }
  if (matrix_id == "M") {
    return _symmetric;
  }
  return _mt_not_defined;
}

/* -------------------------------------------------------------------------- */
void CouplerSolidPhaseField::assembleMatrix(const ID & matrix_id) {

  if (matrix_id == "K") {
    this->assembleStiffnessMatrix();
  } else if (matrix_id == "M") {
    solid->assembleMass();
  }
}

/* -------------------------------------------------------------------------- */
void CouplerSolidPhaseField::assembleLumpedMatrix(const ID & matrix_id) {
  if (matrix_id == "M") {
    solid->assembleMassLumped();
  }
}

/* -------------------------------------------------------------------------- */
void CouplerSolidPhaseField::beforeSolveStep() {
  auto & solid_solver_callback = aka::as_type<SolverCallback>(*solid);
  solid_solver_callback.beforeSolveStep();

  auto & phase_solver_callback = aka::as_type<SolverCallback>(*phase);
  phase_solver_callback.beforeSolveStep();
}

/* -------------------------------------------------------------------------- */
void CouplerSolidPhaseField::afterSolveStep(bool converged) {
  auto & solid_solver_callback = aka::as_type<SolverCallback>(*solid);
  solid_solver_callback.afterSolveStep(converged);

  auto & phase_solver_callback = aka::as_type<SolverCallback>(*phase);
  phase_solver_callback.afterSolveStep(converged);
}

/* -------------------------------------------------------------------------- */
void CouplerSolidPhaseField::assembleInternalForces() {
  AKANTU_DEBUG_IN();

  AKANTU_DEBUG_INFO("Assemble the internal forces");

  solid->assembleInternalForces();
  phase->assembleInternalForces();

  AKANTU_DEBUG_OUT();
}

/* -------------------------------------------------------------------------- */
void CouplerSolidPhaseField::assembleStiffnessMatrix() {
  AKANTU_DEBUG_IN();

  AKANTU_DEBUG_INFO("Assemble the new stiffness matrix");

  solid->assembleStiffnessMatrix();
  phase->assembleStiffnessMatrix();

  AKANTU_DEBUG_OUT();
}

/* -------------------------------------------------------------------------- */
void CouplerSolidPhaseField::assembleMassLumped() {
  solid->assembleMassLumped();
}

/* -------------------------------------------------------------------------- */
void CouplerSolidPhaseField::assembleMass() { solid->assembleMass(); }

/* -------------------------------------------------------------------------- */
void CouplerSolidPhaseField::assembleMassLumped(GhostType ghost_type) {
  solid->assembleMassLumped(ghost_type);
}

/* -------------------------------------------------------------------------- */
void CouplerSolidPhaseField::assembleMass(GhostType ghost_type) {
  solid->assembleMass(ghost_type);
}

/* ------------------------------------------------------------------------- */
void CouplerSolidPhaseField::computeDamageOnQuadPoints(GhostType ghost_type) {

  AKANTU_DEBUG_IN();

  auto & fem = phase->getFEEngine();
  auto & mesh = phase->getMesh();

  auto nb_materials = solid->getNbMaterials();
  auto nb_phasefields = phase->getNbPhaseFields();

  AKANTU_DEBUG_ASSERT(
      nb_phasefields == nb_materials,
      "The number of phasefields and materials should be equal");

  for (auto index : arange(nb_materials)) {
    auto & material = solid->getMaterial(index);

    for (auto index2 : arange(nb_phasefields)) {
      auto & phasefield = phase->getPhaseField(index2);

      if (phasefield.getName() == material.getName()) {

        switch (spatial_dimension) {
        case 1: {
          auto & mat = static_cast<MaterialPhaseField<1> &>(material);
          auto & damage = mat.getDamage();
          for (const auto & type :
               mesh.elementTypes(Model::spatial_dimension, ghost_type)) {
            auto & damage_on_qpoints_vect = damage(type, ghost_type);
            fem.interpolateOnIntegrationPoints(phase->getDamage(),
                                               damage_on_qpoints_vect, 1, type,
                                               ghost_type);
          }
          break;
        }

        case 2: {
          auto & mat = static_cast<MaterialPhaseField<2> &>(material);
          auto & damage = mat.getDamage();

          for (const auto & type :
               mesh.elementTypes(Model::spatial_dimension, ghost_type)) {
            auto & damage_on_qpoints_vect = damage(type, ghost_type);
            fem.interpolateOnIntegrationPoints(phase->getDamage(),
                                               damage_on_qpoints_vect, 1, type,
                                               ghost_type);
          }
          break;
        }
        default:
          auto & mat = static_cast<MaterialPhaseField<3> &>(material);
          auto & damage = mat.getDamage();

          for (const auto & type :
               mesh.elementTypes(Model::spatial_dimension, ghost_type)) {
            auto & damage_on_qpoints_vect = damage(type, ghost_type);
            fem.interpolateOnIntegrationPoints(phase->getDamage(),
                                               damage_on_qpoints_vect, 1, type,
                                               ghost_type);
          }
          break;
        }
      }
    }
  }

  AKANTU_DEBUG_OUT();
}

/* ------------------------------------------------------------------------- */
void CouplerSolidPhaseField::computeStrainOnQuadPoints(GhostType ghost_type) {
  AKANTU_DEBUG_IN();

  auto & mesh = solid->getMesh();

  auto nb_materials = solid->getNbMaterials();
  auto nb_phasefields = phase->getNbPhaseFields();

  AKANTU_DEBUG_ASSERT(
      nb_phasefields == nb_materials,
      "The number of phasefields and materials should be equal");

  for (auto index : arange(nb_materials)) {
    auto & material = solid->getMaterial(index);

    for (auto index2 : arange(nb_phasefields)) {
      auto & phasefield = phase->getPhaseField(index2);

      if (phasefield.getName() == material.getName()) {

        auto & strain_on_qpoints = phasefield.getStrain();
        const auto & gradu_on_qpoints = material.getGradU();

        for (const auto & type :
             mesh.elementTypes(spatial_dimension, ghost_type)) {
          auto & strain_on_qpoints_vect = strain_on_qpoints(type, ghost_type);
          const auto & gradu_on_qpoints_vect =
              gradu_on_qpoints(type, ghost_type);
          for (auto && values :
               zip(make_view(strain_on_qpoints_vect, spatial_dimension,
                             spatial_dimension),
                   make_view(gradu_on_qpoints_vect, spatial_dimension,
                             spatial_dimension))) {
            auto & strain = std::get<0>(values);
            const auto & grad_u = std::get<1>(values);
            strain = (grad_u + grad_u.transpose()) / 2.;
          }
        }

        break;
      }
    }
  }

  AKANTU_DEBUG_OUT();
}

/* ------------------------------------------------------------------------- */
void CouplerSolidPhaseField::solve(const ID & solid_solver_id,
                                   const ID & phase_solver_id) {

  solid->solveStep(solid_solver_id);
  this->computeStrainOnQuadPoints(_not_ghost);

  phase->solveStep(phase_solver_id);
  this->computeDamageOnQuadPoints(_not_ghost);

  solid->assembleInternalForces();
}

/* ------------------------------------------------------------------------- */
bool CouplerSolidPhaseField::checkConvergence(Array<Real> & u_new,
                                              Array<Real> & u_old,
                                              Array<Real> & d_new,
                                              Array<Real> & d_old) {

  const Array<bool> & blocked_dofs = solid->getBlockedDOFs();
  UInt nb_degree_of_freedom = u_new.size();

  auto u_n_it = u_new.begin();
  auto u_o_it = u_old.begin();
  auto bld_it = blocked_dofs.begin();

  Real norm = 0;
  for (UInt n = 0; n < nb_degree_of_freedom;
       ++n, ++u_n_it, ++u_o_it, ++bld_it) {
    if ((!*bld_it)) {
      norm += (*u_n_it - *u_o_it) * (*u_n_it - *u_o_it);
    }
  }

  norm = std::sqrt(norm);

  auto d_n_it = d_new.begin();
  auto d_o_it = d_old.begin();
  nb_degree_of_freedom = d_new.size();

  Real norm2 = 0;
  for (UInt i = 0; i < nb_degree_of_freedom; ++i) {
    norm2 += (*d_n_it - *d_o_it);
  }

  norm2 = std::sqrt(norm2);

  Real error = std::max(norm, norm2);

  Real tolerance = 1e-8;
  return error < tolerance;
}

/* -------------------------------------------------------------------------- */
std::shared_ptr<dumpers::Field> CouplerSolidPhaseField::createElementalField(
    const std::string & field_name, const std::string & group_name,
    bool padding_flag, Idx spatial_dimension, ElementKind kind) {

  return solid->createElementalField(field_name, group_name, padding_flag,
                                     spatial_dimension, kind);

  std::shared_ptr<dumpers::Field> field;
  return field;
}

/* -------------------------------------------------------------------------- */
std::shared_ptr<dumpers::Field>
CouplerSolidPhaseField::createNodalFieldReal(const std::string & field_name,
                                             const std::string & group_name,
                                             bool padding_flag) {

  return solid->createNodalFieldReal(field_name, group_name, padding_flag);

  std::shared_ptr<dumpers::Field> field;
  return field;
}

/* -------------------------------------------------------------------------- */
std::shared_ptr<dumpers::Field>
CouplerSolidPhaseField::createNodalFieldBool(const std::string & field_name,
                                             const std::string & group_name,
                                             bool padding_flag) {

  return solid->createNodalFieldBool(field_name, group_name, padding_flag);

  std::shared_ptr<dumpers::Field> field;
  return field;
}

<<<<<<< HEAD
#else

/* -------------------------------------------------------------------------- */
std::shared_ptr<dumpers::Field> CouplerSolidPhaseField::createElementalField(
    const std::string &, const std::string &, bool, Idx, ElementKind) {
  return nullptr;
}

/* ----------------------------------------------------------------------- */
std::shared_ptr<dumpers::Field>
CouplerSolidPhaseField::createNodalFieldReal(const std::string &,
                                             const std::string &, bool) {
  return nullptr;
}

/*-------------------------------------------------------------------*/
std::shared_ptr<dumpers::Field>
CouplerSolidPhaseField::createNodalFieldBool(const std::string &,
                                             const std::string &, bool) {
  return nullptr;
}

#endif

=======
>>>>>>> ea422d3a
/* -----------------------------------------------------------------------*/
void CouplerSolidPhaseField::dump(const std::string & dumper_name) {
  solid->onDump();
  mesh.dump(dumper_name);
}

/* ------------------------------------------------------------------------*/
void CouplerSolidPhaseField::dump(const std::string & dumper_name, Int step) {
  solid->onDump();
  mesh.dump(dumper_name, step);
}

/* ----------------------------------------------------------------------- */
void CouplerSolidPhaseField::dump(const std::string & dumper_name, Real time,
                                  Int step) {
  solid->onDump();
  mesh.dump(dumper_name, time, step);
}

/* -------------------------------------------------------------------------- */
void CouplerSolidPhaseField::dump() {
  solid->onDump();
  mesh.dump();
}

/* -------------------------------------------------------------------------- */
void CouplerSolidPhaseField::dump(Int step) {
  solid->onDump();
  mesh.dump(step);
}

/* -------------------------------------------------------------------------- */
void CouplerSolidPhaseField::dump(Real time, Int step) {
  solid->onDump();
  mesh.dump(time, step);
}

} // namespace akantu<|MERGE_RESOLUTION|>--- conflicted
+++ resolved
@@ -539,33 +539,6 @@
   return field;
 }
 
-<<<<<<< HEAD
-#else
-
-/* -------------------------------------------------------------------------- */
-std::shared_ptr<dumpers::Field> CouplerSolidPhaseField::createElementalField(
-    const std::string &, const std::string &, bool, Idx, ElementKind) {
-  return nullptr;
-}
-
-/* ----------------------------------------------------------------------- */
-std::shared_ptr<dumpers::Field>
-CouplerSolidPhaseField::createNodalFieldReal(const std::string &,
-                                             const std::string &, bool) {
-  return nullptr;
-}
-
-/*-------------------------------------------------------------------*/
-std::shared_ptr<dumpers::Field>
-CouplerSolidPhaseField::createNodalFieldBool(const std::string &,
-                                             const std::string &, bool) {
-  return nullptr;
-}
-
-#endif
-
-=======
->>>>>>> ea422d3a
 /* -----------------------------------------------------------------------*/
 void CouplerSolidPhaseField::dump(const std::string & dumper_name) {
   solid->onDump();
