--- conflicted
+++ resolved
@@ -39,15 +39,9 @@
 
 template <>
 CouplerSolidContactTemplate<SolidMechanicsModel>::CouplerSolidContactTemplate(
-<<<<<<< HEAD
     Mesh & mesh, Int dim, const ID & id,
-    std::shared_ptr<DOFManager> dof_manager, ModelType model_type)
-    : Model(mesh, model_type, dof_manager, dim, id) {
-=======
-    Mesh & mesh, UInt dim, const ID & id,
     std::shared_ptr<DOFManager> dof_manager)
     : Model(mesh, ModelType::_coupler_solid_contact, dof_manager, dim, id) {
->>>>>>> 65a56250
   this->mesh.registerDumper<DumperParaview>("coupler_solid_contact", id, true);
   this->mesh.addDumpMeshToDumper("coupler_solid_contact", mesh,
                                  Model::spatial_dimension, _not_ghost,
