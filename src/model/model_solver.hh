/**
 * @file   model_solver.hh
 *
 * @author Nicolas Richart <nicolas.richart@epfl.ch>
 *
 * @date creation: Fri Jun 18 2010
 * @date last modification: Wed Jan 31 2018
 *
 * @brief  Class regrouping the common solve interface to the different models
 *
 * @section LICENSE
 *
 * Copyright (©)  2010-2018 EPFL (Ecole Polytechnique Fédérale de Lausanne)
 * Laboratory (LSMS - Laboratoire de Simulation en Mécanique des Solides)
 *
 * Akantu is free  software: you can redistribute it and/or  modify it under the
 * terms  of the  GNU Lesser  General Public  License as published by  the Free
 * Software Foundation, either version 3 of the License, or (at your option) any
 * later version.
 *
 * Akantu is  distributed in the  hope that it  will be useful, but  WITHOUT ANY
 * WARRANTY; without even the implied warranty of MERCHANTABILITY or FITNESS FOR
 * A PARTICULAR PURPOSE. See  the GNU  Lesser General  Public License  for more
 * details.
 *
 * You should  have received  a copy  of the GNU  Lesser General  Public License
 * along with Akantu. If not, see <http://www.gnu.org/licenses/>.
 *
 */

/* -------------------------------------------------------------------------- */
#include "aka_common.hh"
#include "integration_scheme.hh"
#include "parsable.hh"
#include "solver_callback.hh"
#include "synchronizer_registry.hh"
/* -------------------------------------------------------------------------- */
#include <set>
/* -------------------------------------------------------------------------- */

#ifndef __AKANTU_MODEL_SOLVER_HH__
#define __AKANTU_MODEL_SOLVER_HH__

namespace akantu {
class Mesh;
class DOFManager;
class TimeStepSolver;
class NonLinearSolver;
struct ModelSolverOptions;
} // namespace akantu

namespace akantu {

class ModelSolver : public Parsable,
                    public SolverCallback,
                    public SynchronizerRegistry {
  /* ------------------------------------------------------------------------ */
  /* Constructors/Destructors                                                 */
  /* ------------------------------------------------------------------------ */
public:
  ModelSolver(Mesh & mesh, const ModelType & type, const ID & id,
<<<<<<< HEAD
              UInt memory_id, std::shared_ptr<DOFManager> dof_manager=nullptr);
=======
              UInt memory_id,
              std::shared_ptr<DOFManager> dof_manager = nullptr);
>>>>>>> d2a26eff
  ~ModelSolver() override;

  /// initialize the dof manager based on solver type passed in the input file
  void initDOFManager();
  /// initialize the dof manager based on the used chosen solver type
  void initDOFManager(const ID & solver_type);

protected:
  /// initialize the dof manager based on the used chosen solver type
  void initDOFManager(const ParserSection & section, const ID & solver_type);

  /// Callback for the model to instantiate the matricees when needed
  virtual void initSolver(TimeStepSolverType /*time_step_solver_type*/,
                          NonLinearSolverType /*non_linear_solver_type*/) {}

  /// get the section in the input file (if it exsits) corresponding to this
  /// model
  std::tuple<ParserSection, bool> getParserSection();

  /* ------------------------------------------------------------------------ */
  /* Methods                                                                  */
  /* ------------------------------------------------------------------------ */
public:
  /// solve a step using a given pre instantiated time step solver and
  /// non linear solver
  virtual void solveStep(const ID & solver_id = "");

  /// solve a step using a given pre instantiated time step solver and
  /// non linear solver with a user defined callback instead of the
  /// model itself /!\ This can mess up everything
  virtual void solveStep(SolverCallback & callback, const ID & solver_id = "");

  /// Initialize a time solver that can be used afterwards with its id
  void getNewSolver(const ID & solver_id,
                    TimeStepSolverType time_step_solver_type,
                    NonLinearSolverType non_linear_solver_type = _nls_auto);

  /// set an integration scheme for a given dof and a given solver
  void
  setIntegrationScheme(const ID & solver_id, const ID & dof_id,
                       const IntegrationSchemeType & integration_scheme_type,
                       IntegrationScheme::SolutionType solution_type =
                           IntegrationScheme::_not_defined);

  /// set an externally instantiated integration scheme
  void setIntegrationScheme(const ID & solver_id, const ID & dof_id,
                            IntegrationScheme & integration_scheme,
                            IntegrationScheme::SolutionType solution_type =
                                IntegrationScheme::_not_defined);

  /* ------------------------------------------------------------------------ */
  /* SolverCallback interface                                                 */
  /* ------------------------------------------------------------------------ */
public:
  /// Predictor interface for the callback
  void predictor() override;

  /// Corrector interface for the callback
  void corrector() override;

  /* ------------------------------------------------------------------------ */
  /* Accessors                                                                */
  /* ------------------------------------------------------------------------ */
public:
  /// Default time step solver to instantiate for this model
  virtual TimeStepSolverType getDefaultSolverType() const;

  /// Default configurations for a given time step solver
  virtual ModelSolverOptions
  getDefaultSolverOptions(const TimeStepSolverType & type) const;

  /// get access to the internal dof manager
  DOFManager & getDOFManager() { return *this->dof_manager; }

  /// get the time step of a given solver
  Real getTimeStep(const ID & solver_id = "") const;
  /// set the time step of a given solver
  virtual void setTimeStep(Real time_step, const ID & solver_id = "");

  /// set the parameter 'param' of the solver 'solver_id'
  // template <typename T>
  // void set(const ID & param, const T & value, const ID & solver_id = "");

  /// get the parameter 'param' of the solver 'solver_id'
  // const Parameter & get(const ID & param, const ID & solver_id = "") const;

  /// answer to the question "does the solver exists ?"
  bool hasSolver(const ID & solver_id) const;

  /// changes the current default solver
  void setDefaultSolver(const ID & solver_id);

  /// is a default solver defined
  bool hasDefaultSolver() const;

  /// is an integration scheme set for a given solver and a given dof
  bool hasIntegrationScheme(const ID & solver_id, const ID & dof_id) const;

  TimeStepSolver & getTimeStepSolver(const ID & solver_id = "");
  NonLinearSolver & getNonLinearSolver(const ID & solver_id = "");

  const TimeStepSolver & getTimeStepSolver(const ID & solver_id = "") const;
  const NonLinearSolver & getNonLinearSolver(const ID & solver_id = "") const;

private:
  TimeStepSolver & getSolver(const ID & solver_id);
  const TimeStepSolver & getSolver(const ID & solver_id) const;

  /* ------------------------------------------------------------------------ */
  /* Class Members                                                            */
  /* ------------------------------------------------------------------------ */
protected:
  ModelType model_type;

  /// Underlying dof_manager (the brain...)
  std::shared_ptr<DOFManager> dof_manager;

private:
  ID parent_id;
  UInt parent_memory_id;

  /// Underlying mesh
  Mesh & mesh;

  /// Default time step solver to use
  ID default_solver_id{""};
};

struct ModelSolverOptions {
  NonLinearSolverType non_linear_solver_type;
  std::map<ID, IntegrationSchemeType> integration_scheme_type;
  std::map<ID, IntegrationScheme::SolutionType> solution_type;
};

} // namespace akantu

#endif /* __AKANTU_MODEL_SOLVER_HH__ */<|MERGE_RESOLUTION|>--- conflicted
+++ resolved
@@ -59,12 +59,7 @@
   /* ------------------------------------------------------------------------ */
 public:
   ModelSolver(Mesh & mesh, const ModelType & type, const ID & id,
-<<<<<<< HEAD
               UInt memory_id, std::shared_ptr<DOFManager> dof_manager=nullptr);
-=======
-              UInt memory_id,
-              std::shared_ptr<DOFManager> dof_manager = nullptr);
->>>>>>> d2a26eff
   ~ModelSolver() override;
 
   /// initialize the dof manager based on solver type passed in the input file
