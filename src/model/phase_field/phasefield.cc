/**
 * @file   phasefield.cc
 *
 * @author Mohit Pundir <mohit.pundir@epfl.ch>
 *
 * @date creation: Fri Jun 19 2020
 * @date last modification: Fri May 14 2021
 *
 * @brief  Implementation of the common part of the phasefield class
 *
 *
 * @section LICENSE
 *
 * Copyright (©) 2018-2021 EPFL (Ecole Polytechnique Fédérale de Lausanne)
 * Laboratory (LSMS - Laboratoire de Simulation en Mécanique des Solides)
 *
 * Akantu is free software: you can redistribute it and/or modify it under the
 * terms of the GNU Lesser General Public License as published by the Free
 * Software Foundation, either version 3 of the License, or (at your option) any
 * later version.
 *
 * Akantu is distributed in the hope that it will be useful, but WITHOUT ANY
 * WARRANTY; without even the implied warranty of MERCHANTABILITY or FITNESS FOR
 * A PARTICULAR PURPOSE. See the GNU Lesser General Public License for more
 * details.
 *
 * You should have received a copy of the GNU Lesser General Public License
 * along with Akantu. If not, see <http://www.gnu.org/licenses/>.
 *
 */

/* -------------------------------------------------------------------------- */
#include "phasefield.hh"
#include "phase_field_model.hh"
/* -------------------------------------------------------------------------- */

namespace akantu {

/* -------------------------------------------------------------------------- */
<<<<<<< HEAD
PhaseField::PhaseField(PhaseFieldModel & model, const ID & id)
    : Parsable(ParserType::_phasefield, id), id(id), fem(model.getFEEngine()),
      model(model), spatial_dimension(this->model.getSpatialDimension()),
      element_filter("element_filter", id), damage_on_qpoints("damage", *this),
      phi("phi", *this), strain("strain", *this), gradd("grad_d", *this),
      g_c("g_c", *this), driving_force("driving_force", *this),
      driving_energy("driving_energy", *this),
      dissipated_energy("dissipated_energy", *this),
      damage_energy("damage_energy", *this),
      damage_energy_density("damage_energy_density", *this) {

  AKANTU_DEBUG_IN();

  /// for each connectivity types allocate the element filer array of the
  /// material
  element_filter.initialize(model.getMesh(),
                            _spatial_dimension = spatial_dimension,
                            _element_kind = _ek_regular);
  this->initialize();

  AKANTU_DEBUG_OUT();
}

/* -------------------------------------------------------------------------- */
PhaseField::PhaseField(PhaseFieldModel & model, UInt dim, const Mesh & mesh,
                       FEEngine & fe_engine, const ID & id)
    : Parsable(ParserType::_phasefield, id), id(id), fem(fe_engine),
      model(model), spatial_dimension(this->model.getSpatialDimension()),
      element_filter("element_filter", id),
      damage_on_qpoints("damage", *this, dim, fe_engine, this->element_filter),
      g_c("g_c", *this),
=======
PhaseField::PhaseField(PhaseFieldModel & model, Int dim, const Mesh & mesh,
                       FEEngine & fe_engine, const ID & id)
    : Parsable(ParserType::_phasefield, id), id(id), fem(fe_engine),
      model(model), g_c("g_c", *this),
      spatial_dimension(this->model.getSpatialDimension()),
      element_filter("element_filter", id),
      damage("damage", *this, dim, fe_engine, this->element_filter),
>>>>>>> e29c5d5d
      phi("phi", *this, dim, fe_engine, this->element_filter),
      strain("strain", *this, dim, fe_engine, this->element_filter),
      gradd("grad_d", *this, dim, fe_engine, this->element_filter),
      driving_force("driving_force", *this, dim, fe_engine,
                    this->element_filter),
      driving_energy("driving_energy", *this, dim, fe_engine,
                     this->element_filter),
      dissipated_energy("dissipated_energy", *this, dim, fe_engine,
                        this->element_filter),
      damage_energy("damage_energy", *this, dim, fe_engine,
                    this->element_filter),
      damage_energy_density("damage_energy_density", *this, dim, fe_engine,
                            this->element_filter) {

  AKANTU_DEBUG_IN();

  /// for each connectivity types allocate the element filer array of the
  /// material
  element_filter.initialize(mesh, _spatial_dimension = spatial_dimension,
                            _element_kind = _ek_regular);
  this->initialize();

  AKANTU_DEBUG_OUT();
}

/* -------------------------------------------------------------------------- */
PhaseField::PhaseField(PhaseFieldModel & model, const ID & id)
    : PhaseField(model, model.getSpatialDimension(), model.getMesh(),
                 model.getFEEngine(), id) {}

/* -------------------------------------------------------------------------- */
PhaseField::~PhaseField() = default;

/* -------------------------------------------------------------------------- */
void PhaseField::initialize() {
  registerParam("name", name, std::string(), _pat_parsable | _pat_readable);
  registerParam("l0", l0, Real(0.), _pat_parsable | _pat_readable,
                "length scale parameter");
  registerParam("gc", g_c, _pat_parsable | _pat_readable,
                "critical local fracture energy density");
  registerParam("E", E, _pat_parsable | _pat_readable, "Young's modulus");
  registerParam("nu", nu, _pat_parsable | _pat_readable, "Poisson ratio");

  damage_on_qpoints.initialize(1);

  phi.initialize(1);
  driving_force.initialize(1);

  driving_energy.initialize(spatial_dimension);
  gradd.initialize(spatial_dimension);
  g_c.initialize(1);

  strain.initialize(spatial_dimension * spatial_dimension);

  dissipated_energy.initialize(1);

  damage_energy_density.initialize(1);
  damage_energy.initialize(spatial_dimension * spatial_dimension);
}

/* -------------------------------------------------------------------------- */
void PhaseField::initPhaseField() {
  AKANTU_DEBUG_IN();

  this->phi.initializeHistory();

  this->resizeInternals();

  updateInternalParameters();

  AKANTU_DEBUG_OUT();
}

/* -------------------------------------------------------------------------- */
void PhaseField::resizeInternals() {
  AKANTU_DEBUG_IN();
  for (auto it = internal_vectors_real.begin();
       it != internal_vectors_real.end(); ++it) {
    it->second->resize();
  }

  for (auto it = internal_vectors_int.begin(); it != internal_vectors_int.end();
       ++it) {
    it->second->resize();
  }

  for (auto it = internal_vectors_bool.begin();
       it != internal_vectors_bool.end(); ++it) {
    it->second->resize();
  }

  AKANTU_DEBUG_OUT();
}

/* -------------------------------------------------------------------------- */
void PhaseField::updateInternalParameters() {
  this->lambda = this->nu * this->E / ((1 + this->nu) * (1 - 2 * this->nu));
  this->mu = this->E / (2 * (1 + this->nu));
}

/* -------------------------------------------------------------------------- */
void PhaseField::computeAllDrivingForces(GhostType ghost_type) {

  AKANTU_DEBUG_IN();

<<<<<<< HEAD
  UInt spatial_dimension = model.getSpatialDimension();
  auto & damage = model.getDamage();
=======
  Int spatial_dimension = model.getSpatialDimension();
>>>>>>> e29c5d5d

  for (const auto & type :
       element_filter.elementTypes(spatial_dimension, ghost_type)) {
    auto & elem_filter = element_filter(type, ghost_type);

    if (elem_filter.empty()) {
      continue;
    }

    // compute the damage on quadrature points
    auto & damage_interpolated = damage_on_qpoints(type, ghost_type);
    fem.interpolateOnIntegrationPoints(damage, damage_interpolated, 1, type,
                                       ghost_type);

    auto & gradd_vect = gradd(type, _not_ghost);
    /// compute @f$\nabla u@f$
    fem.gradientOnIntegrationPoints(damage, gradd_vect, 1, type, ghost_type,
                                    elem_filter);

    computeDrivingForce(type, ghost_type);
  }

  AKANTU_DEBUG_OUT();
}

/* -------------------------------------------------------------------------- */
void PhaseField::assembleInternalForces(GhostType ghost_type) {

  AKANTU_DEBUG_IN();

  Array<Real> & internal_force = model.getInternalForce();
  const Array<Real> & damage = model.getDamage();

  for (auto type : element_filter.elementTypes(_ghost_type = ghost_type)) {
    auto & elem_filter = element_filter(type, ghost_type);
    if (elem_filter.empty()) {
      continue;
    }

    auto nb_element = elem_filter.size();
    auto nb_nodes_per_element = Mesh::getNbNodesPerElement(type);
    auto nb_quadrature_points = fem.getNbIntegrationPoints(type, ghost_type);

    // damage_energy_density_on_qpoints = gc/l0 + phi = scalar
    // auto & damage_energy_density_vect = damage_energy_density(type,
    // ghost_type);
    auto & driving_force_vect = driving_force(type, ghost_type);

    Array<Real> nt_driving_force(nb_quadrature_points, nb_nodes_per_element);
    fem.computeNtb(driving_force_vect, nt_driving_force, type, ghost_type,
                   elem_filter);

    Array<Real> int_nt_driving_force(nb_element * nb_quadrature_points,
                                     nb_nodes_per_element);
    fem.integrate(nt_driving_force, int_nt_driving_force, nb_nodes_per_element,
                  type, ghost_type, elem_filter);

    // damage_energy_on_qpoints = gc*l0 = scalar
    auto & driving_energy_vect = driving_energy(type, ghost_type);

    Array<Real> bt_driving_energy(nb_element * nb_quadrature_points,
                                  nb_nodes_per_element);
    fem.computeBtD(driving_energy_vect, bt_driving_energy, type, ghost_type,
                   elem_filter);

    Array<Real> int_bt_driving_energy(nb_element, nb_nodes_per_element);
    fem.integrate(bt_driving_energy, int_bt_driving_energy,
                  nb_nodes_per_element, type, ghost_type, elem_filter);

    model.getDOFManager().assembleElementalArrayLocalArray(
        int_nt_driving_force, internal_force, type, ghost_type, -1,
        elem_filter);

    model.getDOFManager().assembleElementalArrayLocalArray(
        int_bt_driving_energy, internal_force, type, ghost_type, -1,
        elem_filter);
  }

  AKANTU_DEBUG_OUT();
}

/* -------------------------------------------------------------------------- */
void PhaseField::assembleStiffnessMatrix(GhostType ghost_type) {
  AKANTU_DEBUG_IN();

  AKANTU_DEBUG_INFO("Assemble the new stiffness matrix");

  for (auto type : element_filter.elementTypes(spatial_dimension, ghost_type)) {
    auto & elem_filter = element_filter(type, ghost_type);
    if (elem_filter.empty()) {
      AKANTU_DEBUG_OUT();
      return;
    }

    auto nb_element = elem_filter.size();
    auto nb_nodes_per_element = Mesh::getNbNodesPerElement(type);
    auto nb_quadrature_points = fem.getNbIntegrationPoints(type, ghost_type);

    auto nt_b_n = std::make_unique<Array<Real>>(
        nb_element * nb_quadrature_points,
        nb_nodes_per_element * nb_nodes_per_element, "N^t*b*N");

    auto bt_d_b = std::make_unique<Array<Real>>(
        nb_element * nb_quadrature_points,
        nb_nodes_per_element * nb_nodes_per_element, "B^t*D*B");

    // damage_energy_density_on_qpoints = gc/l0 + phi = scalar
    auto & damage_energy_density_vect = damage_energy_density(type, ghost_type);

    // damage_energy_on_qpoints = gc*l0 = scalar
    auto & damage_energy_vect = damage_energy(type, ghost_type);

    fem.computeBtDB(damage_energy_vect, *bt_d_b, 2, type, ghost_type,
                    elem_filter);

    fem.computeNtbN(damage_energy_density_vect, *nt_b_n, type, ghost_type,
                    elem_filter);

    /// compute @f$ K_{\grad d} = \int_e \mathbf{N}^t * \mathbf{w} *
    /// \mathbf{N}@f$
    auto K_n = std::make_unique<Array<Real>>(
        nb_element, nb_nodes_per_element * nb_nodes_per_element, "K_n");

    fem.integrate(*nt_b_n, *K_n, nb_nodes_per_element * nb_nodes_per_element,
                  type, ghost_type, elem_filter);

    model.getDOFManager().assembleElementalMatricesToMatrix(
        "K", "damage", *K_n, type, _not_ghost, _symmetric, elem_filter);

    /// compute @f$ K_{\grad d} = \int_e \mathbf{B}^t * \mathbf{W} *
    /// \mathbf{B}@f$
    auto K_b = std::make_unique<Array<Real>>(
        nb_element, nb_nodes_per_element * nb_nodes_per_element, "K_b");

    fem.integrate(*bt_d_b, *K_b, nb_nodes_per_element * nb_nodes_per_element,
                  type, ghost_type, elem_filter);

    model.getDOFManager().assembleElementalMatricesToMatrix(
        "K", "damage", *K_b, type, _not_ghost, _symmetric, elem_filter);
  }

  AKANTU_DEBUG_OUT();
}

/* -------------------------------------------------------------------------- */
void PhaseField::computeDissipatedEnergyByElements() {
  AKANTU_DEBUG_IN();

  const Array<Real> & damage = model.getDamage();

  for (auto type : element_filter.elementTypes(spatial_dimension, _not_ghost)) {

    Array<UInt> & elem_filter = element_filter(type, _not_ghost);
    if (elem_filter.empty()) {
      continue;
    }

    Array<Real> & damage_interpolated = damage_on_qpoints(type, _not_ghost);

    // compute the damage on quadrature points
    fem.interpolateOnIntegrationPoints(damage, damage_interpolated, 1, type,
                                       _not_ghost);

    Array<Real> & gradd_vect = gradd(type, _not_ghost);

    /// compute @f$\nabla u@f$
    fem.gradientOnIntegrationPoints(damage, gradd_vect, 1, type, _not_ghost,
                                    elem_filter);

    computeDissipatedEnergy(type);
  }

  AKANTU_DEBUG_OUT();
}

/* -------------------------------------------------------------------------- */
void PhaseField::computeDissipatedEnergy(ElementType /*unused*/) {
  AKANTU_DEBUG_IN();
  AKANTU_TO_IMPLEMENT();
  AKANTU_DEBUG_OUT();
}

/* -------------------------------------------------------------------------- */
Real PhaseField::getEnergy() {
  AKANTU_DEBUG_IN();
  Real edis = 0.;

  computeDissipatedEnergyByElements();

  /// integrate the dissipated energy for each type of elements
  for (auto type : element_filter.elementTypes(spatial_dimension, _not_ghost)) {
    edis += fem.integrate(dissipated_energy(type, _not_ghost), type, _not_ghost,
                          element_filter(type, _not_ghost));
  }

  AKANTU_DEBUG_OUT();
  return edis;
}

/* -------------------------------------------------------------------------- */
Real PhaseField::getEnergy(ElementType type, UInt index) {
  Real edis = 0.;

  Vector<Real> edis_on_quad_points(fem.getNbIntegrationPoints(type));

  computeDissipatedEnergyByElement(type, index, edis_on_quad_points);

  edis = fem.integrate(edis_on_quad_points, type, element_filter(type)(index));

  return edis;
}

/* -------------------------------------------------------------------------- */
Real PhaseField::getEnergy(const Element & element) {
  return getEnergy(element.type, element.element);
}

/* -------------------------------------------------------------------------- */
void PhaseField::beforeSolveStep() {
  this->savePreviousState();
  this->computeAllDrivingForces(_not_ghost);
}

/* -------------------------------------------------------------------------- */
void PhaseField::afterSolveStep() {}

/* -------------------------------------------------------------------------- */
void PhaseField::savePreviousState() {
  AKANTU_DEBUG_IN();

  for (auto pair : internal_vectors_real) {
    if (pair.second->hasHistory()) {
      pair.second->saveCurrentValues();
    }
  }

  AKANTU_DEBUG_OUT();
}

/* -------------------------------------------------------------------------- */
void PhaseField::printself(std::ostream & stream, int indent) const {
  std::string space(indent, AKANTU_INDENT);
  std::string type = getID().substr(getID().find_last_of(':') + 1);

  stream << space << "PhaseField Material " << type << " [" << std::endl;
  Parsable::printself(stream, indent);
  stream << space << "]" << std::endl;
}

} // namespace akantu<|MERGE_RESOLUTION|>--- conflicted
+++ resolved
@@ -37,7 +37,6 @@
 namespace akantu {
 
 /* -------------------------------------------------------------------------- */
-<<<<<<< HEAD
 PhaseField::PhaseField(PhaseFieldModel & model, const ID & id)
     : Parsable(ParserType::_phasefield, id), id(id), fem(model.getFEEngine()),
       model(model), spatial_dimension(this->model.getSpatialDimension()),
@@ -62,22 +61,13 @@
 }
 
 /* -------------------------------------------------------------------------- */
-PhaseField::PhaseField(PhaseFieldModel & model, UInt dim, const Mesh & mesh,
+PhaseField::PhaseField(PhaseFieldModel & model, Int dim, const Mesh & mesh,
                        FEEngine & fe_engine, const ID & id)
     : Parsable(ParserType::_phasefield, id), id(id), fem(fe_engine),
       model(model), spatial_dimension(this->model.getSpatialDimension()),
       element_filter("element_filter", id),
       damage_on_qpoints("damage", *this, dim, fe_engine, this->element_filter),
       g_c("g_c", *this),
-=======
-PhaseField::PhaseField(PhaseFieldModel & model, Int dim, const Mesh & mesh,
-                       FEEngine & fe_engine, const ID & id)
-    : Parsable(ParserType::_phasefield, id), id(id), fem(fe_engine),
-      model(model), g_c("g_c", *this),
-      spatial_dimension(this->model.getSpatialDimension()),
-      element_filter("element_filter", id),
-      damage("damage", *this, dim, fe_engine, this->element_filter),
->>>>>>> e29c5d5d
       phi("phi", *this, dim, fe_engine, this->element_filter),
       strain("strain", *this, dim, fe_engine, this->element_filter),
       gradd("grad_d", *this, dim, fe_engine, this->element_filter),
@@ -183,12 +173,8 @@
 
   AKANTU_DEBUG_IN();
 
-<<<<<<< HEAD
-  UInt spatial_dimension = model.getSpatialDimension();
+  Int spatial_dimension = model.getSpatialDimension();
   auto & damage = model.getDamage();
-=======
-  Int spatial_dimension = model.getSpatialDimension();
->>>>>>> e29c5d5d
 
   for (const auto & type :
        element_filter.elementTypes(spatial_dimension, ghost_type)) {
@@ -341,7 +327,7 @@
 
   for (auto type : element_filter.elementTypes(spatial_dimension, _not_ghost)) {
 
-    Array<UInt> & elem_filter = element_filter(type, _not_ghost);
+    Array<Idx> & elem_filter = element_filter(type, _not_ghost);
     if (elem_filter.empty()) {
       continue;
     }
@@ -389,7 +375,7 @@
 }
 
 /* -------------------------------------------------------------------------- */
-Real PhaseField::getEnergy(ElementType type, UInt index) {
+Real PhaseField::getEnergy(ElementType type, Idx index) {
   Real edis = 0.;
 
   Vector<Real> edis_on_quad_points(fem.getNbIntegrationPoints(type));
