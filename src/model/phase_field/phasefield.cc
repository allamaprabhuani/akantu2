/**
 * @file   phasefield.cc
 *
 * @author Mohit Pundir <mohit.pundir@epfl.ch>
 *
 * @date creation: Fri Jun 19 2020
 * @date last modification: Fri May 14 2021
 *
 * @brief  Implementation of the common part of the phasefield class
 *
 *
 * @section LICENSE
 *
 * Copyright (©) 2018-2021 EPFL (Ecole Polytechnique Fédérale de Lausanne)
 * Laboratory (LSMS - Laboratoire de Simulation en Mécanique des Solides)
 *
 * Akantu is free software: you can redistribute it and/or modify it under the
 * terms of the GNU Lesser General Public License as published by the Free
 * Software Foundation, either version 3 of the License, or (at your option) any
 * later version.
 *
 * Akantu is distributed in the hope that it will be useful, but WITHOUT ANY
 * WARRANTY; without even the implied warranty of MERCHANTABILITY or FITNESS FOR
 * A PARTICULAR PURPOSE. See the GNU Lesser General Public License for more
 * details.
 *
 * You should have received a copy of the GNU Lesser General Public License
 * along with Akantu. If not, see <http://www.gnu.org/licenses/>.
 *
 */

/* -------------------------------------------------------------------------- */
#include "phasefield.hh"
#include "phase_field_model.hh"
/* -------------------------------------------------------------------------- */

namespace akantu {

/* -------------------------------------------------------------------------- */
PhaseField::PhaseField(PhaseFieldModel & model, const ID & id)
    : Parsable(ParserType::_phasefield, id), id(id), fem(model.getFEEngine()),
      model(model), spatial_dimension(this->model.getSpatialDimension()),
<<<<<<< HEAD
      element_filter("element_filter", id), damage_on_qpoints("damage", *this),
      phi("phi", *this), strain("strain", *this), gradd("grad_d", *this),
=======
      g_c("g_c", *this), element_filter("element_filter", id),
      damage("damage", *this), phi("phi", *this), strain("strain", *this),
>>>>>>> feb1692e
      driving_force("driving_force", *this),
      driving_energy("driving_energy", *this),
      dissipated_energy("dissipated_energy", *this),
      damage_energy("damage_energy", *this),
      damage_energy_density("damage_energy_density", *this) {

  AKANTU_DEBUG_IN();

  /// for each connectivity types allocate the element filer array of the
  /// material
  element_filter.initialize(model.getMesh(),
                            _spatial_dimension = spatial_dimension,
                            _element_kind = _ek_regular);
  this->initialize();

  AKANTU_DEBUG_OUT();
}

/* -------------------------------------------------------------------------- */
PhaseField::PhaseField(PhaseFieldModel & model, UInt dim, const Mesh & mesh,
                       FEEngine & fe_engine, const ID & id)
    : Parsable(ParserType::_phasefield, id), id(id), fem(fe_engine),
      model(model), spatial_dimension(this->model.getSpatialDimension()),
<<<<<<< HEAD
      element_filter("element_filter", id),
      damage_on_qpoints("damage", *this, dim, fe_engine, this->element_filter),
=======
      g_c("g_c", *this), element_filter("element_filter", id),
      damage("damage", *this, dim, fe_engine, this->element_filter),
>>>>>>> feb1692e
      phi("phi", *this, dim, fe_engine, this->element_filter),
      strain("strain", *this, dim, fe_engine, this->element_filter),
      gradd("grad_d", *this, dim, fe_engine, this->element_filter),
      driving_force("driving_force", *this, dim, fe_engine,
                    this->element_filter),
      driving_energy("driving_energy", *this, dim, fe_engine,
		     this->element_filter),
      dissipated_energy("dissipated_energy", *this, dim, fe_engine,
			this->element_filter),
      damage_energy("damage_energy", *this, dim, fe_engine,
                    this->element_filter),
      damage_energy_density("damage_energy_density", *this, dim, fe_engine,
                            this->element_filter) {

  AKANTU_DEBUG_IN();

  /// for each connectivity types allocate the element filer array of the
  /// material
  element_filter.initialize(mesh, _spatial_dimension = spatial_dimension,
                            _element_kind = _ek_regular);
  this->initialize();

  AKANTU_DEBUG_OUT();
}

/* -------------------------------------------------------------------------- */
PhaseField::~PhaseField() = default;

/* -------------------------------------------------------------------------- */
void PhaseField::initialize() {
  registerParam("name", name, std::string(), _pat_parsable | _pat_readable);
  registerParam("l0", l0, Real(0.), _pat_parsable | _pat_readable,
                "length scale parameter");
  registerParam("gc", g_c, _pat_parsable | _pat_readable,
                "critical local fracture energy density");
  registerParam("E", E, _pat_parsable | _pat_readable, "Young's modulus");
  registerParam("nu", nu, _pat_parsable | _pat_readable, "Poisson ratio");

  damage_on_qpoints.initialize(1);

  phi.initialize(1);
  driving_force.initialize(1);

<<<<<<< HEAD
  driving_energy.initialize(spatial_dimension);
  gradd.initialize(spatial_dimension);
=======
  g_c.initialize(1);
>>>>>>> feb1692e

  strain.initialize(spatial_dimension * spatial_dimension);
  
  dissipated_energy.initialize(1);

  damage_energy_density.initialize(1);
  damage_energy.initialize(spatial_dimension * spatial_dimension);
}

/* -------------------------------------------------------------------------- */
void PhaseField::initPhaseField() {
  AKANTU_DEBUG_IN();

  this->phi.initializeHistory();

  this->resizeInternals();

  updateInternalParameters();

  AKANTU_DEBUG_OUT();
}

/* -------------------------------------------------------------------------- */
void PhaseField::resizeInternals() {
  AKANTU_DEBUG_IN();
  for (auto it = internal_vectors_real.begin();
       it != internal_vectors_real.end(); ++it) {
    it->second->resize();
  }

  for (auto it = internal_vectors_uint.begin();
       it != internal_vectors_uint.end(); ++it) {
    it->second->resize();
  }

  for (auto it = internal_vectors_bool.begin();
       it != internal_vectors_bool.end(); ++it) {
    it->second->resize();
  }

  AKANTU_DEBUG_OUT();
}

/* -------------------------------------------------------------------------- */
void PhaseField::updateInternalParameters() {
  this->lambda = this->nu * this->E / ((1 + this->nu) * (1 - 2 * this->nu));
  this->mu = this->E / (2 * (1 + this->nu));
}

/* -------------------------------------------------------------------------- */
void PhaseField::computeAllDrivingForces(GhostType ghost_type) {

  AKANTU_DEBUG_IN();

  UInt spatial_dimension = model.getSpatialDimension();
  auto & damage = model.getDamage();
  
  for (const auto & type :
       element_filter.elementTypes(spatial_dimension, ghost_type)) {
    auto & elem_filter = element_filter(type, ghost_type);

    if (elem_filter.empty()) {
      continue;
    }

    // compute the damage on quadrature points
    auto & damage_interpolated = damage_on_qpoints(type, ghost_type);
    fem.interpolateOnIntegrationPoints(damage, damage_interpolated,
				       1, type, ghost_type);

    
    auto & gradd_vect = gradd(type, _not_ghost);
    /// compute @f$\nabla u@f$
    fem.gradientOnIntegrationPoints(damage, gradd_vect,
				    1, type, ghost_type, elem_filter);
    
    computeDrivingForce(type, ghost_type);
  }

  AKANTU_DEBUG_OUT();
}

/* -------------------------------------------------------------------------- */
void PhaseField::assembleInternalForces(GhostType ghost_type) {

  AKANTU_DEBUG_IN();

  Array<Real> & internal_force = model.getInternalForce();
  const Array<Real> & damage = model.getDamage();
  
  for (auto type : element_filter.elementTypes(_ghost_type = ghost_type)) {
    auto & elem_filter = element_filter(type, ghost_type);
    if (elem_filter.empty()) {
      continue;
    }

    auto nb_element = elem_filter.size();
    auto nb_nodes_per_element = Mesh::getNbNodesPerElement(type);
    auto nb_quadrature_points = fem.getNbIntegrationPoints(type, ghost_type);

    // damage_energy_density_on_qpoints = gc/l0 + phi = scalar
    //auto & damage_energy_density_vect = damage_energy_density(type, ghost_type);
    auto & driving_force_vect = driving_force(type, ghost_type);
    
    Array<Real> nt_driving_force(nb_quadrature_points, nb_nodes_per_element);
    fem.computeNtb(driving_force_vect, nt_driving_force, type,
                   ghost_type, elem_filter);

    Array<Real> int_nt_driving_force(nb_element * nb_quadrature_points,
				     nb_nodes_per_element);
    fem.integrate(nt_driving_force, int_nt_driving_force, nb_nodes_per_element,
                  type, ghost_type, elem_filter);

    // damage_energy_on_qpoints = gc*l0 = scalar
    auto & driving_energy_vect = driving_energy(type, ghost_type);
    
    Array<Real> bt_driving_energy(nb_element * nb_quadrature_points,
				  nb_nodes_per_element);
    fem.computeBtD(driving_energy_vect, bt_driving_energy, type,
                   ghost_type, elem_filter);

    Array<Real> int_bt_driving_energy(nb_element, nb_nodes_per_element);
    fem.integrate(bt_driving_energy, int_bt_driving_energy, nb_nodes_per_element,
                  type, ghost_type, elem_filter);

    model.getDOFManager().assembleElementalArrayLocalArray(
        int_nt_driving_force, internal_force, type, ghost_type, -1, elem_filter);
    
    model.getDOFManager().assembleElementalArrayLocalArray(
        int_bt_driving_energy, internal_force, type, ghost_type, -1, elem_filter);
  }

  AKANTU_DEBUG_OUT();
}

/* -------------------------------------------------------------------------- */
void PhaseField::assembleStiffnessMatrix(GhostType ghost_type) {
  AKANTU_DEBUG_IN();

  AKANTU_DEBUG_INFO("Assemble the new stiffness matrix");

  for (auto type : element_filter.elementTypes(spatial_dimension, ghost_type)) {
    auto & elem_filter = element_filter(type, ghost_type);
    if (elem_filter.empty()) {
      AKANTU_DEBUG_OUT();
      return;
    }

    auto nb_element = elem_filter.size();
    auto nb_nodes_per_element = Mesh::getNbNodesPerElement(type);
    auto nb_quadrature_points = fem.getNbIntegrationPoints(type, ghost_type);

    auto nt_b_n = std::make_unique<Array<Real>>(
        nb_element * nb_quadrature_points,
        nb_nodes_per_element * nb_nodes_per_element, "N^t*b*N");

    auto bt_d_b = std::make_unique<Array<Real>>(
        nb_element * nb_quadrature_points,
        nb_nodes_per_element * nb_nodes_per_element, "B^t*D*B");

    // damage_energy_density_on_qpoints = gc/l0 + phi = scalar
    auto & damage_energy_density_vect = damage_energy_density(type, ghost_type);

    // damage_energy_on_qpoints = gc*l0 = scalar
    auto & damage_energy_vect = damage_energy(type, ghost_type);

    fem.computeBtDB(damage_energy_vect, *bt_d_b, 2, type, ghost_type,
                    elem_filter);

    fem.computeNtbN(damage_energy_density_vect, *nt_b_n, type, ghost_type,
                    elem_filter);

    /// compute @f$ K_{\grad d} = \int_e \mathbf{N}^t * \mathbf{w} *
    /// \mathbf{N}@f$
    auto K_n = std::make_unique<Array<Real>>(
        nb_element, nb_nodes_per_element * nb_nodes_per_element, "K_n");

    fem.integrate(*nt_b_n, *K_n, nb_nodes_per_element * nb_nodes_per_element,
                  type, ghost_type, elem_filter);

    model.getDOFManager().assembleElementalMatricesToMatrix(
        "K", "damage", *K_n, type, _not_ghost, _symmetric, elem_filter);

    /// compute @f$ K_{\grad d} = \int_e \mathbf{B}^t * \mathbf{W} *
    /// \mathbf{B}@f$
    auto K_b = std::make_unique<Array<Real>>(
        nb_element, nb_nodes_per_element * nb_nodes_per_element, "K_b");

    fem.integrate(*bt_d_b, *K_b, nb_nodes_per_element * nb_nodes_per_element,
                  type, ghost_type, elem_filter);

    model.getDOFManager().assembleElementalMatricesToMatrix(
        "K", "damage", *K_b, type, _not_ghost, _symmetric, elem_filter);
  }

  AKANTU_DEBUG_OUT();
}


/* -------------------------------------------------------------------------- */
void PhaseField::computeDissipatedEnergyByElements() {
  AKANTU_DEBUG_IN();

  const Array<Real> & damage = model.getDamage();
  
  for (auto type : element_filter.elementTypes(spatial_dimension, _not_ghost)) {

    Array<UInt> & elem_filter = element_filter(type, _not_ghost);
    if (elem_filter.empty()) {
      continue;
    }
    
    Array<Real> & damage_interpolated = damage_on_qpoints(type, _not_ghost);

    // compute the damage on quadrature points
    fem.interpolateOnIntegrationPoints(damage, damage_interpolated, 1,
				       type, _not_ghost);   
    
    Array<Real> & gradd_vect = gradd(type, _not_ghost);
    
    /// compute @f$\nabla u@f$
    fem.gradientOnIntegrationPoints(damage, gradd_vect,
                                    1, type, _not_ghost,
                                    elem_filter);

    computeDissipatedEnergy(type);
  }

  AKANTU_DEBUG_OUT();
}


/* -------------------------------------------------------------------------- */
void PhaseField::computeDissipatedEnergy(ElementType /*unused*/) {
  AKANTU_DEBUG_IN();
  AKANTU_TO_IMPLEMENT();
  AKANTU_DEBUG_OUT();
}

  

/* -------------------------------------------------------------------------- */ 
Real PhaseField::getEnergy(){
  AKANTU_DEBUG_IN();
  Real edis = 0.;

  computeDissipatedEnergyByElements();

  /// integrate the dissipated energy for each type of elements
  for (auto type : element_filter.elementTypes(spatial_dimension, _not_ghost)) {
    edis += fem.integrate(dissipated_energy(type, _not_ghost), type, _not_ghost,
                          element_filter(type, _not_ghost));
  }

  AKANTU_DEBUG_OUT();
  return edis;
}

/* -------------------------------------------------------------------------- */
Real PhaseField::getEnergy(ElementType type,
			   UInt index) {
  Real edis = 0.;

  Vector<Real> edis_on_quad_points(fem.getNbIntegrationPoints(type));

  computeDissipatedEnergyByElement(type, index, edis_on_quad_points);

  edis = fem.integrate(edis_on_quad_points, type, element_filter(type)(index));

  return edis;
}


/* -------------------------------------------------------------------------- */
void PhaseField::beforeSolveStep() {
  this->savePreviousState();
  this->computeAllDrivingForces(_not_ghost);
}

/* -------------------------------------------------------------------------- */
void PhaseField::afterSolveStep() {}

/* -------------------------------------------------------------------------- */
void PhaseField::savePreviousState() {
  AKANTU_DEBUG_IN();

  for (auto pair : internal_vectors_real) {
    if (pair.second->hasHistory()) {
      pair.second->saveCurrentValues();
    }
  }

  AKANTU_DEBUG_OUT();
}

/* -------------------------------------------------------------------------- */
void PhaseField::printself(std::ostream & stream, int indent) const {
  std::string space(indent, AKANTU_INDENT);
  std::string type = getID().substr(getID().find_last_of(':') + 1);

  stream << space << "PhaseField Material " << type << " [" << std::endl;
  Parsable::printself(stream, indent);
  stream << space << "]" << std::endl;
}

} // namespace akantu<|MERGE_RESOLUTION|>--- conflicted
+++ resolved
@@ -40,14 +40,9 @@
 PhaseField::PhaseField(PhaseFieldModel & model, const ID & id)
     : Parsable(ParserType::_phasefield, id), id(id), fem(model.getFEEngine()),
       model(model), spatial_dimension(this->model.getSpatialDimension()),
-<<<<<<< HEAD
       element_filter("element_filter", id), damage_on_qpoints("damage", *this),
       phi("phi", *this), strain("strain", *this), gradd("grad_d", *this),
-=======
-      g_c("g_c", *this), element_filter("element_filter", id),
-      damage("damage", *this), phi("phi", *this), strain("strain", *this),
->>>>>>> feb1692e
-      driving_force("driving_force", *this),
+      g_c("g_c", *this), driving_force("driving_force", *this),
       driving_energy("driving_energy", *this),
       dissipated_energy("dissipated_energy", *this),
       damage_energy("damage_energy", *this),
@@ -70,22 +65,18 @@
                        FEEngine & fe_engine, const ID & id)
     : Parsable(ParserType::_phasefield, id), id(id), fem(fe_engine),
       model(model), spatial_dimension(this->model.getSpatialDimension()),
-<<<<<<< HEAD
       element_filter("element_filter", id),
       damage_on_qpoints("damage", *this, dim, fe_engine, this->element_filter),
-=======
-      g_c("g_c", *this), element_filter("element_filter", id),
-      damage("damage", *this, dim, fe_engine, this->element_filter),
->>>>>>> feb1692e
+      g_c("g_c", *this),
       phi("phi", *this, dim, fe_engine, this->element_filter),
       strain("strain", *this, dim, fe_engine, this->element_filter),
       gradd("grad_d", *this, dim, fe_engine, this->element_filter),
       driving_force("driving_force", *this, dim, fe_engine,
                     this->element_filter),
       driving_energy("driving_energy", *this, dim, fe_engine,
-		     this->element_filter),
+                     this->element_filter),
       dissipated_energy("dissipated_energy", *this, dim, fe_engine,
-			this->element_filter),
+                        this->element_filter),
       damage_energy("damage_energy", *this, dim, fe_engine,
                     this->element_filter),
       damage_energy_density("damage_energy_density", *this, dim, fe_engine,
@@ -120,15 +111,12 @@
   phi.initialize(1);
   driving_force.initialize(1);
 
-<<<<<<< HEAD
   driving_energy.initialize(spatial_dimension);
   gradd.initialize(spatial_dimension);
-=======
   g_c.initialize(1);
->>>>>>> feb1692e
 
   strain.initialize(spatial_dimension * spatial_dimension);
-  
+
   dissipated_energy.initialize(1);
 
   damage_energy_density.initialize(1);
@@ -182,7 +170,7 @@
 
   UInt spatial_dimension = model.getSpatialDimension();
   auto & damage = model.getDamage();
-  
+
   for (const auto & type :
        element_filter.elementTypes(spatial_dimension, ghost_type)) {
     auto & elem_filter = element_filter(type, ghost_type);
@@ -193,15 +181,14 @@
 
     // compute the damage on quadrature points
     auto & damage_interpolated = damage_on_qpoints(type, ghost_type);
-    fem.interpolateOnIntegrationPoints(damage, damage_interpolated,
-				       1, type, ghost_type);
-
-    
+    fem.interpolateOnIntegrationPoints(damage, damage_interpolated, 1, type,
+                                       ghost_type);
+
     auto & gradd_vect = gradd(type, _not_ghost);
     /// compute @f$\nabla u@f$
-    fem.gradientOnIntegrationPoints(damage, gradd_vect,
-				    1, type, ghost_type, elem_filter);
-    
+    fem.gradientOnIntegrationPoints(damage, gradd_vect, 1, type, ghost_type,
+                                    elem_filter);
+
     computeDrivingForce(type, ghost_type);
   }
 
@@ -215,7 +202,7 @@
 
   Array<Real> & internal_force = model.getInternalForce();
   const Array<Real> & damage = model.getDamage();
-  
+
   for (auto type : element_filter.elementTypes(_ghost_type = ghost_type)) {
     auto & elem_filter = element_filter(type, ghost_type);
     if (elem_filter.empty()) {
@@ -227,35 +214,38 @@
     auto nb_quadrature_points = fem.getNbIntegrationPoints(type, ghost_type);
 
     // damage_energy_density_on_qpoints = gc/l0 + phi = scalar
-    //auto & damage_energy_density_vect = damage_energy_density(type, ghost_type);
+    // auto & damage_energy_density_vect = damage_energy_density(type,
+    // ghost_type);
     auto & driving_force_vect = driving_force(type, ghost_type);
-    
+
     Array<Real> nt_driving_force(nb_quadrature_points, nb_nodes_per_element);
-    fem.computeNtb(driving_force_vect, nt_driving_force, type,
-                   ghost_type, elem_filter);
+    fem.computeNtb(driving_force_vect, nt_driving_force, type, ghost_type,
+                   elem_filter);
 
     Array<Real> int_nt_driving_force(nb_element * nb_quadrature_points,
-				     nb_nodes_per_element);
+                                     nb_nodes_per_element);
     fem.integrate(nt_driving_force, int_nt_driving_force, nb_nodes_per_element,
                   type, ghost_type, elem_filter);
 
     // damage_energy_on_qpoints = gc*l0 = scalar
     auto & driving_energy_vect = driving_energy(type, ghost_type);
-    
+
     Array<Real> bt_driving_energy(nb_element * nb_quadrature_points,
-				  nb_nodes_per_element);
-    fem.computeBtD(driving_energy_vect, bt_driving_energy, type,
-                   ghost_type, elem_filter);
+                                  nb_nodes_per_element);
+    fem.computeBtD(driving_energy_vect, bt_driving_energy, type, ghost_type,
+                   elem_filter);
 
     Array<Real> int_bt_driving_energy(nb_element, nb_nodes_per_element);
-    fem.integrate(bt_driving_energy, int_bt_driving_energy, nb_nodes_per_element,
-                  type, ghost_type, elem_filter);
+    fem.integrate(bt_driving_energy, int_bt_driving_energy,
+                  nb_nodes_per_element, type, ghost_type, elem_filter);
 
     model.getDOFManager().assembleElementalArrayLocalArray(
-        int_nt_driving_force, internal_force, type, ghost_type, -1, elem_filter);
-    
+        int_nt_driving_force, internal_force, type, ghost_type, -1,
+        elem_filter);
+
     model.getDOFManager().assembleElementalArrayLocalArray(
-        int_bt_driving_energy, internal_force, type, ghost_type, -1, elem_filter);
+        int_bt_driving_energy, internal_force, type, ghost_type, -1,
+        elem_filter);
   }
 
   AKANTU_DEBUG_OUT();
@@ -324,31 +314,29 @@
   AKANTU_DEBUG_OUT();
 }
 
-
 /* -------------------------------------------------------------------------- */
 void PhaseField::computeDissipatedEnergyByElements() {
   AKANTU_DEBUG_IN();
 
   const Array<Real> & damage = model.getDamage();
-  
+
   for (auto type : element_filter.elementTypes(spatial_dimension, _not_ghost)) {
 
     Array<UInt> & elem_filter = element_filter(type, _not_ghost);
     if (elem_filter.empty()) {
       continue;
     }
-    
+
     Array<Real> & damage_interpolated = damage_on_qpoints(type, _not_ghost);
 
     // compute the damage on quadrature points
-    fem.interpolateOnIntegrationPoints(damage, damage_interpolated, 1,
-				       type, _not_ghost);   
-    
+    fem.interpolateOnIntegrationPoints(damage, damage_interpolated, 1, type,
+                                       _not_ghost);
+
     Array<Real> & gradd_vect = gradd(type, _not_ghost);
-    
+
     /// compute @f$\nabla u@f$
-    fem.gradientOnIntegrationPoints(damage, gradd_vect,
-                                    1, type, _not_ghost,
+    fem.gradientOnIntegrationPoints(damage, gradd_vect, 1, type, _not_ghost,
                                     elem_filter);
 
     computeDissipatedEnergy(type);
@@ -357,7 +345,6 @@
   AKANTU_DEBUG_OUT();
 }
 
-
 /* -------------------------------------------------------------------------- */
 void PhaseField::computeDissipatedEnergy(ElementType /*unused*/) {
   AKANTU_DEBUG_IN();
@@ -365,10 +352,8 @@
   AKANTU_DEBUG_OUT();
 }
 
-  
-
-/* -------------------------------------------------------------------------- */ 
-Real PhaseField::getEnergy(){
+/* -------------------------------------------------------------------------- */
+Real PhaseField::getEnergy() {
   AKANTU_DEBUG_IN();
   Real edis = 0.;
 
@@ -385,8 +370,7 @@
 }
 
 /* -------------------------------------------------------------------------- */
-Real PhaseField::getEnergy(ElementType type,
-			   UInt index) {
+Real PhaseField::getEnergy(ElementType type, UInt index) {
   Real edis = 0.;
 
   Vector<Real> edis_on_quad_points(fem.getNbIntegrationPoints(type));
@@ -397,7 +381,6 @@
 
   return edis;
 }
-
 
 /* -------------------------------------------------------------------------- */
 void PhaseField::beforeSolveStep() {
