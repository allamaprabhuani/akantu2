--- conflicted
+++ resolved
@@ -98,15 +98,11 @@
                 "critical local fracture energy density");
   registerParam("E", E, _pat_parsable | _pat_readable, "Young's modulus");
   registerParam("nu", nu, _pat_parsable | _pat_readable, "Poisson ratio");
-<<<<<<< HEAD
   registerParam("Plane_Stress", plane_stress, false,
                 _pat_parsable | _pat_readable, "Is plane stress");
   registerParam("finite_deformation", finite_deformation, false,
                 _pat_parsable | _pat_readable, "Is finite deformation");
-  registerParam("isotropic", isotropic, false, _pat_parsable | _pat_readable,
-=======
   registerParam("isotropic", isotropic, true, _pat_parsable | _pat_readable,
->>>>>>> f9de4c21
                 "Use isotropic formulation");
 
   damage_on_qpoints.initialize(1);
@@ -447,7 +443,7 @@
   //     pair.second->saveCurrentValues();
   //   }
   // }
-  
+
   if (this->phi.hasHistory()) {
     this->phi.saveCurrentValues();
   }
@@ -457,7 +453,7 @@
 
 /* -------------------------------------------------------------------------- */
 void PhaseField::savePreviousDamage() {
-  if (this->damage_on_qpoints.hasHistory()){
+  if (this->damage_on_qpoints.hasHistory()) {
     this->damage_on_qpoints.saveCurrentValues();
   }
 }
