/**
 * Copyright (©) 2020-2023 EPFL (Ecole Polytechnique Fédérale de Lausanne)
 * Laboratory (LSMS - Laboratoire de Simulation en Mécanique des Solides)
 *
 * This file is part of Akantu
 *
 * Akantu is free software: you can redistribute it and/or modify it under the
 * terms of the GNU Lesser General Public License as published by the Free
 * Software Foundation, either version 3 of the License, or (at your option) any
 * later version.
 *
 * Akantu is distributed in the hope that it will be useful, but WITHOUT ANY
 * WARRANTY; without even the implied warranty of MERCHANTABILITY or FITNESS FOR
 * A PARTICULAR PURPOSE. See the GNU Lesser General Public License for more
 * details.
 *
 * You should have received a copy of the GNU Lesser General Public License
 * along with Akantu. If not, see <http://www.gnu.org/licenses/>.
 */

/* -------------------------------------------------------------------------- */
#include "aka_common.hh"
#include "aka_factory.hh"
#include "constitutive_law.hh"
/* -------------------------------------------------------------------------- */

#ifndef AKANTU_PHASEFIELD_HH_
#define AKANTU_PHASEFIELD_HH_

/* -------------------------------------------------------------------------- */
namespace akantu {
class PhaseFieldModel;
class PhaseField;
} // namespace akantu

namespace akantu {

using PhaseFieldFactory =
    Factory<PhaseField, ID, Int, const ID &, PhaseFieldModel &, const ID &>;

class PhaseField : public ConstitutiveLaw<PhaseFieldModel> {
  using Parent = ConstitutiveLaw<PhaseFieldModel>;
  /* ------------------------------------------------------------------------ */
  /* Constructors/Destructors                                                 */
  /* ------------------------------------------------------------------------ */
public:
  PhaseField(PhaseFieldModel & model, const ID & id = "",
             const ID & fe_engine_id = "");

  /* ------------------------------------------------------------------------ */
  /* Methods                                                                  */
  /* ------------------------------------------------------------------------ */
public:
  /// initialize the phasefield computed parameter
  virtual void initPhaseField() { Parent::initConstitutiveLaw(); }
  void initConstitutiveLaw() override { this->initPhaseField(); }

  ///
  virtual void beforeSolveStep();

  /// assemble the residual for this phasefield
  virtual void assembleInternalForces(GhostType ghost_type);

  /// assemble the stiffness matrix for this phasefield
  virtual void assembleStiffnessMatrix(GhostType ghost_type);

  /// compute the driving force for this phasefield
  virtual void computeAllDrivingForces(GhostType ghost_type = _not_ghost);

protected:
  /// compute the dissipated energy by element
  void computeDissipatedEnergyByElements();

  /// function called to updatet the internal parameters when the
  /// modifiable parameters are modified
  void updateInternalParameters() override;

  // constitutive law for driving force
  virtual void computeDrivingForce(ElementType /* el_type */,
                                   GhostType /* ghost_type */ = _not_ghost) {
    AKANTU_TO_IMPLEMENT();
  }

  /// compute the dissiapted energy
  virtual void computeDissipatedEnergy(ElementType el_type);

  /// compute the dissipated energy for an element
  virtual void
  computeDissipatedEnergyByElement(const Element & /*element*/,
                                   Vector<Real> & /*edis_on_quad_points*/) {
    AKANTU_TO_IMPLEMENT();
  }

  /// compute the dissipated energy for an element
  virtual void
  computeDissipatedEnergyByElement(ElementType /*type*/, Idx /*index*/,
                                   Vector<Real> & /*edis_on_quad_points*/) {
    AKANTU_TO_IMPLEMENT();
  }

  /* ------------------------------------------------------------------------ */
  /* Accessors                                                                */
  /* ------------------------------------------------------------------------ */
public:
  /// static method to reteive the material factory
  static PhaseFieldFactory & getFactory();

  /// return the damage energyfor the subset of elements contained
  /// by the phasefield
  [[nodiscard]] Real getEnergy(const ID & energy_id) override;

  /// Compute dissipated energy for an individual element
  [[nodiscard]] Real getEnergy(const ID & energy_id,
                               const Element & element) override;

  AKANTU_GET_MACRO_BY_ELEMENT_TYPE_CONST(Strain, strain, Real);
  AKANTU_GET_MACRO_AUTO(Strain, strain);
  AKANTU_GET_MACRO_AUTO_NOT_CONST(Strain, strain);

  AKANTU_GET_MACRO_BY_ELEMENT_TYPE_CONST(Damage, damage_on_qpoints, Real);
  AKANTU_GET_MACRO_AUTO_NOT_CONST(Damage, damage_on_qpoints);
  AKANTU_GET_MACRO_AUTO(Damage, damage_on_qpoints);

  /// Compute strain tensors from grad_u tensors
  void computeStrain(GhostType ghost_type);

  /// Save previous damage, to call after solving loading step when using
  /// penalization
  void savePreviousDamage();

  /* ------------------------------------------------------------------------ */
  /* Class Members                                                            */
  /* ------------------------------------------------------------------------ */
protected:
  /// length scale parameter
  Real l0{0.};

  /// Young's modulus
  Real E{0.};

  /// Poisson ratio
  Real nu{0.};

  /// Finite deformation
  bool plane_stress{false};

  /// Finite deformation
  bool finite_deformation{false};

  /// Isotropic formulation
  bool isotropic{true};

  /// Lame's first parameter
  Real lambda{0.};

  /// Lame's second paramter
  Real mu{0.};

  /// critical energy release rate
  // Real g_c;
  DefaultRandomInternalField<Real> & g_c;

  /// damage arrays ordered by element types
  InternalField<Real> & damage_on_qpoints;

  /// grad_d arrays ordered by element types
  InternalField<Real> & gradd;

  /// phi arrays ordered by element types
  InternalField<Real> & phi;

  /// strain arrays ordered by element types
<<<<<<< HEAD
  InternalPhaseField<Real> grad_u;

  /// strain arrays ordered by element types
  InternalPhaseField<Real> strain;
=======
  InternalField<Real> & strain;
>>>>>>> ec9d691f

  /// driving force ordered by element types
  InternalField<Real> & driving_force;

  /// driving energy ordered by element types
  InternalField<Real> & driving_energy;

  /// damage energy ordered by element types
  InternalField<Real> & damage_energy;

  /// damage energy density ordered by element types
  InternalField<Real> & damage_energy_density;

  /// dissipated energy by element
  InternalField<Real> & dissipated_energy;
};

} // namespace akantu

#include "phasefield_inline_impl.hh"

#include "internal_field_tmpl.hh"
#include "random_internal_field_tmpl.hh"

namespace akantu {
namespace {
  template <template <Int> class PF> bool instantiatePhaseField(const ID & id) {
    return PhaseFieldFactory::getInstance().registerAllocator(
        id, [](Int dim, const ID &, PhaseFieldModel & model, const ID & id) {
          return tuple_dispatch<AllSpatialDimensions>(
              [&](auto && _) -> std::unique_ptr<PhaseField> {
                constexpr auto && dim_ = aka::decay_v<decltype(_)>;
                return std::make_unique<PF<dim_>>(model, id);
              },
              dim);
        });
  }
} // namespace
} // namespace akantu

#endif<|MERGE_RESOLUTION|>--- conflicted
+++ resolved
@@ -58,6 +58,8 @@
   ///
   virtual void beforeSolveStep();
 
+  virtual void afterSolveStep();
+
   /// assemble the residual for this phasefield
   virtual void assembleInternalForces(GhostType ghost_type);
 
@@ -121,13 +123,6 @@
   AKANTU_GET_MACRO_AUTO_NOT_CONST(Damage, damage_on_qpoints);
   AKANTU_GET_MACRO_AUTO(Damage, damage_on_qpoints);
 
-  /// Compute strain tensors from grad_u tensors
-  void computeStrain(GhostType ghost_type);
-
-  /// Save previous damage, to call after solving loading step when using
-  /// penalization
-  void savePreviousDamage();
-
   /* ------------------------------------------------------------------------ */
   /* Class Members                                                            */
   /* ------------------------------------------------------------------------ */
@@ -170,14 +165,7 @@
   InternalField<Real> & phi;
 
   /// strain arrays ordered by element types
-<<<<<<< HEAD
-  InternalPhaseField<Real> grad_u;
-
-  /// strain arrays ordered by element types
-  InternalPhaseField<Real> strain;
-=======
   InternalField<Real> & strain;
->>>>>>> ec9d691f
 
   /// driving force ordered by element types
   InternalField<Real> & driving_force;
