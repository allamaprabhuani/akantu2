--- conflicted
+++ resolved
@@ -62,89 +62,80 @@
 /* -------------------------------------------------------------------------- */
 void PhaseFieldExponential::computeDrivingForce(const ElementType & el_type,
                                                 GhostType ghost_type) {
-  for (auto && tuple : zip(this->phi(el_type, ghost_type),
-                           this->phi.previous(el_type, ghost_type),
-                           this->driving_force(el_type, ghost_type),
-                           this->damage_energy_density(el_type, ghost_type),
-                           make_view(this->strain(el_type, ghost_type),
-                                     spatial_dimension, spatial_dimension),
-<<<<<<< HEAD
-			   this->damage_on_qpoints(el_type, _not_ghost),
-			   make_view(this->driving_energy(el_type, ghost_type),
-				     spatial_dimension),
-			   make_view(this->damage_energy(el_type, ghost_type),
-				     spatial_dimension, spatial_dimension),
-			   make_view(this->gradd(el_type, ghost_type),
-				     spatial_dimension))) {
-    
+  for (auto && tuple :
+       zip(this->phi(el_type, ghost_type),
+           this->phi.previous(el_type, ghost_type),
+           this->driving_force(el_type, ghost_type),
+           this->damage_energy_density(el_type, ghost_type),
+           make_view(this->strain(el_type, ghost_type), spatial_dimension,
+                     spatial_dimension),
+           this->damage_on_qpoints(el_type, _not_ghost),
+           make_view(this->driving_energy(el_type, ghost_type),
+                     spatial_dimension),
+           make_view(this->damage_energy(el_type, ghost_type),
+                     spatial_dimension, spatial_dimension),
+           make_view(this->gradd(el_type, ghost_type), spatial_dimension),
+           this->g_c(el_type, ghost_type))) {
+
     auto & phi_quad = std::get<0>(tuple);
     auto & phi_hist_quad = std::get<1>(tuple);
-    auto & driving_force_quad  = std::get<2>(tuple);
+    auto & driving_force_quad = std::get<2>(tuple);
     auto & dam_energy_density_quad = std::get<3>(tuple);
     auto & strain = std::get<4>(tuple);
     auto & dam_on_quad = std::get<5>(tuple);
     auto & driving_energy_quad = std::get<6>(tuple);
     auto & damage_energy_quad = std::get<7>(tuple);
     auto & gradd_quad = std::get<8>(tuple);
+    auto & g_c_quad = std::get<9>(tuple);
 
-    computePhiOnQuad(strain, phi_quad,  phi_hist_quad);
-    computeDamageEnergyDensityOnQuad(phi_quad, dam_energy_density_quad);
-    
-    driving_force_quad = dam_on_quad * dam_energy_density_quad - 2*phi_quad;
-    driving_energy_quad = damage_energy_quad*gradd_quad;
+    computePhiOnQuad(strain, phi_quad, phi_hist_quad);
+    computeDamageEnergyDensityOnQuad(phi_quad, dam_energy_density_quad,
+                                     g_c_quad);
+
+    driving_force_quad = dam_on_quad * dam_energy_density_quad - 2 * phi_quad;
+    driving_energy_quad = damage_energy_quad * gradd_quad;
   }
 }
 
-  
 /* -------------------------------------------------------------------------- */
 void PhaseFieldExponential::computeDissipatedEnergy(ElementType el_type) {
   AKANTU_DEBUG_IN();
 
-  for (auto && tuple : zip(this->dissipated_energy(el_type, _not_ghost),
-			   this->damage_on_qpoints(el_type, _not_ghost),
-			   make_view(this->gradd(el_type, _not_ghost),
-				     spatial_dimension))) {
+  for (auto && tuple :
+       zip(this->dissipated_energy(el_type, _not_ghost),
+           this->damage_on_qpoints(el_type, _not_ghost),
+           make_view(this->gradd(el_type, _not_ghost), spatial_dimension),
+           this->g_c(el_type, _not_ghost))) {
 
-    this->computeDissipatedEnergyOnQuad(std::get<1>(tuple),
-					std::get<2>(tuple),
-					std::get<0>(tuple));
-=======
-                           this->g_c(el_type, ghost_type))) {
-    computePhiOnQuad(std::get<4>(tuple), std::get<0>(tuple),
-                     std::get<1>(tuple));
-    computeDamageEnergyDensityOnQuad(std::get<0>(tuple), std::get<3>(tuple),
-                                     std::get<5>(tuple));
-    computeDrivingForceOnQuad(std::get<0>(tuple), std::get<2>(tuple));
->>>>>>> feb1692e
+    this->computeDissipatedEnergyOnQuad(std::get<1>(tuple), std::get<2>(tuple),
+                                        std::get<0>(tuple), std::get<3>(tuple));
   }
-  
+
   AKANTU_DEBUG_OUT();
 }
 
-
-
 /* -------------------------------------------------------------------------- */
 void PhaseFieldExponential::computeDissipatedEnergyByElement(
-      ElementType type, UInt index, Vector<Real> & edis_on_quad_points) {
+    ElementType type, UInt index, Vector<Real> & edis_on_quad_points) {
   auto gradd_it = this->gradd(type).begin(spatial_dimension);
   auto gradd_end = this->gradd(type).begin(spatial_dimension);
   auto damage_it = this->damage_on_qpoints(type).begin();
-
+  auto g_c_it = this->g_c(type).begin();
 
   UInt nb_quadrature_points = fem.getNbIntegrationPoints(type);
 
   gradd_it += index * nb_quadrature_points;
   gradd_end += (index + 1) * nb_quadrature_points;
   damage_it += index * nb_quadrature_points;
+  g_c_it += index * nb_quadrature_points;
 
   Real * edis_quad = edis_on_quad_points.storage();
 
   for (; gradd_it != gradd_end; ++gradd_it, ++damage_it, ++edis_quad) {
-    this->computeDissipatedEnergyOnQuad(*damage_it,*gradd_it, *edis_quad);
+    this->computeDissipatedEnergyOnQuad(*damage_it, *gradd_it, *edis_quad,
+                                        *g_c_it);
   }
 }
-  
-
 
 INSTANTIATE_PHASEFIELD(exponential, PhaseFieldExponential);
 
