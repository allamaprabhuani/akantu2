/**
 * @file   phasefield_exponential.hh
 *
 * @author Mohit Pundir <mohit.pundir@epfl.ch>
 *
 * @date creation: Fri Jun 19 2020
 * @date last modification: Wed Jun 23 2021
 *
 * @brief  Phasefield law for approximating discrete crack as an exponential
 *
 *
 * @section LICENSE
 *
 * Copyright (©) 2018-2021 EPFL (Ecole Polytechnique Fédérale de Lausanne)
 * Laboratory (LSMS - Laboratoire de Simulation en Mécanique des Solides)
 *
 * Akantu is free software: you can redistribute it and/or modify it under the
 * terms of the GNU Lesser General Public License as published by the Free
 * Software Foundation, either version 3 of the License, or (at your option) any
 * later version.
 *
 * Akantu is distributed in the hope that it will be useful, but WITHOUT ANY
 * WARRANTY; without even the implied warranty of MERCHANTABILITY or FITNESS FOR
 * A PARTICULAR PURPOSE. See the GNU Lesser General Public License for more
 * details.
 *
 * You should have received a copy of the GNU Lesser General Public License
 * along with Akantu. If not, see <http://www.gnu.org/licenses/>.
 *
 */

/* -------------------------------------------------------------------------- */
#include "phasefield.hh"
/* -------------------------------------------------------------------------- */

#ifndef __AKANTU_PHASEFIELD_EXPONENTIAL_HH__
#define __AKANTU_PHASEFIELD_EXPONENTIAL_HH__

namespace akantu {
class PhaseFieldExponential : public PhaseField {
  /* ------------------------------------------------------------------------ */
  /* Constructors/Destructors                                                 */
  /* ------------------------------------------------------------------------ */
public:
  PhaseFieldExponential(PhaseFieldModel & model, const ID & id = "");

  ~PhaseFieldExponential() override = default;

  /* ------------------------------------------------------------------------ */
  /* Methods                                                                  */
  /* ------------------------------------------------------------------------ */
protected:
  void computePhiOnQuad(const Matrix<Real> & /*strain_quad*/,
                        Real & /*phi_quad*/, Real & /*phi_hist_quad*/);

  void computeDrivingForce(ElementType /*el_type*/,
                           GhostType /*ghost_type*/) override;

  inline void computeDrivingForceOnQuad(const Real & /*phi_quad*/,
                                        Real & /*driving_force_quad*/);

  inline void computeDamageEnergyDensityOnQuad(const Real & /*phi_quad*/,
                                               Real & /*dam_energy_quad*/, const Real & /*g_c_quad*/);

public:
  void updateInternalParameters() override;
};

} // namespace akantu

/* -------------------------------------------------------------------------- */
/* -------------------------------------------------------------------------- */
<<<<<<< HEAD
inline void
PhaseFieldExponential::computePhiOnQuad(const Matrix<Real> & strain_quad,
                                        Real & phi_quad, Real & phi_hist_quad) {

  Matrix<Real> strain_plus(spatial_dimension, spatial_dimension);
  // Matrix<Real> strain_minus(spatial_dimension, spatial_dimension);
  Matrix<Real> strain_dir(spatial_dimension, spatial_dimension);
  Matrix<Real> strain_diag_plus(spatial_dimension, spatial_dimension);
  // Matrix<Real> strain_diag_minus(spatial_dimension, spatial_dimension);

  Vector<Real> strain_values(spatial_dimension);

  Real trace_plus;

  strain_plus.zero();
  // strain_minus.zero();
  strain_dir.zero();
  strain_values.zero();
  strain_diag_plus.zero();
  // strain_diag_minus.zero();

  strain_quad.eig(strain_values, strain_dir);

  for (Int i = 0; i < spatial_dimension; i++) {
    strain_diag_plus(i, i) = std::max(Real(0.), strain_values(i));
    // strain_diag_minus(i, i) = std::min(Real(0.), strain_values(i));
  }

  strain_plus = strain_dir * strain_diag_plus * strain_dir.transpose();

  // Nicolas: @mohit is the second transpose really here ?
  // strain_minus = strain_dir * strain_diag_minus * strain_dir.transpose();

  trace_plus = std::max(Real(0.), strain_quad.trace());
  //  trace_minus = std::min(Real(0.), strain_quad.trace());

  auto I = Matrix<Real>::Identity(spatial_dimension, spatial_dimension);

  Matrix<Real> sigma_plus = I * lambda * trace_plus + 2 * mu * strain_plus;
  // Matrix<Real> sigma_minus = I * lambda * trace_minus + 2 * mu *
  // strain_minus;

  phi_quad = 0.5 * sigma_plus.doubleDot(strain_quad);
  if (phi_quad < phi_hist_quad) {
    phi_quad = phi_hist_quad;
  }
}

} // namespace akantu
=======
#include "phasefield_exponential_inline_impl.hh"
>>>>>>> d6d33307

#endif<|MERGE_RESOLUTION|>--- conflicted
+++ resolved
@@ -60,7 +60,8 @@
                                         Real & /*driving_force_quad*/);
 
   inline void computeDamageEnergyDensityOnQuad(const Real & /*phi_quad*/,
-                                               Real & /*dam_energy_quad*/, const Real & /*g_c_quad*/);
+                                               Real & /*dam_energy_quad*/,
+                                               const Real & /*g_c_quad*/);
 
 public:
   void updateInternalParameters() override;
@@ -70,58 +71,6 @@
 
 /* -------------------------------------------------------------------------- */
 /* -------------------------------------------------------------------------- */
-<<<<<<< HEAD
-inline void
-PhaseFieldExponential::computePhiOnQuad(const Matrix<Real> & strain_quad,
-                                        Real & phi_quad, Real & phi_hist_quad) {
-
-  Matrix<Real> strain_plus(spatial_dimension, spatial_dimension);
-  // Matrix<Real> strain_minus(spatial_dimension, spatial_dimension);
-  Matrix<Real> strain_dir(spatial_dimension, spatial_dimension);
-  Matrix<Real> strain_diag_plus(spatial_dimension, spatial_dimension);
-  // Matrix<Real> strain_diag_minus(spatial_dimension, spatial_dimension);
-
-  Vector<Real> strain_values(spatial_dimension);
-
-  Real trace_plus;
-
-  strain_plus.zero();
-  // strain_minus.zero();
-  strain_dir.zero();
-  strain_values.zero();
-  strain_diag_plus.zero();
-  // strain_diag_minus.zero();
-
-  strain_quad.eig(strain_values, strain_dir);
-
-  for (Int i = 0; i < spatial_dimension; i++) {
-    strain_diag_plus(i, i) = std::max(Real(0.), strain_values(i));
-    // strain_diag_minus(i, i) = std::min(Real(0.), strain_values(i));
-  }
-
-  strain_plus = strain_dir * strain_diag_plus * strain_dir.transpose();
-
-  // Nicolas: @mohit is the second transpose really here ?
-  // strain_minus = strain_dir * strain_diag_minus * strain_dir.transpose();
-
-  trace_plus = std::max(Real(0.), strain_quad.trace());
-  //  trace_minus = std::min(Real(0.), strain_quad.trace());
-
-  auto I = Matrix<Real>::Identity(spatial_dimension, spatial_dimension);
-
-  Matrix<Real> sigma_plus = I * lambda * trace_plus + 2 * mu * strain_plus;
-  // Matrix<Real> sigma_minus = I * lambda * trace_minus + 2 * mu *
-  // strain_minus;
-
-  phi_quad = 0.5 * sigma_plus.doubleDot(strain_quad);
-  if (phi_quad < phi_hist_quad) {
-    phi_quad = phi_hist_quad;
-  }
-}
-
-} // namespace akantu
-=======
 #include "phasefield_exponential_inline_impl.hh"
->>>>>>> d6d33307
 
 #endif