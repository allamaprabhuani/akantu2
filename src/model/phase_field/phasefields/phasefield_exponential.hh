/**
 * Copyright (©) 2020-2023 EPFL (Ecole Polytechnique Fédérale de Lausanne)
 * Laboratory (LSMS - Laboratoire de Simulation en Mécanique des Solides)
 *
 * This file is part of Akantu
 *
 * Akantu is free software: you can redistribute it and/or modify it under the
 * terms of the GNU Lesser General Public License as published by the Free
 * Software Foundation, either version 3 of the License, or (at your option) any
 * later version.
 *
 * Akantu is distributed in the hope that it will be useful, but WITHOUT ANY
 * WARRANTY; without even the implied warranty of MERCHANTABILITY or FITNESS FOR
 * A PARTICULAR PURPOSE. See the GNU Lesser General Public License for more
 * details.
 *
 * You should have received a copy of the GNU Lesser General Public License
 * along with Akantu. If not, see <http://www.gnu.org/licenses/>.
 */

/* -------------------------------------------------------------------------- */
#include "phasefield.hh"
/* -------------------------------------------------------------------------- */

#ifndef __AKANTU_PHASEFIELD_EXPONENTIAL_HH__
#define __AKANTU_PHASEFIELD_EXPONENTIAL_HH__

namespace akantu {
class PhaseFieldExponential : public PhaseField {
  /* ------------------------------------------------------------------------ */
  /* Constructors/Destructors                                                 */
  /* ------------------------------------------------------------------------ */
public:
  PhaseFieldExponential(PhaseFieldModel & model, const ID & id = "");

  ~PhaseFieldExponential() override = default;

  /* ------------------------------------------------------------------------ */
  /* Methods                                                                  */
  /* ------------------------------------------------------------------------ */
public:
  /// compute the dissiapted energy
  void computeDissipatedEnergy(ElementType el_type) override;

  void
  computeDissipatedEnergyByElement(const Element & element,
                                   Vector<Real> & edis_on_quad_points) override;

protected:
  void
  computeDissipatedEnergyByElement(ElementType type, Idx index,
                                   Vector<Real> & edis_on_quad_points) override;

  inline void computePhiOnQuad(const Matrix<Real> & /*strain_quad*/,
<<<<<<< HEAD
                               Real & /*phi_quad*/, Real & /*phi_hist_quad*/);

  inline void computePhiIsotropicOnQuad(const Matrix<Real> & /*strain_quad*/,
                                        Real & /*phi_quad*/,
                                        Real & /*phi_hist_quad*/);
=======
                        Real & /*phi_quad*/, Real & /*phi_hist_quad*/);
>>>>>>> f9de4c21

  inline void computePhiIsotropicOnQuad(const Matrix<Real> & /*strain_quad*/,
                                        Real & /*phi_quad*/,
                                        Real & /*phi_hist_quad*/);

  void computeDrivingForce(ElementType /*el_type*/,
                           GhostType /*ghost_type*/) override;

  inline void computeDrivingForceOnQuad(const Real & /*phi_quad*/,
                                        Real & /*driving_force_quad*/);

  inline void computeDamageEnergyDensityOnQuad(const Real & /*phi_quad*/,
                                               Real & /*dam_energy_quad*/,
                                               const Real & /*g_c_quad*/);

  inline void
  computeDissipatedEnergyOnQuad(const Real & /*dam_quad*/,
                                const Vector<Real> & /*grad_d_quad */,
                                Real & /*energy*/, Real & /*g_c_quad*/);

public:
  void updateInternalParameters() override;
};

} // namespace akantu

/* -------------------------------------------------------------------------- */
/* -------------------------------------------------------------------------- */

#include "phasefield_exponential_inline_impl.hh"

#endif<|MERGE_RESOLUTION|>--- conflicted
+++ resolved
@@ -52,15 +52,7 @@
                                    Vector<Real> & edis_on_quad_points) override;
 
   inline void computePhiOnQuad(const Matrix<Real> & /*strain_quad*/,
-<<<<<<< HEAD
                                Real & /*phi_quad*/, Real & /*phi_hist_quad*/);
-
-  inline void computePhiIsotropicOnQuad(const Matrix<Real> & /*strain_quad*/,
-                                        Real & /*phi_quad*/,
-                                        Real & /*phi_hist_quad*/);
-=======
-                        Real & /*phi_quad*/, Real & /*phi_hist_quad*/);
->>>>>>> f9de4c21
 
   inline void computePhiIsotropicOnQuad(const Matrix<Real> & /*strain_quad*/,
                                         Real & /*phi_quad*/,
