/**
 * Copyright (©) 2020-2023 EPFL (Ecole Polytechnique Fédérale de Lausanne)
 * Laboratory (LSMS - Laboratoire de Simulation en Mécanique des Solides)
 *
 * This file is part of Akantu
 *
 * Akantu is free software: you can redistribute it and/or modify it under the
 * terms of the GNU Lesser General Public License as published by the Free
 * Software Foundation, either version 3 of the License, or (at your option) any
 * later version.
 *
 * Akantu is distributed in the hope that it will be useful, but WITHOUT ANY
 * WARRANTY; without even the implied warranty of MERCHANTABILITY or FITNESS FOR
 * A PARTICULAR PURPOSE. See the GNU Lesser General Public License for more
 * details.
 *
 * You should have received a copy of the GNU Lesser General Public License
 * along with Akantu. If not, see <http://www.gnu.org/licenses/>.
 */

/* -------------------------------------------------------------------------- */
#include "phasefield.hh"
/* -------------------------------------------------------------------------- */

#ifndef AKANTU_PHASEFIELD_EXPONENTIAL_HH_
#define AKANTU_PHASEFIELD_EXPONENTIAL_HH_

namespace akantu {
class PhaseFieldExponential : public PhaseField {
  /* ------------------------------------------------------------------------ */
  /* Constructors/Destructors                                                 */
  /* ------------------------------------------------------------------------ */
public:
  PhaseFieldExponential(PhaseFieldModel & model, const ID & id = "");

  ~PhaseFieldExponential() override = default;

  /* ------------------------------------------------------------------------ */
  /* Methods                                                                  */
  /* ------------------------------------------------------------------------ */
public:
  /// compute the dissiapted energy
  void computeDissipatedEnergy(ElementType el_type) override;

  void
  computeDissipatedEnergyByElement(const Element & element,
                                   Vector<Real> & edis_on_quad_points) override;

protected:
  void
  computeDissipatedEnergyByElement(ElementType type, Idx index,
                                   Vector<Real> & edis_on_quad_points) override;

  void computePhiOnQuad(const Matrix<Real> & /*strain_quad*/,
                        Real & /*phi_quad*/, Real & /*phi_hist_quad*/);

  void computeDrivingForce(ElementType /*el_type*/,
                           GhostType /*ghost_type*/) override;

  inline void computeDrivingForceOnQuad(const Real & /*phi_quad*/,
                                        Real & /*driving_force_quad*/);

  inline void computeDamageEnergyDensityOnQuad(const Real & /*phi_quad*/,
                                               Real & /*dam_energy_quad*/,
                                               const Real & /*g_c_quad*/);
<<<<<<< HEAD
=======

  inline void
  computeDissipatedEnergyOnQuad(const Real & /*dam_quad*/,
                                const Vector<Real> & /*grad_d_quad */,
                                Real & /*energy*/, Real & /*g_c_quad*/);
>>>>>>> bbc031e5

public:
  void updateInternalParameters() override;
};

} // namespace akantu

/* -------------------------------------------------------------------------- */
/* -------------------------------------------------------------------------- */

#include "phasefield_exponential_inline_impl.hh"

#endif<|MERGE_RESOLUTION|>--- conflicted
+++ resolved
@@ -63,14 +63,11 @@
   inline void computeDamageEnergyDensityOnQuad(const Real & /*phi_quad*/,
                                                Real & /*dam_energy_quad*/,
                                                const Real & /*g_c_quad*/);
-<<<<<<< HEAD
-=======
 
   inline void
   computeDissipatedEnergyOnQuad(const Real & /*dam_quad*/,
                                 const Vector<Real> & /*grad_d_quad */,
                                 Real & /*energy*/, Real & /*g_c_quad*/);
->>>>>>> bbc031e5
 
 public:
   void updateInternalParameters() override;
