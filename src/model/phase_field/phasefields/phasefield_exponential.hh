--- conflicted
+++ resolved
@@ -53,12 +53,8 @@
   void computePhiOnQuad(const Matrix<Real> & /*strain_quad*/,
                         Real & /*phi_quad*/, Real & /*phi_hist_quad*/);
 
-<<<<<<< HEAD
-  void computeDrivingForce(ElementType, GhostType) override;
-=======
-  void computeDrivingForce(const ElementType & /*el_type*/,
+  void computeDrivingForce(ElementType /*el_type*/,
                            GhostType /*ghost_type*/) override;
->>>>>>> adf76025
 
   inline void computeDrivingForceOnQuad(const Real & /*phi_quad*/,
                                         Real & /*driving_force_quad*/);
