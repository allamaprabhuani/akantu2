--- conflicted
+++ resolved
@@ -77,22 +77,5 @@
     phi_quad = phi_hist_quad;
   }
 }
-<<<<<<< HEAD
-=======
 
-/* -------------------------------------------------------------------------- */
-inline void PhaseFieldExponential::computePhiIsotropicOnQuad(
-    const Matrix<Real> & strain_quad, Real & phi_quad, Real & phi_hist_quad) {
-
-  Real trace = strain_quad.trace();
-
-  phi_quad = 0.5 * this->lambda * trace * trace +
-             this->mu * strain_quad.doubleDot(strain_quad);
-
-  if (phi_quad < phi_hist_quad) {
-    phi_quad = phi_hist_quad;
-  }
-}
-
->>>>>>> f9de4c21
 } // namespace akantu