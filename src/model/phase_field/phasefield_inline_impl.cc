/**
 * @file   phasefield_inline_impl.cc
 *
 * @author Mohit Pundir <mohit.pundir@epfl.ch>
 *
 * @date creation: Fri Jun 19 2020
 * @date last modification: Fri Apr 02 2021
 *
 * @brief  Phase field implementation of inline functions
 *
 *
 * @section LICENSE
 *
 * Copyright (©) 2018-2021 EPFL (Ecole Polytechnique Fédérale de Lausanne)
 * Laboratory (LSMS - Laboratoire de Simulation en Mécanique des Solides)
 *
 * Akantu is free software: you can redistribute it and/or modify it under the
 * terms of the GNU Lesser General Public License as published by the Free
 * Software Foundation, either version 3 of the License, or (at your option) any
 * later version.
 *
 * Akantu is distributed in the hope that it will be useful, but WITHOUT ANY
 * WARRANTY; without even the implied warranty of MERCHANTABILITY or FITNESS FOR
 * A PARTICULAR PURPOSE. See the GNU Lesser General Public License for more
 * details.
 *
 * You should have received a copy of the GNU Lesser General Public License
 * along with Akantu. If not, see <http://www.gnu.org/licenses/>.
 *
 */

/* -------------------------------------------------------------------------- */
#include "phase_field_model.hh"
/* -------------------------------------------------------------------------- */

#ifndef __AKANTU_PHASEFIELD_INLINE_IMPL_CC__
#define __AKANTU_PHASEFIELD_INLINE_IMPL_CC__

namespace akantu {

/* -------------------------------------------------------------------------- */
<<<<<<< HEAD
inline UInt PhaseField::addElement(ElementType type, UInt element,
				   GhostType ghost_type) {
=======
inline UInt PhaseField::addElement(const ElementType & type, UInt element,
                                   const GhostType & ghost_type) {
>>>>>>> adf76025
  Array<UInt> & el_filter = this->element_filter(type, ghost_type);
  el_filter.push_back(element);
  return el_filter.size() - 1;
}

/* -------------------------------------------------------------------------- */
inline UInt PhaseField::addElement(const Element & element) {
  return this->addElement(element.type, element.element, element.ghost_type);
}

/* -------------------------------------------------------------------------- */
template <>
inline void
PhaseField::registerInternal<Real>(InternalPhaseField<Real> & vect) {
  internal_vectors_real[vect.getID()] = &vect;
}

template <>
inline void
PhaseField::registerInternal<UInt>(InternalPhaseField<UInt> & vect) {
  internal_vectors_uint[vect.getID()] = &vect;
}

template <>
inline void
PhaseField::registerInternal<bool>(InternalPhaseField<bool> & vect) {
  internal_vectors_bool[vect.getID()] = &vect;
}

/* -------------------------------------------------------------------------- */
template <>
inline void
PhaseField::unregisterInternal<Real>(InternalPhaseField<Real> & vect) {
  internal_vectors_real.erase(vect.getID());
}

template <>
inline void
PhaseField::unregisterInternal<UInt>(InternalPhaseField<UInt> & vect) {
  internal_vectors_uint.erase(vect.getID());
}

template <>
inline void
PhaseField::unregisterInternal<bool>(InternalPhaseField<bool> & vect) {
  internal_vectors_bool.erase(vect.getID());
}

/* -------------------------------------------------------------------------- */
template <typename T>
inline bool PhaseField::isInternal(__attribute__((unused)) const ID & id,
<<<<<<< HEAD
                                 __attribute__((unused))
                                 ElementKind element_kind) const {
=======
                                   __attribute__((unused))
                                   const ElementKind & element_kind) const {
>>>>>>> adf76025
  AKANTU_TO_IMPLEMENT();
}

template <>
<<<<<<< HEAD
inline bool PhaseField::isInternal<Real>(const ID & id,
                                       ElementKind element_kind) const {
=======
inline bool
PhaseField::isInternal<Real>(const ID & id,
                             const ElementKind & element_kind) const {
>>>>>>> adf76025
  auto internal_array = internal_vectors_real.find(this->getID() + ":" + id);

  return !(internal_array == internal_vectors_real.end() ||
           internal_array->second->getElementKind() != element_kind);
}

/* -------------------------------------------------------------------------- */
inline UInt PhaseField::getNbData(__attribute__((unused))
                                  const Array<Element> & elements,
                                  __attribute__((unused))
                                  const SynchronizationTag & tag) const {
  return 0;
}

/* -------------------------------------------------------------------------- */
inline void PhaseField::packData(__attribute__((unused))
                                 CommunicationBuffer & buffer,
                                 __attribute__((unused))
                                 const Array<Element> & elements,
                                 __attribute__((unused))
                                 const SynchronizationTag & tag) const {}

/* -------------------------------------------------------------------------- */
inline void
PhaseField::unpackData(__attribute__((unused)) CommunicationBuffer & buffer,
                       __attribute__((unused)) const Array<Element> & elements,
                       __attribute__((unused)) const SynchronizationTag & tag) {
}

/* -------------------------------------------------------------------------- */
inline const Parameter & PhaseField::getParam(const ID & param) const {
  try {
    return get(param);
  } catch (...) {
    AKANTU_EXCEPTION("No parameter " << param << " in the material "
                                     << getID());
  }
}

/* -------------------------------------------------------------------------- */
template <typename T>
inline void PhaseField::packElementDataHelper(
    const ElementTypeMapArray<T> & data_to_pack, CommunicationBuffer & buffer,
    const Array<Element> & elements, const ID & fem_id) const {
  DataAccessor::packElementalDataHelper<T>(data_to_pack, buffer, elements, true,
                                           model.getFEEngine(fem_id));
}

/* -------------------------------------------------------------------------- */
template <typename T>
inline void PhaseField::unpackElementDataHelper(
    ElementTypeMapArray<T> & data_to_unpack, CommunicationBuffer & buffer,
    const Array<Element> & elements, const ID & fem_id) {
  DataAccessor::unpackElementalDataHelper<T>(data_to_unpack, buffer, elements,
                                             true, model.getFEEngine(fem_id));
}

} // namespace akantu

#endif<|MERGE_RESOLUTION|>--- conflicted
+++ resolved
@@ -39,13 +39,8 @@
 namespace akantu {
 
 /* -------------------------------------------------------------------------- */
-<<<<<<< HEAD
 inline UInt PhaseField::addElement(ElementType type, UInt element,
 				   GhostType ghost_type) {
-=======
-inline UInt PhaseField::addElement(const ElementType & type, UInt element,
-                                   const GhostType & ghost_type) {
->>>>>>> adf76025
   Array<UInt> & el_filter = this->element_filter(type, ghost_type);
   el_filter.push_back(element);
   return el_filter.size() - 1;
@@ -97,25 +92,14 @@
 /* -------------------------------------------------------------------------- */
 template <typename T>
 inline bool PhaseField::isInternal(__attribute__((unused)) const ID & id,
-<<<<<<< HEAD
                                  __attribute__((unused))
                                  ElementKind element_kind) const {
-=======
-                                   __attribute__((unused))
-                                   const ElementKind & element_kind) const {
->>>>>>> adf76025
   AKANTU_TO_IMPLEMENT();
 }
 
 template <>
-<<<<<<< HEAD
 inline bool PhaseField::isInternal<Real>(const ID & id,
                                        ElementKind element_kind) const {
-=======
-inline bool
-PhaseField::isInternal<Real>(const ID & id,
-                             const ElementKind & element_kind) const {
->>>>>>> adf76025
   auto internal_array = internal_vectors_real.find(this->getID() + ":" + id);
 
   return !(internal_array == internal_vectors_real.end() ||
