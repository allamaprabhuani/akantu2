/**
 * @file   resolution.cc
 *
 * @author Mohit Pundir <mohit.pundir@epfl.ch>
 *
 * @date creation: Mon Jan 7 2019
 * @date last modification: Mon Jan 7 2019
 *
 * @brief  Implementation of common part of the contact resolution class
 *
 * @section LICENSE
 *
 * Copyright (©)  2010-2018 EPFL (Ecole Polytechnique Fédérale de Lausanne)
 * Laboratory (LSMS - Laboratoire de Simulation en Mécanique des Solides)
 *
 * Akantu is free  software: you can redistribute it and/or  modify it under the
 * terms  of the  GNU Lesser  General Public  License as published by  the Free
 * Software Foundation, either version 3 of the License, or (at your option) any
 * later version.
 *
 * Akantu is  distributed in the  hope that it  will be useful, but  WITHOUT ANY
 * WARRANTY; without even the implied warranty of MERCHANTABILITY or FITNESS FOR
 * A PARTICULAR PURPOSE. See  the GNU  Lesser General  Public License  for more
 * details.
 *
 * You should  have received  a copy  of the GNU  Lesser General  Public License
 * along with Akantu. If not, see <http://www.gnu.org/licenses/>.
 *
 */

/* -------------------------------------------------------------------------- */
#include "resolution.hh"
#include "contact_mechanics_model.hh"
#include "sparse_matrix.hh"
/* -------------------------------------------------------------------------- */

namespace akantu {

/* -------------------------------------------------------------------------- */
Resolution::Resolution(ContactMechanicsModel & model, const ID & id)
    : Memory(id, model.getMemoryID()),
      Parsable(ParserType::_contact_resolution, id), fem(model.getFEEngine()),
      name(""), model(model),
      spatial_dimension(model.getMesh().getSpatialDimension()) {

  AKANTU_DEBUG_IN();

  this->initialize();

  AKANTU_DEBUG_OUT();
}

/* -------------------------------------------------------------------------- */
Resolution::~Resolution() = default;

/* -------------------------------------------------------------------------- */
void Resolution::initialize() {
  registerParam("name", name, std::string(), _pat_parsable | _pat_readable);
  registerParam("mu", mu, Real(0.), _pat_parsable | _pat_modifiable,
                "Friciton Coefficient");
}

/* -------------------------------------------------------------------------- */
void Resolution::printself(std::ostream & stream, int indent) const {
  std::string space;
  for (Int i = 0; i < indent; i++, space += AKANTU_INDENT)
    ;

  std::string type = getID().substr(getID().find_last_of(':') + 1);

  stream << space << "Contact Resolution " << type << " [" << std::endl;
  Parsable::printself(stream, indent);
  stream << space << "]" << std::endl;
}

/* -------------------------------------------------------------------------- */
void Resolution::assembleInternalForces(GhostType /*ghost_type*/) {
  AKANTU_DEBUG_IN();

  auto & internal_force = const_cast<Array<Real> &>(model.getInternalForce());

  const auto local_nodes = model.getMesh().getElementGroup(name).getNodes();

  auto & nodal_area = const_cast<Array<Real> &>(model.getNodalArea());

  auto & contact_map = model.getContactMap();

  for (auto & slave : local_nodes) {

    if (contact_map.find(slave) == contact_map.end())
      continue;

    auto & element = contact_map[slave];

    const auto & conn = element.connectivity;
    const auto & type = element.master.type;

    auto nb_nodes_master = Mesh::getNbNodesPerElement(type);

    Vector<Real> shapes(nb_nodes_master);
    Matrix<Real> dnds(spatial_dimension - 1, nb_nodes_master);

#define GET_SHAPES_NATURAL(type)                                               \
  ElementClass<type>::computeShapes(element.projection, shapes)
    AKANTU_BOOST_ALL_ELEMENT_SWITCH(GET_SHAPES_NATURAL);
#undef GET_SHAPES_NATURAL

#define GET_SHAPE_DERIVATIVES_NATURAL(type)                                    \
  ElementClass<type>::computeDNDS(element.projection, dnds)
    AKANTU_BOOST_ALL_ELEMENT_SWITCH(GET_SHAPE_DERIVATIVES_NATURAL);
#undef GET_SHAPE_DERIVATIVES_NATURAL

    Vector<Real> fc(conn.size() * spatial_dimension);
<<<<<<< HEAD
   
    Matrix<Real> m_alpha_beta(spatial_dimension - 1, spatial_dimension - 1);
    computeMetricTensor(element.tangents, m_alpha_beta);
=======

    Matrix<Real> surface_matrix(spatial_dimension - 1, spatial_dimension - 1);
    computeSurfaceMatrix(element.tangents, surface_matrix);
>>>>>>> d2a26eff

    Vector<Real> n(conn.size() * spatial_dimension);

    computeN(n, shapes, element.normal);

    computeNormalForce(fc, n, element.gap);

    Array<Real> t_alpha(conn.size() * spatial_dimension, spatial_dimension - 1);
    Array<Real> n_alpha(conn.size() * spatial_dimension, spatial_dimension - 1);
    Array<Real> d_alpha(conn.size() * spatial_dimension, spatial_dimension - 1);
<<<<<<< HEAD
   
    computeTalpha(t_alpha, shapes,             element.tangents);
    computeNalpha(n_alpha, dnds,               element.normal);
    computeDalpha(d_alpha, n_alpha, t_alpha, m_alpha_beta, element.gap);
    //computeFrictionForce(fc, d_alpha, gap);
=======

    computeTalpha(t_alpha, shapes, element.tangents);
    computeNalpha(n_alpha, dnds, element.normal);
    computeDalpha(d_alpha, n_alpha, t_alpha, surface_matrix, element.gap);
    // computeFrictionForce(fc, d_alpha, gap);
>>>>>>> d2a26eff

    UInt nb_degree_of_freedom = internal_force.getNbComponent();
    for (UInt i = 0; i < conn.size(); ++i) {

      UInt n = conn[i];
      for (UInt j = 0; j < nb_degree_of_freedom; ++j) {
        UInt offset_node = n * nb_degree_of_freedom + j;
        internal_force[offset_node] += fc[i * nb_degree_of_freedom + j];
        internal_force[offset_node] *= nodal_area[n];
      }
    }
  }

  AKANTU_DEBUG_OUT();
}

/* -------------------------------------------------------------------------- */
void Resolution::assembleStiffnessMatrix(GhostType /*ghost_type*/) {
  AKANTU_DEBUG_IN();

  auto & stiffness =
      const_cast<SparseMatrix &>(model.getDOFManager().getMatrix("K"));

  const auto local_nodes = model.getMesh().getElementGroup(name).getNodes();

  auto & nodal_area = const_cast<Array<Real> &>(model.getNodalArea());

  auto & contact_map = model.getContactMap();

  for (auto & slave : local_nodes) {

    if (contact_map.find(slave) == contact_map.end()) {
      continue;
    }

    auto & master = contact_map[slave].master;
    auto & gap = contact_map[slave].gap;
    auto & projection = contact_map[slave].projection;
    auto & normal = contact_map[slave].normal;
    const auto & connectivity = contact_map[slave].connectivity;
    const ElementType & type = master.type;

    UInt nb_nodes_master = Mesh::getNbNodesPerElement(master.type);

    Vector<Real> shapes(nb_nodes_master);
    Matrix<Real> shapes_derivatives(spatial_dimension - 1, nb_nodes_master);

#define GET_SHAPES_NATURAL(type)                                               \
  ElementClass<type>::computeShapes(projection, shapes)
    AKANTU_BOOST_ALL_ELEMENT_SWITCH(GET_SHAPES_NATURAL);
#undef GET_SHAPES_NATURAL

#define GET_SHAPE_DERIVATIVES_NATURAL(type)                                    \
  ElementClass<type>::computeDNDS(projection, shapes_derivatives)
    AKANTU_BOOST_ALL_ELEMENT_SWITCH(GET_SHAPE_DERIVATIVES_NATURAL);
#undef GET_SHAPE_DERIVATIVES_NATURAL

    Matrix<Real> elementary_stiffness(connectivity.size() * spatial_dimension,
                                      connectivity.size() * spatial_dimension);

    Matrix<Real> tangents(spatial_dimension - 1, spatial_dimension);
    Matrix<Real> global_coords(nb_nodes_master, spatial_dimension);

    computeCoordinates(master, global_coords);
    computeTangents(shapes_derivatives, global_coords, tangents);
<<<<<<< HEAD
    
    Matrix<Real> m_alpha_beta(spatial_dimension - 1, spatial_dimension - 1);
    computeMetricTensor(tangents, m_alpha_beta);
    
    Vector<Real> n(connectivity.size() * spatial_dimension);
    Array<Real> t_alpha(connectivity.size() * spatial_dimension, spatial_dimension - 1);
    Array<Real> n_alpha(connectivity.size() * spatial_dimension, spatial_dimension - 1);
    Array<Real> d_alpha(connectivity.size() * spatial_dimension, spatial_dimension - 1);

    computeN(      n,        shapes,             normal);
    computeTalpha( t_alpha,  shapes,             tangents);
    computeNalpha( n_alpha,  shapes_derivatives, normal);
    computeDalpha( d_alpha,  n_alpha,  t_alpha,  m_alpha_beta, gap);

    /*
    Array<Real> t_alpha_beta(conn.size() * spatial_dimension, (spatial_dimension - 1) * (spatial_dimension -1));
    Array<Real> n_alpha_beta(conn.size() * spatial_dimension, (spatial_dimension - 1) * (spatial_dimension -1));
    Array<Real> p_alpha(conn.size() * spatial_dimension, spatial_dimension - 1);
    */

    
    
    Matrix<Real> kc(connectivity.size() * spatial_dimension,
		    connectivity.size() * spatial_dimension);
    computeTangentModuli(kc, n, n_alpha, d_alpha, m_alpha_beta, gap);
        
=======

    Matrix<Real> surface_matrix(spatial_dimension - 1, spatial_dimension - 1);
    computeSurfaceMatrix(tangents, surface_matrix);

    Vector<Real> n(connectivity.size() * spatial_dimension);
    Array<Real> t_alpha(connectivity.size() * spatial_dimension,
                        spatial_dimension - 1);
    Array<Real> n_alpha(connectivity.size() * spatial_dimension,
                        spatial_dimension - 1);
    Array<Real> d_alpha(connectivity.size() * spatial_dimension,
                        spatial_dimension - 1);

    computeN(n, shapes, normal);
    computeTalpha(t_alpha, shapes, tangents);
    computeNalpha(n_alpha, shapes_derivatives, normal);
    computeDalpha(d_alpha, n_alpha, t_alpha, surface_matrix, gap);

    Array<Real> t_alpha_beta(connectivity.size() * spatial_dimension,
                             (spatial_dimension - 1) * (spatial_dimension - 1));
    Array<Real> n_alpha_beta(connectivity.size() * spatial_dimension,
                             (spatial_dimension - 1) * (spatial_dimension - 1));
    Array<Real> p_alpha(connectivity.size() * spatial_dimension, spatial_dimension - 1);

    Matrix<Real> kc(connectivity.size() * spatial_dimension,
                    connectivity.size() * spatial_dimension);
    computeTangentModuli(kc, n, n_alpha, d_alpha, surface_matrix, gap);

>>>>>>> d2a26eff
    std::vector<UInt> equations;
    UInt nb_degree_of_freedom = model.getSpatialDimension();

    std::vector<Real> areas;
    for (UInt i : arange(connectivity.size())) {
      UInt n = connectivity[i];
      for (UInt j : arange(nb_degree_of_freedom)) {
        equations.push_back(n * nb_degree_of_freedom + j);
        areas.push_back(nodal_area[n]);
      }
    }

    for (UInt i : arange(kc.rows())) {
      UInt row = equations[i];
      for (UInt j : arange(kc.cols())) {
        UInt col = equations[j];
        kc(i, j) *= areas[i];
        stiffness.add(row, col, kc(i, j));
      }
    }
  }

  AKANTU_DEBUG_OUT();
}

/* -------------------------------------------------------------------------- */
void Resolution::computeTangents(Matrix<Real> & shapes_derivatives,
                                 Matrix<Real> & global_coords,
                                 Matrix<Real> & tangents) {

  tangents.mul<false, false>(shapes_derivatives, global_coords);
}

/* -------------------------------------------------------------------------- */
<<<<<<< HEAD
void Resolution::computeMetricTensor(Matrix<Real> & tangents, Matrix<Real> & m_alpha_beta) {
=======
void Resolution::computeSurfaceMatrix(Matrix<Real> & tangents,
                                      Matrix<Real> & surface_matrix) {
>>>>>>> d2a26eff

  m_alpha_beta.mul<false, true>(tangents, tangents);
  m_alpha_beta = m_alpha_beta.inverse();
}

/* -------------------------------------------------------------------------- */
void Resolution::computeN(Vector<Real> & n, Vector<Real> & shapes,
                          Vector<Real> & normal) {

  UInt dim = normal.size();
  for (UInt i = 0; i < dim; ++i) {
    n[i] = normal[i];
    for (UInt j = 0; j < shapes.size(); ++j) {
      n[(1 + j) * dim + i] = -normal[i] * shapes[j];
    }
  }
}

/* -------------------------------------------------------------------------- */
void Resolution::computeTalpha(Array<Real> & t_alpha, Vector<Real> & shapes,
                               Matrix<Real> & tangents) {
  t_alpha.clear();
  for (auto && values :
       zip(tangents.transpose(), make_view(t_alpha, t_alpha.size()))) {

    auto & tangent = std::get<0>(values);
    auto & t_s = std::get<1>(values);
    for (UInt i : arange(spatial_dimension)) {
      t_s[i] = -tangent(i);
      for (UInt j : arange(shapes.size())) {
        t_s[(1 + j) * spatial_dimension + i] = -shapes[j] * tangent(i);
      }
    }
  }
}

/* -------------------------------------------------------------------------- */
void Resolution::computeNalpha(Array<Real> & n_alpha,
                               Matrix<Real> & shapes_derivatives,
                               Vector<Real> & normal) {
  n_alpha.clear();
  for (auto && values : zip(shapes_derivatives.transpose(),
                            make_view(n_alpha, n_alpha.size()))) {
    auto & dnds = std::get<0>(values);
    auto & n_s = std::get<1>(values);
    for (UInt i : arange(spatial_dimension)) {
      n_s[i] = 0;
      for (UInt j : arange(dnds.size())) {
        n_s[(1 + j) * spatial_dimension + i] = -dnds(j) * normal[i];
      }
    }
  }
}

/* -------------------------------------------------------------------------- */
void Resolution::computeDalpha(Array<Real> & d_alpha, Array<Real> & n_alpha,
<<<<<<< HEAD
			       Array<Real> & t_alpha, Matrix<Real> & m_alpha_beta,
			       Real & gap) {

  d_alpha.clear();
  for (auto && entry : zip(m_alpha_beta.transpose(),
			   make_view(d_alpha, d_alpha.size()))) {
=======
                               Array<Real> & t_alpha,
                               Matrix<Real> & surface_matrix, Real & gap) {

  d_alpha.clear();
  for (auto && entry :
       zip(surface_matrix.transpose(), make_view(d_alpha, d_alpha.size()))) {
>>>>>>> d2a26eff
    auto & a_s = std::get<0>(entry);
    auto & d_s = std::get<1>(entry);
    for (auto && values :
         zip(arange(t_alpha.size()), make_view(t_alpha, t_alpha.size()),
             make_view(n_alpha, n_alpha.size()))) {
      auto & index = std::get<0>(values);
      auto & t_s = std::get<1>(values);
      auto & n_s = std::get<2>(values);

      d_s += (t_s + gap * n_s);
      d_s *= a_s(index);
    }
  }
}

/* -------------------------------------------------------------------------- */
void Resolution::computeCoordinates(const Element & el, Matrix<Real> & coords) {
  UInt nb_nodes_per_element = Mesh::getNbNodesPerElement(el.type);
  Vector<UInt> connect = model.getMesh()
                             .getConnectivity(el.type, _not_ghost)
                             .begin(nb_nodes_per_element)[el.element];

  // change this to current position
  auto & positions = model.getMesh().getNodes();
  for (UInt n = 0; n < nb_nodes_per_element; ++n) {
    UInt node = connect[n];
    for (UInt s : arange(spatial_dimension)) {
      coords(n, s) = positions(node, s);
    }
  }
}

} // namespace akantu<|MERGE_RESOLUTION|>--- conflicted
+++ resolved
@@ -111,15 +111,9 @@
 #undef GET_SHAPE_DERIVATIVES_NATURAL
 
     Vector<Real> fc(conn.size() * spatial_dimension);
-<<<<<<< HEAD
    
     Matrix<Real> m_alpha_beta(spatial_dimension - 1, spatial_dimension - 1);
     computeMetricTensor(element.tangents, m_alpha_beta);
-=======
-
-    Matrix<Real> surface_matrix(spatial_dimension - 1, spatial_dimension - 1);
-    computeSurfaceMatrix(element.tangents, surface_matrix);
->>>>>>> d2a26eff
 
     Vector<Real> n(conn.size() * spatial_dimension);
 
@@ -130,19 +124,11 @@
     Array<Real> t_alpha(conn.size() * spatial_dimension, spatial_dimension - 1);
     Array<Real> n_alpha(conn.size() * spatial_dimension, spatial_dimension - 1);
     Array<Real> d_alpha(conn.size() * spatial_dimension, spatial_dimension - 1);
-<<<<<<< HEAD
    
     computeTalpha(t_alpha, shapes,             element.tangents);
     computeNalpha(n_alpha, dnds,               element.normal);
     computeDalpha(d_alpha, n_alpha, t_alpha, m_alpha_beta, element.gap);
     //computeFrictionForce(fc, d_alpha, gap);
-=======
-
-    computeTalpha(t_alpha, shapes, element.tangents);
-    computeNalpha(n_alpha, dnds, element.normal);
-    computeDalpha(d_alpha, n_alpha, t_alpha, surface_matrix, element.gap);
-    // computeFrictionForce(fc, d_alpha, gap);
->>>>>>> d2a26eff
 
     UInt nb_degree_of_freedom = internal_force.getNbComponent();
     for (UInt i = 0; i < conn.size(); ++i) {
@@ -208,8 +194,7 @@
 
     computeCoordinates(master, global_coords);
     computeTangents(shapes_derivatives, global_coords, tangents);
-<<<<<<< HEAD
-    
+
     Matrix<Real> m_alpha_beta(spatial_dimension - 1, spatial_dimension - 1);
     computeMetricTensor(tangents, m_alpha_beta);
     
@@ -235,35 +220,6 @@
 		    connectivity.size() * spatial_dimension);
     computeTangentModuli(kc, n, n_alpha, d_alpha, m_alpha_beta, gap);
         
-=======
-
-    Matrix<Real> surface_matrix(spatial_dimension - 1, spatial_dimension - 1);
-    computeSurfaceMatrix(tangents, surface_matrix);
-
-    Vector<Real> n(connectivity.size() * spatial_dimension);
-    Array<Real> t_alpha(connectivity.size() * spatial_dimension,
-                        spatial_dimension - 1);
-    Array<Real> n_alpha(connectivity.size() * spatial_dimension,
-                        spatial_dimension - 1);
-    Array<Real> d_alpha(connectivity.size() * spatial_dimension,
-                        spatial_dimension - 1);
-
-    computeN(n, shapes, normal);
-    computeTalpha(t_alpha, shapes, tangents);
-    computeNalpha(n_alpha, shapes_derivatives, normal);
-    computeDalpha(d_alpha, n_alpha, t_alpha, surface_matrix, gap);
-
-    Array<Real> t_alpha_beta(connectivity.size() * spatial_dimension,
-                             (spatial_dimension - 1) * (spatial_dimension - 1));
-    Array<Real> n_alpha_beta(connectivity.size() * spatial_dimension,
-                             (spatial_dimension - 1) * (spatial_dimension - 1));
-    Array<Real> p_alpha(connectivity.size() * spatial_dimension, spatial_dimension - 1);
-
-    Matrix<Real> kc(connectivity.size() * spatial_dimension,
-                    connectivity.size() * spatial_dimension);
-    computeTangentModuli(kc, n, n_alpha, d_alpha, surface_matrix, gap);
-
->>>>>>> d2a26eff
     std::vector<UInt> equations;
     UInt nb_degree_of_freedom = model.getSpatialDimension();
 
@@ -297,13 +253,8 @@
   tangents.mul<false, false>(shapes_derivatives, global_coords);
 }
 
-/* -------------------------------------------------------------------------- */
-<<<<<<< HEAD
+/* -------------------------------------------------------------------------- */ 
 void Resolution::computeMetricTensor(Matrix<Real> & tangents, Matrix<Real> & m_alpha_beta) {
-=======
-void Resolution::computeSurfaceMatrix(Matrix<Real> & tangents,
-                                      Matrix<Real> & surface_matrix) {
->>>>>>> d2a26eff
 
   m_alpha_beta.mul<false, true>(tangents, tangents);
   m_alpha_beta = m_alpha_beta.inverse();
@@ -360,21 +311,13 @@
 
 /* -------------------------------------------------------------------------- */
 void Resolution::computeDalpha(Array<Real> & d_alpha, Array<Real> & n_alpha,
-<<<<<<< HEAD
 			       Array<Real> & t_alpha, Matrix<Real> & m_alpha_beta,
 			       Real & gap) {
 
   d_alpha.clear();
   for (auto && entry : zip(m_alpha_beta.transpose(),
 			   make_view(d_alpha, d_alpha.size()))) {
-=======
-                               Array<Real> & t_alpha,
-                               Matrix<Real> & surface_matrix, Real & gap) {
-
-  d_alpha.clear();
-  for (auto && entry :
-       zip(surface_matrix.transpose(), make_view(d_alpha, d_alpha.size()))) {
->>>>>>> d2a26eff
+
     auto & a_s = std::get<0>(entry);
     auto & d_s = std::get<1>(entry);
     for (auto && values :
