--- conflicted
+++ resolved
@@ -69,21 +69,12 @@
 
 /* -------------------------------------------------------------------------- */
 StructuralMechanicsModel::StructuralMechanicsModel(Mesh & mesh, UInt dim,
-<<<<<<< HEAD
                                                    const ID & id)
     : Model(mesh, ModelType::_structural_mechanics_model, dim, id),
-      time_step(NAN), f_m2a(1.0), stress("stress", id),
-      element_material("element_material", id), set_ID("beam sets", id),
+      f_m2a(1.0), stress("stress", id),
+      element_material("element_material", id),
+      set_ID("beam sets", id),
       rotation_matrix("rotation_matices", id) {
-=======
-                                                   const ID & id,
-                                                   const MemoryID & memory_id)
-    : Model(mesh, ModelType::_structural_mechanics_model, dim, id, memory_id),
-      f_m2a(1.0), stress("stress", id, memory_id),
-      element_material("element_material", id, memory_id),
-      set_ID("beam sets", id, memory_id),
-      rotation_matrix("rotation_matices", id, memory_id) {
->>>>>>> e99fbce8
   AKANTU_DEBUG_IN();
 
   registerFEEngineObject<MyFEEngineType>("StructuralMechanicsFEEngine", mesh,
