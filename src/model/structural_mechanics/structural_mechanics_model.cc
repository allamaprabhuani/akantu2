/**
 * @file   structural_mechanics_model.cc
 *
 * @author Fabian Barras <fabian.barras@epfl.ch>
 * @author Lucas Frerot <lucas.frerot@epfl.ch>
 * @author Sébastien Hartmann <sebastien.hartmann@epfl.ch>
 * @author Nicolas Richart <nicolas.richart@epfl.ch>
 * @author Damien Spielmann <damien.spielmann@epfl.ch>
 *
 * @date creation: Fri Jul 15 2011
 * @date last modification: Mon Mar 15 2021
 *
 * @brief  Model implementation for Structural Mechanics elements
 *
 *
 * @section LICENSE
 *
 * Copyright (©) 2010-2021 EPFL (Ecole Polytechnique Fédérale de Lausanne)
 * Laboratory (LSMS - Laboratoire de Simulation en Mécanique des Solides)
 *
 * Akantu is free software: you can redistribute it and/or modify it under the
 * terms of the GNU Lesser General Public License as published by the Free
 * Software Foundation, either version 3 of the License, or (at your option) any
 * later version.
 *
 * Akantu is distributed in the hope that it will be useful, but WITHOUT ANY
 * WARRANTY; without even the implied warranty of MERCHANTABILITY or FITNESS FOR
 * A PARTICULAR PURPOSE. See the GNU Lesser General Public License for more
 * details.
 *
 * You should have received a copy of the GNU Lesser General Public License
 * along with Akantu. If not, see <http://www.gnu.org/licenses/>.
 *
 */

/* -------------------------------------------------------------------------- */
#include "structural_mechanics_model.hh"
#include "dof_manager.hh"
#include "integrator_gauss.hh"
#include "mesh.hh"
#include "shape_structural.hh"
#include "sparse_matrix.hh"
#include "time_step_solver.hh"
/* -------------------------------------------------------------------------- */
#include "dumpable_inline_impl.hh"
#include "dumper_elemental_field.hh"
#include "dumper_internal_material_field.hh"
#include "dumper_iohelper_paraview.hh"
#include "group_manager_inline_impl.hh"
/* -------------------------------------------------------------------------- */
#include "structural_element_bernoulli_beam_2.hh"
#include "structural_element_bernoulli_beam_3.hh"
#include "structural_element_kirchhoff_shell.hh"
/* -------------------------------------------------------------------------- */
//#include "structural_mechanics_model_inline_impl.hh"
/* -------------------------------------------------------------------------- */

namespace akantu {

/* -------------------------------------------------------------------------- */
inline UInt StructuralMechanicsModel::getNbDegreeOfFreedom(ElementType type) {
  UInt ndof = 0;
#define GET_(type) ndof = ElementClass<type>::getNbDegreeOfFreedom()
  AKANTU_BOOST_KIND_ELEMENT_SWITCH(GET_, _ek_structural);
#undef GET_

  return ndof;
}

/* -------------------------------------------------------------------------- */
StructuralMechanicsModel::StructuralMechanicsModel(Mesh & mesh, UInt dim,
                                                   const ID & id)
    : Model(mesh, ModelType::_structural_mechanics_model, dim, id), f_m2a(1.0),
      stress("stress", id), element_material("element_material", id),
      set_ID("beam sets", id) {
  AKANTU_DEBUG_IN();

  registerFEEngineObject<MyFEEngineType>("StructuralMechanicsFEEngine", mesh,
                                         spatial_dimension);

  if (spatial_dimension == 2) {
    nb_degree_of_freedom = 3;
  } else if (spatial_dimension == 3) {
    nb_degree_of_freedom = 6;
  } else {
    AKANTU_TO_IMPLEMENT();
  }

  this->mesh.registerDumper<DumperParaview>("structural_mechanics_model", id,
                                            true);
  this->mesh.addDumpMesh(mesh, spatial_dimension, _not_ghost, _ek_structural);

  this->initDOFManager();

  this->dumper_default_element_kind = _ek_structural;

  mesh.getElementalData<Real>("extra_normal")
      .initialize(mesh, _element_kind = _ek_structural,
                  _nb_component = spatial_dimension, _with_nb_element = true,
                  _default_value = 0.);

  AKANTU_DEBUG_OUT();
}

/* -------------------------------------------------------------------------- */
StructuralMechanicsModel::~StructuralMechanicsModel() = default;

/* -------------------------------------------------------------------------- */
void StructuralMechanicsModel::initFullImpl(const ModelOptions & options) {
  Model::initFullImpl(options);

  // Initializing stresses
  ElementTypeMap<UInt> stress_components;

  /// TODO this is ugly af, maybe add a function to FEEngine
  for (auto && type : mesh.elementTypes(_spatial_dimension = _all_dimensions,
                      _element_kind = _ek_structural)) {
    UInt nb_components = 0;

// Getting number of components for each element type
#define GET_(type) nb_components = ElementClass<type>::getNbStressComponents()
    AKANTU_BOOST_STRUCTURAL_ELEMENT_SWITCH(GET_);
#undef GET_

    stress_components(nb_components, type);
  }

  stress.initialize(
      getFEEngine(), _spatial_dimension = _all_dimensions,
      _element_kind = _ek_structural,
      _nb_component = [&stress_components](ElementType type,
                                           GhostType /*unused*/) -> UInt {
        return stress_components(type);
      });
}

/* -------------------------------------------------------------------------- */

void StructuralMechanicsModel::initFEEngineBoundary() {
  /// TODO: this function should not be reimplemented
  /// we're just avoiding a call to Model::initFEEngineBoundary()
}

/* -------------------------------------------------------------------------- */
void StructuralMechanicsModel::setTimeStep(Real time_step,
                                           const ID & solver_id) {
  Model::setTimeStep(time_step, solver_id);
  this->mesh.getDumper().setTimeStep(time_step);
}

/* -------------------------------------------------------------------------- */
/* Initialisation                                                             */
/* -------------------------------------------------------------------------- */
void StructuralMechanicsModel::initSolver(
    TimeStepSolverType time_step_solver_type, NonLinearSolverType /*unused*/) {
  AKANTU_DEBUG_IN();

  this->allocNodalField(displacement_rotation, nb_degree_of_freedom,
                        "displacement");
  this->allocNodalField(external_force, nb_degree_of_freedom, "external_force");
  this->allocNodalField(internal_force, nb_degree_of_freedom, "internal_force");
  this->allocNodalField(blocked_dofs, nb_degree_of_freedom, "blocked_dofs");

  auto & dof_manager = this->getDOFManager();

  if (not dof_manager.hasDOFs("displacement")) {
    dof_manager.registerDOFs("displacement", *displacement_rotation,
                             _dst_nodal);
    dof_manager.registerBlockedDOFs("displacement", *this->blocked_dofs);
  }

  if (time_step_solver_type == TimeStepSolverType::_dynamic ||
      time_step_solver_type == TimeStepSolverType::_dynamic_lumped) {
    this->allocNodalField(velocity, nb_degree_of_freedom, "velocity");
    this->allocNodalField(acceleration, nb_degree_of_freedom, "acceleration");

    if (!dof_manager.hasDOFsDerivatives("displacement", 1)) {
      dof_manager.registerDOFsDerivative("displacement", 1, *this->velocity);
      dof_manager.registerDOFsDerivative("displacement", 2,
                                         *this->acceleration);
    }

    /* Only allocate the mass if the "lumped" mode is ennabled.
     *  Also it is not a 1D array, but has an element for every
     *  DOF, which are most of the time equal, but makes handling
     *  some operations a bit simpler. */
    if (time_step_solver_type == TimeStepSolverType::_dynamic_lumped) {
      this->allocateLumpedMassArray();
    }
  }

  AKANTU_DEBUG_OUT();
}

/* -------------------------------------------------------------------------- */
void StructuralMechanicsModel::initModel() {
  element_material.initialize(mesh, _element_kind = _ek_structural,
                              _default_value = 0, _with_nb_element = true);

  getFEEngine().initShapeFunctions(_not_ghost);
  getFEEngine().initShapeFunctions(_ghost);
}

/* -------------------------------------------------------------------------- */
void StructuralMechanicsModel::assembleStiffnessMatrix() {
  AKANTU_DEBUG_IN();

  if (not need_to_reassemble_stiffness) {
    return;
  }

  if (not getDOFManager().hasMatrix("K")) {
    getDOFManager().getNewMatrix("K", getMatrixType("K"));
  }

  this->getDOFManager().zeroMatrix("K");

  for (const auto & type :
       mesh.elementTypes(spatial_dimension, _not_ghost, _ek_structural)) {
#define ASSEMBLE_STIFFNESS_MATRIX(type) assembleStiffnessMatrix<type>();

    AKANTU_BOOST_STRUCTURAL_ELEMENT_SWITCH(ASSEMBLE_STIFFNESS_MATRIX);
#undef ASSEMBLE_STIFFNESS_MATRIX
  }

  need_to_reassemble_stiffness = false;

  AKANTU_DEBUG_OUT();
}

/* -------------------------------------------------------------------------- */
void StructuralMechanicsModel::computeStresses() {
  AKANTU_DEBUG_IN();

  for (const auto & type :
       mesh.elementTypes(spatial_dimension, _not_ghost, _ek_structural)) {
#define COMPUTE_STRESS_ON_QUAD(type) computeStressOnQuad<type>();

    AKANTU_BOOST_STRUCTURAL_ELEMENT_SWITCH(COMPUTE_STRESS_ON_QUAD);
#undef COMPUTE_STRESS_ON_QUAD
  }

  AKANTU_DEBUG_OUT();
}

/* -------------------------------------------------------------------------- */
bool StructuralMechanicsModel::allocateLumpedMassArray() {
  if (this->mass != nullptr) // Already allocated, so nothing to do.
  {
    return true;
  };

  // now allocate it
  this->allocNodalField(this->mass, this->nb_degree_of_freedom, "lumped_mass");

  return true;
};

/* -------------------------------------------------------------------------- */
std::shared_ptr<dumpers::Field> StructuralMechanicsModel::createNodalFieldBool(
    const std::string & field_name, const std::string & group_name,
    __attribute__((unused)) bool padding_flag) {

  std::map<std::string, Array<bool> *> uint_nodal_fields;
  uint_nodal_fields["blocked_dofs"] = blocked_dofs.get();

  return mesh.createNodalField(uint_nodal_fields[field_name], group_name);
}

/* -------------------------------------------------------------------------- */
std::shared_ptr<dumpers::Field>
StructuralMechanicsModel::createNodalFieldReal(const std::string & field_name,
                                               const std::string & group_name,
                                               bool padding_flag) {

  UInt n;
  if (spatial_dimension == 2) {
    n = 2;
  } else {
    n = 3;
  }

  UInt padding_size = 0;
  if (padding_flag) {
    padding_size = 3;
  }

  if (field_name == "displacement") {
    return mesh.createStridedNodalField(displacement_rotation.get(), group_name,
                                        n, 0, padding_size);
  }

  if (field_name == "velocity") {
    return mesh.createStridedNodalField(velocity.get(), group_name, n, 0,
                                        padding_size);
  }

  if (field_name == "acceleration") {
    return mesh.createStridedNodalField(acceleration.get(), group_name, n, 0,
                                        padding_size);
  }

  if (field_name == "rotation") {
    return mesh.createStridedNodalField(displacement_rotation.get(), group_name,
                                        nb_degree_of_freedom - n, n,
                                        padding_size);
  }

  if (field_name == "force") {
    return mesh.createStridedNodalField(external_force.get(), group_name, n, 0,
                                        padding_size);
  }
  if (field_name == "external_force") {
    return mesh.createStridedNodalField(external_force.get(), group_name, n, 0,
                                        padding_size);
  }

  if (field_name == "momentum") {
    return mesh.createStridedNodalField(external_force.get(), group_name,
                                        nb_degree_of_freedom - n, n,
                                        padding_size);
  }

  if (field_name == "internal_force") {
    return mesh.createStridedNodalField(internal_force.get(), group_name, n, 0,
                                        padding_size);
  }

  if (field_name == "internal_momentum") {
    return mesh.createStridedNodalField(internal_force.get(), group_name,
                                        nb_degree_of_freedom - n, n,
                                        padding_size);
  }

  if (field_name == "mass") {
    AKANTU_DEBUG_ASSERT(this->mass.get() != nullptr,
                        "The lumped mass matrix was not allocated.");
    return mesh.createStridedNodalField(this->mass.get(), group_name, n, 0,
                                        padding_size);
  }

  return nullptr;
}

/* -------------------------------------------------------------------------- */
std::shared_ptr<dumpers::Field> StructuralMechanicsModel::createElementalField(
    const std::string & field_name, const std::string & group_name,
    bool /*unused*/, UInt spatial_dimension, ElementKind kind) {

  std::shared_ptr<dumpers::Field> field;

  if (field_name == "element_index_by_material") {
    field = mesh.createElementalField<UInt, Vector, dumpers::ElementalField>(
        field_name, group_name, spatial_dimension, kind);
  }
  if (field_name == "stress") {
    ElementTypeMap<UInt> nb_data_per_elem = this->mesh.getNbDataPerElem(stress);

    field = mesh.createElementalField<Real, dumpers::InternalMaterialField>(
        stress, group_name, this->spatial_dimension, kind, nb_data_per_elem);
  }

  return field;
}

/* -------------------------------------------------------------------------- */
/* Virtual methods from SolverCallback */
/* -------------------------------------------------------------------------- */
/// get the type of matrix needed
MatrixType StructuralMechanicsModel::getMatrixType(const ID & /*id*/) const {
  return _symmetric;
}

/// callback to assemble a Matrix
void StructuralMechanicsModel::assembleMatrix(const ID & id) {
  if (id == "K") {
    assembleStiffnessMatrix();
  } else if (id == "M") {
    assembleMassMatrix();
  }
}

/// callback to assemble a lumped Matrix
void StructuralMechanicsModel::assembleLumpedMatrix(const ID & id) {
  if ("M" == id) {
    this->assembleLumpedMassMatrix();
  }
  return;
}

/// callback to assemble the residual StructuralMechanicsModel::(rhs)
void StructuralMechanicsModel::assembleResidual() {
  AKANTU_DEBUG_IN();

  auto & dof_manager = getDOFManager();

  assembleInternalForce();

  // Ensures that the matrix are assembled.
  if (dof_manager.hasMatrix("K")) {
    this->assembleMatrix("K");
  }
  if (dof_manager.hasMatrix("M")) {
    this->assembleMatrix("M");
  }
  if (dof_manager.hasLumpedMatrix("M")) {
    this->assembleLumpedMassMatrix();
  }

  /* This is essentially a summing up of forces
   * first the external forces are counted for and then stored inside the
   * residual.
   */
  dof_manager.assembleToResidual("displacement", *external_force, 1);
  dof_manager.assembleToResidual("displacement", *internal_force, 1);

  AKANTU_DEBUG_OUT();
}

/* -------------------------------------------------------------------------- */
void StructuralMechanicsModel::assembleResidual(const ID & residual_part) {
  AKANTU_DEBUG_IN();

<<<<<<< HEAD
  // Ensures that the matrix are assembled.
  if (dof_manager->hasMatrix("K")) {
    this->assembleMatrix("K");
  }
  if (dof_manager->hasMatrix("M")) {
    this->assembleMatrix("M");
  }
  if (dof_manager->hasLumpedMatrix("M")) {
    this->assembleLumpedMassMatrix();
  }
=======
  auto & dof_manager = this->getDOFManager();
>>>>>>> 09b07927

  if ("external" == residual_part) {
    dof_manager.assembleToResidual("displacement",
                                             *this->external_force, 1);
    AKANTU_DEBUG_OUT();
    return;
  }

  if ("internal" == residual_part) {
    this->assembleInternalForce();
    dof_manager.assembleToResidual("displacement",
                                             *this->internal_force, 1);
    AKANTU_DEBUG_OUT();
    return;
  }

  AKANTU_CUSTOM_EXCEPTION(
      debug::SolverCallbackResidualPartUnknown(residual_part));

  AKANTU_DEBUG_OUT();
}

/* -------------------------------------------------------------------------- */
/* Virtual methods from Model                                                 */
/* -------------------------------------------------------------------------- */
/// get some default values for derived classes
std::tuple<ID, TimeStepSolverType>
StructuralMechanicsModel::getDefaultSolverID(const AnalysisMethod & method) {
  switch (method) {
  case _static: {
    return std::make_tuple("static", TimeStepSolverType::_static);
  }
  case _implicit_dynamic: {
    return std::make_tuple("implicit", TimeStepSolverType::_dynamic);
  }
  case _explicit_lumped_mass: { // Taken from the solid mechanics part
    return std::make_tuple("explicit_lumped",
                           TimeStepSolverType::_dynamic_lumped);
  }
  case _explicit_consistent_mass: { // Taken from the solid mechanics part
    return std::make_tuple("explicit", TimeStepSolverType::_dynamic);
  }
  default:
    std::cout << "UNKOWN." << std::endl;
    return std::make_tuple("unknown", TimeStepSolverType::_not_defined);
  }
}

/* ------------------------------------------------------------------------ */
ModelSolverOptions StructuralMechanicsModel::getDefaultSolverOptions(
    const TimeStepSolverType & type) const {
  ModelSolverOptions options;

  switch (type) {
  case TimeStepSolverType::_dynamic_lumped: { // Taken from the solid mechanic
                                              // part
    options.non_linear_solver_type = NonLinearSolverType::_lumped;
    options.integration_scheme_type["displacement"] =
        IntegrationSchemeType::_central_difference;
    options.solution_type["displacement"] = IntegrationScheme::_acceleration;
    break;
  }
  case TimeStepSolverType::_static: {
    options.non_linear_solver_type =
        NonLinearSolverType::_newton_raphson; // _linear;
    options.integration_scheme_type["displacement"] =
        IntegrationSchemeType::_pseudo_time;
    options.solution_type["displacement"] = IntegrationScheme::_not_defined;
    break;
  }
#if 1
  case TimeStepSolverType::_dynamic: { // Copied from solid
    if (this->method == _explicit_consistent_mass) {
      options.non_linear_solver_type = NonLinearSolverType::_newton_raphson;
      options.integration_scheme_type["displacement"] =
          IntegrationSchemeType::_central_difference;
      options.solution_type["displacement"] = IntegrationScheme::_acceleration;
    } else {
      options.non_linear_solver_type = NonLinearSolverType::_newton_raphson;
      options.integration_scheme_type["displacement"] =
          IntegrationSchemeType::_trapezoidal_rule_2;
      options.solution_type["displacement"] = IntegrationScheme::_displacement;
    }
    break;
  }
#else
  case TimeStepSolverType::_dynamic: { // Original
    options.non_linear_solver_type = NonLinearSolverType::_newton_raphson;
    options.integration_scheme_type["displacement"] =
        IntegrationSchemeType::_trapezoidal_rule_2;
    options.solution_type["displacement"] = IntegrationScheme::_displacement;
    break;
  }
#endif
  default:
    AKANTU_EXCEPTION(type << " is not a valid time step solver type");
  }

  return options;
}

/* -------------------------------------------------------------------------- */
void StructuralMechanicsModel::assembleInternalForce() {

  internal_force->zero();
  computeStresses();

  for (auto type : mesh.elementTypes(_spatial_dimension = _all_dimensions,
                   _element_kind = _ek_structural)) {
    assembleInternalForce(type, _not_ghost);
    // assembleInternalForce(type, _ghost);
  }
}

/* -------------------------------------------------------------------------- */
void StructuralMechanicsModel::assembleInternalForce(ElementType type,
                                                     GhostType gt) {
  auto & fem = getFEEngine();
  auto & sigma = stress(type, gt);
  auto ndof = getNbDegreeOfFreedom(type);
  auto nb_nodes = mesh.getNbNodesPerElement(type);
  auto ndof_per_elem = ndof * nb_nodes;

  Array<Real> BtSigma(fem.getNbIntegrationPoints(type) *
                          mesh.getNbElement(type),
                      ndof_per_elem, "BtSigma");
  fem.computeBtD(sigma, BtSigma, type, gt);

  Array<Real> intBtSigma(0, ndof_per_elem, "intBtSigma");
  fem.integrate(BtSigma, intBtSigma, ndof_per_elem, type, gt);

  getDOFManager().assembleElementalArrayLocalArray(intBtSigma, *internal_force,
                                                   type, gt, -1.);
}

/* -------------------------------------------------------------------------- */
Real StructuralMechanicsModel::getKineticEnergy() {

<<<<<<< HEAD
  const UInt nb_nodes = mesh.getNbNodes();
  const UInt nb_degree_of_freedom = this->nb_degree_of_freedom;
  Real ekin = 0.; // used to sum up energy (is divided by two at the very end)
=======
  //if mass matrix was not assembled, assemble it now
  this->assembleMassMatrix();
  Real ekin = 0.;
  UInt nb_nodes = mesh.getNbNodes();
>>>>>>> 09b07927

  if (this->getDOFManager().hasLumpedMatrix("M")) {
    /* This code computes the kinetic energy for the case when the mass is
     * lumped. It is based on the solid mechanic equivalent.
     */
    AKANTU_DEBUG_ASSERT(this->mass != nullptr,
                        "The lumped mass is not allocated.");

    if (this->need_to_reassemble_lumpedMass) {
      this->assembleLumpedMatrix("M");
    }

    /* Iterating over all nodes.
     *   Important the velocity and mass also contains the rotational parts.
     *   However, they can be handled in an uniform way. */
    for (auto && data :
         zip(arange(nb_nodes), make_view(*this->velocity, nb_degree_of_freedom),
             make_view(*this->mass, nb_degree_of_freedom))) {
      const UInt n = std::get<0>(data); // This is the ID of the current node

      if (not mesh.isLocalOrMasterNode(
              n)) // Only handle the node if it belongs to us.
      {
        continue;
      }

      const auto & v =
          std::get<1>(data); // Get the velocity and mass of that node.
      const auto & m = std::get<2>(data);
      Real mv2 = 0.; // Contribution of this node.

      for (UInt i = 0; i < nb_degree_of_freedom; ++i) {
        /* In the solid mechanics part, only masses that are above a certain
         * value are considered.
         * However, the structural part, does not do this. */
        const Real v_ = v(i);
        const Real m_ = m(i);
        mv2 += v_ * v_ * m_;
      } // end for(i): going through the components

      ekin += mv2; // add continution
    }              // end for(n): iterating through all nodes
  } else if (this->getDOFManager().hasMatrix("M")) {
    /* Handle the case where no lumped mass is there.
     * This is basically the original code.
     */
    if (this->need_to_reassemble_mass) {
      this->assembleMassMatrix();
    }

    Array<Real> Mv(nb_nodes, nb_degree_of_freedom);
    this->getDOFManager().assembleMatMulVectToArray("displacement", "M",
                                                    *this->velocity, Mv);

    for (auto && data :
         zip(arange(nb_nodes), make_view(Mv, nb_degree_of_freedom),
             make_view(*this->velocity, nb_degree_of_freedom))) {
      if (mesh.isLocalOrMasterNode(std::get<0>(
              data))) // only consider the node if we are blonging to it
      {
        ekin += std::get<2>(data).dot(std::get<1>(data));
      }
    }
  } else {
    /* This is the case where no mass is present, for whatever reason, such as
     * the static case. We handle it specially be returning directly zero.
     * However, by doing that there will not be a syncronizing event as in the
     * other cases. Which is faster, but could be a problem in case the user
     * expects this.
     *
     * Another not is, that the solid mechanics part, would generate an error in
     * this clause. But, since the original implementation of the structural
     * part, did not do that, I, Philip, decided to refrain from that. However,
     * it is an option that should be considered.
     */
    return 0.;
  }

  // Sum up across the comunicator
  mesh.getCommunicator().allReduce(ekin, SynchronizerOperation::_sum);

  return ekin / 2.; // finally divide the energy by two
}

/* -------------------------------------------------------------------------- */
Real StructuralMechanicsModel::getPotentialEnergy() {
  Real epot = 0.;
  UInt nb_nodes = mesh.getNbNodes();

<<<<<<< HEAD
  // if stiffness matrix is not assembled, do it
  //  as an alternative, gernate an error.
  if (this->need_to_reassemble_stiffness) {
    this->assembleStiffnessMatrix();
  };
=======
  //if stiffness matrix is not assembled, do it
  this->assembleStiffnessMatrix();
>>>>>>> 09b07927

  Array<Real> Ku(nb_nodes, nb_degree_of_freedom);
  this->getDOFManager().assembleMatMulVectToArray(
      "displacement", "K", *this->displacement_rotation, Ku);

  for (auto && data :
       zip(arange(nb_nodes), make_view(Ku, nb_degree_of_freedom),
           make_view(*this->displacement_rotation, nb_degree_of_freedom))) {
    epot += std::get<2>(data).dot(std::get<1>(data)) *
            static_cast<Real>(mesh.isLocalOrMasterNode(std::get<0>(data)));
  }

  mesh.getCommunicator().allReduce(epot, SynchronizerOperation::_sum);

  return epot / 2.;
}

/* -------------------------------------------------------------------------- */
Real StructuralMechanicsModel::getEnergy(const ID & energy) {
  if (energy == "kinetic") {
    return getKineticEnergy();
  }

  if (energy == "potential") {
    return getPotentialEnergy();
  }

  return 0;
}

/* -------------------------------------------------------------------------- */
void StructuralMechanicsModel::computeForcesByLocalTractionArray(
    const Array<Real> & tractions, ElementType type) {
  AKANTU_DEBUG_IN();

  auto nb_element = getFEEngine().getMesh().getNbElement(type);
  auto nb_nodes_per_element =
      getFEEngine().getMesh().getNbNodesPerElement(type);
  auto nb_quad = getFEEngine().getNbIntegrationPoints(type);

  // check dimension match
  AKANTU_DEBUG_ASSERT(
      Mesh::getSpatialDimension(type) == getFEEngine().getElementDimension(),
      "element type dimension does not match the dimension of boundaries : "
          << getFEEngine().getElementDimension()
          << " != " << Mesh::getSpatialDimension(type));

  // check size of the vector
  AKANTU_DEBUG_ASSERT(
      tractions.size() == nb_quad * nb_element,
      "the size of the vector should be the total number of quadrature points");

  // check number of components
  AKANTU_DEBUG_ASSERT(tractions.getNbComponent() == nb_degree_of_freedom,
                      "the number of components should be the spatial "
                      "dimension of the problem");

  Array<Real> Ntbs(nb_element * nb_quad,
                   nb_degree_of_freedom * nb_nodes_per_element);

  auto & fem = getFEEngine();
  fem.computeNtb(tractions, Ntbs, type);

  // allocate the vector that will contain the integrated values
  auto name = id + std::to_string(type) + ":integral_boundary";
  Array<Real> int_funct(nb_element, nb_degree_of_freedom * nb_nodes_per_element,
                        name);

  // do the integration
  getFEEngine().integrate(Ntbs, int_funct,
                          nb_degree_of_freedom * nb_nodes_per_element, type);

  // assemble the result into force vector
  getDOFManager().assembleElementalArrayLocalArray(int_funct, *external_force,
                                                   type, _not_ghost, 1);

  AKANTU_DEBUG_OUT();
}

/* -------------------------------------------------------------------------- */
void StructuralMechanicsModel::computeForcesByGlobalTractionArray(
    const Array<Real> & traction_global, ElementType type) {
  AKANTU_DEBUG_IN();

  UInt nb_element = mesh.getNbElement(type);
  UInt nb_quad = getFEEngine().getNbIntegrationPoints(type);

  Array<Real> traction_local(nb_element * nb_quad, nb_degree_of_freedom,
                             id + ":structuralmechanics:imposed_linear_load");

  auto R_it = getFEEngineClass<MyFEEngineType>()
                  .getShapeFunctions()
                  .getRotations(type)
                  .begin(nb_degree_of_freedom, nb_degree_of_freedom);

  auto Te_it = traction_global.begin(nb_degree_of_freedom);
  auto te_it = traction_local.begin(nb_degree_of_freedom);

  for (UInt e = 0; e < nb_element; ++e, ++R_it) {
    for (UInt q = 0; q < nb_quad; ++q, ++Te_it, ++te_it) {
      // turn the traction in the local referential
      te_it->template mul<false>(*R_it, *Te_it);
    }
  }

  computeForcesByLocalTractionArray(traction_local, type);

  AKANTU_DEBUG_OUT();
}

/* -------------------------------------------------------------------------- */
void StructuralMechanicsModel::afterSolveStep(bool converged) {
  if (converged) {
    assembleInternalForce();
  }
}

} // namespace akantu<|MERGE_RESOLUTION|>--- conflicted
+++ resolved
@@ -421,20 +421,7 @@
 void StructuralMechanicsModel::assembleResidual(const ID & residual_part) {
   AKANTU_DEBUG_IN();
 
-<<<<<<< HEAD
-  // Ensures that the matrix are assembled.
-  if (dof_manager->hasMatrix("K")) {
-    this->assembleMatrix("K");
-  }
-  if (dof_manager->hasMatrix("M")) {
-    this->assembleMatrix("M");
-  }
-  if (dof_manager->hasLumpedMatrix("M")) {
-    this->assembleLumpedMassMatrix();
-  }
-=======
   auto & dof_manager = this->getDOFManager();
->>>>>>> 09b07927
 
   if ("external" == residual_part) {
     dof_manager.assembleToResidual("displacement",
@@ -573,16 +560,12 @@
 /* -------------------------------------------------------------------------- */
 Real StructuralMechanicsModel::getKineticEnergy() {
 
-<<<<<<< HEAD
   const UInt nb_nodes = mesh.getNbNodes();
   const UInt nb_degree_of_freedom = this->nb_degree_of_freedom;
   Real ekin = 0.; // used to sum up energy (is divided by two at the very end)
-=======
+
   //if mass matrix was not assembled, assemble it now
   this->assembleMassMatrix();
-  Real ekin = 0.;
-  UInt nb_nodes = mesh.getNbNodes();
->>>>>>> 09b07927
 
   if (this->getDOFManager().hasLumpedMatrix("M")) {
     /* This code computes the kinetic energy for the case when the mass is
@@ -672,16 +655,8 @@
   Real epot = 0.;
   UInt nb_nodes = mesh.getNbNodes();
 
-<<<<<<< HEAD
-  // if stiffness matrix is not assembled, do it
-  //  as an alternative, gernate an error.
-  if (this->need_to_reassemble_stiffness) {
-    this->assembleStiffnessMatrix();
-  };
-=======
   //if stiffness matrix is not assembled, do it
   this->assembleStiffnessMatrix();
->>>>>>> 09b07927
 
   Array<Real> Ku(nb_nodes, nb_degree_of_freedom);
   this->getDOFManager().assembleMatMulVectToArray(
