/**
 * @file   structural_mechanics_model.hh
 *
 * @author Fabian Barras <fabian.barras@epfl.ch>
 * @author Lucas Frerot <lucas.frerot@epfl.ch>
 * @author Sébastien Hartmann <sebastien.hartmann@epfl.ch>
 * @author Philip Mueller <philip.paul.mueller@bluemail.ch>
 * @author Nicolas Richart <nicolas.richart@epfl.ch>
 * @author Damien Spielmann <damien.spielmann@epfl.ch>
 *
 * @date creation: Fri Jul 15 2011
 * @date last modification: Thu Apr 01 2021
 *
 * @brief  Particular implementation of the structural elements in the
 * StructuralMechanicsModel
 *
 *
 * @section LICENSE
 *
 * Copyright (©) 2010-2021 EPFL (Ecole Polytechnique Fédérale de Lausanne)
 * Laboratory (LSMS - Laboratoire de Simulation en Mécanique des Solides)
 *
 * Akantu is free software: you can redistribute it and/or modify it under the
 * terms of the GNU Lesser General Public License as published by the Free
 * Software Foundation, either version 3 of the License, or (at your option) any
 * later version.
 *
 * Akantu is distributed in the hope that it will be useful, but WITHOUT ANY
 * WARRANTY; without even the implied warranty of MERCHANTABILITY or FITNESS FOR
 * A PARTICULAR PURPOSE. See the GNU Lesser General Public License for more
 * details.
 *
 * You should have received a copy of the GNU Lesser General Public License
 * along with Akantu. If not, see <http://www.gnu.org/licenses/>.
 *
 */

/* -------------------------------------------------------------------------- */
#include "aka_named_argument.hh"
#include "boundary_condition.hh"
#include "model.hh"
/* -------------------------------------------------------------------------- */

#ifndef AKANTU_STRUCTURAL_MECHANICS_MODEL_HH_
#define AKANTU_STRUCTURAL_MECHANICS_MODEL_HH_

/* -------------------------------------------------------------------------- */
namespace akantu {
class Material;
class MaterialSelector;
class DumperIOHelper;
class NonLocalManager;
template <ElementKind kind, class IntegrationOrderFunctor>
class IntegratorGauss;
template <ElementKind kind> class ShapeStructural;
} // namespace akantu

namespace akantu {

struct StructuralMaterial {
  Real E{0};
  Real A{1};
  Real I{0};
  Real Iz{0};
  Real Iy{0};
  Real GJ{0};
  Real rho{0};
  Real t{0};
  Real nu{0};
};

class StructuralMechanicsModel : public Model {
  /* ------------------------------------------------------------------------ */
  /* Constructors/Destructors                                                 */
  /* ------------------------------------------------------------------------ */
public:
  using MyFEEngineType =
      FEEngineTemplate<IntegratorGauss, ShapeStructural, _ek_structural>;

  StructuralMechanicsModel(Mesh & mesh, UInt dim = _all_dimensions,
                           const ID & id = "structural_mechanics_model");

  ~StructuralMechanicsModel() override;

  /// Init full model
  void initFullImpl(const ModelOptions & options) override;

  /// Init boundary FEEngine
  void initFEEngineBoundary() override;

  /* ------------------------------------------------------------------------ */
  /* Virtual methods from SolverCallback                                      */
  /* ------------------------------------------------------------------------ */
  /// get the type of matrix needed
  MatrixType getMatrixType(const ID & matrix_id) const override;

  /// callback to assemble a Matrix
  void assembleMatrix(const ID & matrix_id) override;

  /// callback to assemble a lumped Matrix
  void assembleLumpedMatrix(const ID & matrix_id) override;

  /// callback to assemble the residual (rhs)
  void assembleResidual() override;

  void assembleResidual(const ID & residual_part) override;

  bool canSplitResidual() const override { return true; }

  void afterSolveStep(bool converged) override;

  /// compute kinetic energy
  Real getKineticEnergy();

  /// compute potential energy
  Real getPotentialEnergy();

  /// compute the specified energy
  Real getEnergy(const ID & energy);

<<<<<<< HEAD

=======
>>>>>>> 09de0b6e
  /**
   * \brief This function computes the an approximation of the lumped mass.
   *
   * The mass is computed by looping over all beams and computing their mass.
   * The mass of a single beam is computed by the (initial) length of the beam,
   * its cross sectional area and its density.
   * The beam mass is then equaly distributed among the two nodes.
   *
   * For computing the rotational inertia, the function assumes that the mass of
   * a node is uniformaly distributed inside a disc (2D) or a sphere (3D). The
   * size of that disc, depends on the volume of the beam.
   *
   * Note that the computation of the mass is not unambigius.
   * The reason for this is, that the units of `StructralMaterial::rho` are not
   * clear. By default the function assumes that its unit are 'Mass per Volume'.
   * However, this makes the computed mass different than the consistent mass,
   * which seams to assume that its units are 'mass per unit length'.
   * The main difference between thge two are not the values, but that the
   * first version depends on `StructuralMaterial::A` while the later does not.
   * By defining the macro `AKANTU_STRUCTURAL_MECHANICS_CONSISTENT_LUMPED_MASS`
   * the function will compute the mass in a way that is consistent with the
   * consistent mass matrix.
   *
   * \note	The lumped mass is not stored inside the DOFManager.
   *
   * \param  ghost_type 	Should ghost types be computed.
   */
  void assembleLumpedMassMatrix();

  /* ------------------------------------------------------------------------ */
  /* Virtual methods from Model                                               */
  /* ------------------------------------------------------------------------ */
protected:
  /// get some default values for derived classes
  std::tuple<ID, TimeStepSolverType>
  getDefaultSolverID(const AnalysisMethod & method) override;

  ModelSolverOptions
  getDefaultSolverOptions(const TimeStepSolverType & type) const override;

  static UInt getNbDegreeOfFreedom(ElementType type);

  /* ------------------------------------------------------------------------ */
  /* Methods                                                                  */
  /* ------------------------------------------------------------------------ */
  void initSolver(TimeStepSolverType time_step_solver_type,
                  NonLinearSolverType non_linear_solver_type) override;

  /// initialize the model
  void initModel() override;

  /// compute the stresses per elements
  void computeStresses();

  /// compute the nodal forces
  void assembleInternalForce();

  /// compute the nodal forces for an element type
  void assembleInternalForce(ElementType type, GhostType gt);

  /// assemble the stiffness matrix
  void assembleStiffnessMatrix();

  /// assemble the mass matrix for consistent mass resolutions
  void assembleMassMatrix();

protected:
  /// assemble the mass matrix for either _ghost or _not_ghost elements
  void assembleMassMatrix(GhostType ghost_type);

  /// computes rho
  void computeRho(Array<Real> & rho, ElementType type, GhostType ghost_type);

  /// finish the computation of residual to solve in increment
  void updateResidualInternal();

  /* ------------------------------------------------------------------------ */
private:
  template <ElementType type> void assembleStiffnessMatrix();
  template <ElementType type> void computeStressOnQuad();
  template <ElementType type>
  void computeTangentModuli(Array<Real> & tangent_moduli);

  /* ------------------------------------------------------------------------ */
  /* Dumpable interface                                                       */
  /* ------------------------------------------------------------------------ */
public:
  std::shared_ptr<dumpers::Field>
  createNodalFieldReal(const std::string & field_name,
                       const std::string & group_name,
                       bool padding_flag) override;

  std::shared_ptr<dumpers::Field>
  createNodalFieldBool(const std::string & field_name,
                       const std::string & group_name,
                       bool padding_flag) override;

  std::shared_ptr<dumpers::Field>
  createElementalField(const std::string & field_name,
                       const std::string & group_name, bool padding_flag,
                       UInt spatial_dimension, ElementKind kind) override;

  /* ------------------------------------------------------------------------ */
  /* Accessors                                                                */
  /* ------------------------------------------------------------------------ */
public:
  /// set the value of the time step
  void setTimeStep(Real time_step, const ID & solver_id = "") override;

  /// get the StructuralMechanicsModel::displacement vector
  AKANTU_GET_MACRO(Displacement, *displacement_rotation, Array<Real> &);

  /// get the StructuralMechanicsModel::velocity vector
  AKANTU_GET_MACRO(Velocity, *velocity, Array<Real> &);

  /// get    the    StructuralMechanicsModel::acceleration    vector,   updated
  /// by
  /// StructuralMechanicsModel::updateAcceleration
  AKANTU_GET_MACRO(Acceleration, *acceleration, Array<Real> &);

  /// get the StructuralMechanicsModel::external_force vector
  AKANTU_GET_MACRO(ExternalForce, *external_force, Array<Real> &);

  /// get the StructuralMechanicsModel::internal_force vector (boundary forces)
  AKANTU_GET_MACRO(InternalForce, *internal_force, Array<Real> &);

  /// get the StructuralMechanicsModel::boundary vector
  AKANTU_GET_MACRO(BlockedDOFs, *blocked_dofs, Array<bool> &);

  /**
<<<<<<< HEAD
   * Returns a non const reference to the array that stores the lumped
   * mass.
=======
   * Returns a const reference to the array that stores the lumped mass.
>>>>>>> 09de0b6e
   *
   * The returned array has dimension `N x d` where `N` is the number of nodes
   * and `d`, is the number of degrees of freedom per node.
   */
<<<<<<< HEAD
  inline Array<Real> & getLumpedMass() {
    if (this->mass == nullptr) {
      AKANTU_EXCEPTION("The pointer to the mass was not allocated.");
    };
    return *(this->mass);
  };

  /**
   * Returns a constant reference to the array that stores the lumped
   * mass.
   */
=======
>>>>>>> 09de0b6e
  inline const Array<Real> & getLumpedMass() const {
    if (this->mass == nullptr) {
      AKANTU_EXCEPTION("The pointer to the mass was not allocated.");
    };
    return *(this->mass);
  };

<<<<<<< HEAD
=======
  // These function is an alias, for compability with the solid mechanics
  inline const Array<Real> & getMass() const { return this->getLumpedMass(); }

  // Creates the array for storing the mass
  bool allocateLumpedMassArray();

>>>>>>> 09de0b6e
  /**
   * Tests if *this has a lumped mass pointer.
   */
  inline bool hasLumpedMass() const { return (this->mass != nullptr); };

  AKANTU_GET_MACRO_BY_ELEMENT_TYPE_CONST(RotationMatrix, rotation_matrix, Real);

  AKANTU_GET_MACRO_BY_ELEMENT_TYPE_CONST(Stress, stress, Real);

  AKANTU_GET_MACRO_BY_ELEMENT_TYPE(ElementMaterial, element_material, UInt);

  AKANTU_GET_MACRO_BY_ELEMENT_TYPE(Set_ID, set_ID, UInt);

  /**
   * \brief This function adds the `StructuralMaterial` material to the list of
   * materials managed by *this.
   *
   * It is important that this function might invalidate all references to
   * structural materials, that were previously optained by `getMaterial()`.
   *
   * \param  material The new material.
   *
   * \return The ID of the material that was added.
   *
   * \note The return type is is new.
   */
  UInt addMaterial(StructuralMaterial & material, const ID & name = "");

  const StructuralMaterial &
  getMaterialByElement(const Element & element) const;

  /**
   * \brief Returns the ith material of *this.
   * \param i The ith material
   */
  const StructuralMaterial & getMaterial(UInt material_index) const;

  const StructuralMaterial & getMaterial(const ID & name) const;

  /**
   * \brief Returns the number of the different materials inside *this.
   */
  UInt getNbMaterials() const { return materials.size(); }

  /* ------------------------------------------------------------------------ */
  /* Boundaries (structural_mechanics_model_boundary.cc)                      */
  /* ------------------------------------------------------------------------ */
public:
  /// Compute Linear load function set in global axis
  void computeForcesByGlobalTractionArray(const Array<Real> & traction_global,
                                          ElementType type);

  /// Compute Linear load function set in local axis
  void computeForcesByLocalTractionArray(const Array<Real> & tractions,
                                         ElementType type);

  /* ------------------------------------------------------------------------ */
  /* Class Members                                                            */
  /* ------------------------------------------------------------------------ */
private:
  /// time step
  Real time_step;

  /// conversion coefficient form force/mass to acceleration
  Real f_m2a;

  /// displacements array
  std::unique_ptr<Array<Real>> displacement_rotation;

  /// velocities array
  std::unique_ptr<Array<Real>> velocity;

  /// accelerations array
  std::unique_ptr<Array<Real>> acceleration;

  /// forces array
  std::unique_ptr<Array<Real>> internal_force;

  /// forces array
  std::unique_ptr<Array<Real>> external_force;

  /**
   * \brief	This is the "lumped" mass array.
   *
   * It is a bit special, since it is not a one dimensional array, bit it is
   * actually a matrix. The number of rows equals the number of nodes. The
   * number of colums equals the number of degrees of freedoms per node. This
   * layout makes the thing a bit more simple.
   *
   * Note that it is only allocated in case, the "Lumped" mode is enabled.
   */
  std::unique_ptr<Array<Real>> mass;

  /// boundaries array
  std::unique_ptr<Array<bool>> blocked_dofs;

  /// stress array
  ElementTypeMapArray<Real> stress;

  ElementTypeMapArray<UInt> element_material;

  // Define sets of beams
  ElementTypeMapArray<UInt> set_ID;

  /// number of degre of freedom
  UInt nb_degree_of_freedom;

  // Rotation matrix
  ElementTypeMapArray<Real> rotation_matrix;

  // /// analysis method check the list in akantu::AnalysisMethod
  // AnalysisMethod method;

  /// flag defining if the increment must be computed or not
  bool increment_flag;

  bool need_to_reassemble_mass{true};
  bool need_to_reassemble_stiffness{true};
  bool need_to_reassemble_lumpedMass{true};

  /* ------------------------------------------------------------------------ */
  std::vector<StructuralMaterial> materials;
  std::map<std::string, UInt> materials_names_to_id;
};

} // namespace akantu

#include "structural_mechanics_model_inline_impl.hh"

#endif /* AKANTU_STRUCTURAL_MECHANICS_MODEL_HH_ */<|MERGE_RESOLUTION|>--- conflicted
+++ resolved
@@ -118,10 +118,6 @@
   /// compute the specified energy
   Real getEnergy(const ID & energy);
 
-<<<<<<< HEAD
-
-=======
->>>>>>> 09de0b6e
   /**
    * \brief This function computes the an approximation of the lumped mass.
    *
@@ -252,30 +248,11 @@
   AKANTU_GET_MACRO(BlockedDOFs, *blocked_dofs, Array<bool> &);
 
   /**
-<<<<<<< HEAD
-   * Returns a non const reference to the array that stores the lumped
-   * mass.
-=======
    * Returns a const reference to the array that stores the lumped mass.
->>>>>>> 09de0b6e
    *
    * The returned array has dimension `N x d` where `N` is the number of nodes
    * and `d`, is the number of degrees of freedom per node.
    */
-<<<<<<< HEAD
-  inline Array<Real> & getLumpedMass() {
-    if (this->mass == nullptr) {
-      AKANTU_EXCEPTION("The pointer to the mass was not allocated.");
-    };
-    return *(this->mass);
-  };
-
-  /**
-   * Returns a constant reference to the array that stores the lumped
-   * mass.
-   */
-=======
->>>>>>> 09de0b6e
   inline const Array<Real> & getLumpedMass() const {
     if (this->mass == nullptr) {
       AKANTU_EXCEPTION("The pointer to the mass was not allocated.");
@@ -283,15 +260,12 @@
     return *(this->mass);
   };
 
-<<<<<<< HEAD
-=======
   // These function is an alias, for compability with the solid mechanics
   inline const Array<Real> & getMass() const { return this->getLumpedMass(); }
 
   // Creates the array for storing the mass
   bool allocateLumpedMassArray();
 
->>>>>>> 09de0b6e
   /**
    * Tests if *this has a lumped mass pointer.
    */
