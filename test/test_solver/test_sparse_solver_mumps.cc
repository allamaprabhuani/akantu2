/**
 * @file   test_sparse_solver_mumps.cc
 *
 * @author Nicolas Richart <nicolas.richart@epfl.ch>
 *
 * @date creation: Fri May 19 2017
 * @date last modification: Wed Nov 08 2017
 *
 * @brief  test the matrix vector product in parallel
 *
 * @section LICENSE
 *
 * Copyright (©) 2016-2018 EPFL (Ecole Polytechnique Fédérale de Lausanne)
 * Laboratory (LSMS - Laboratoire de Simulation en Mécanique des Solides)
 *
 * Akantu is free  software: you can redistribute it and/or  modify it under the
 * terms  of the  GNU Lesser  General Public  License as published by  the Free
 * Software Foundation, either version 3 of the License, or (at your option) any
 * later version.
 *
 * Akantu is  distributed in the  hope that it  will be useful, but  WITHOUT ANY
 * WARRANTY; without even the implied warranty of MERCHANTABILITY or FITNESS FOR
 * A PARTICULAR PURPOSE. See  the GNU  Lesser General  Public License  for more
 * details.
 *
 * You should  have received  a copy  of the GNU  Lesser General  Public License
 * along with Akantu. If not, see <http://www.gnu.org/licenses/>.
 *
 */

/* -------------------------------------------------------------------------- */
#include "aka_common.hh"
#include "dof_synchronizer.hh"
#include "element_synchronizer.hh"
#include "mesh.hh"
#include "mesh_accessor.hh"
#include "mesh_partition_scotch.hh"
#include "sparse_matrix_aij.hh"
#include "sparse_solver_mumps.hh"
#include "terms_to_assemble.hh"
/* -------------------------------------------------------------------------- */
#include <iostream>
/* -------------------------------------------------------------------------- */

using namespace akantu;

/* -------------------------------------------------------------------------- */
void genMesh(Mesh & mesh, UInt nb_nodes);
/* -------------------------------------------------------------------------- */

/* -------------------------------------------------------------------------- */
int main(int argc, char * argv[]) {
  initialize(argc, argv);
  const UInt spatial_dimension = 1;
  const UInt nb_global_dof = 11;
<<<<<<< HEAD
  const auto & comm = Communicator::getWorldCommunicator();
  // Int psize = comm.getNbProc();
=======
  const auto & comm = Communicator::getStaticCommunicator();
  Int psize = comm.getNbProc();
>>>>>>> 0df47c2f
  Int prank = comm.whoAmI();

  Mesh mesh(spatial_dimension);

  if (prank == 0) {
    genMesh(mesh, nb_global_dof);
    RandomGenerator<UInt>::seed(1496137735);
  } else {
    RandomGenerator<UInt>::seed(2992275470);
  }

  mesh.distribute();
  UInt node = 0;
  for (auto pos : mesh.getNodes()) {
    std::cout << prank << " " << node << " pos: " << pos << " ["
              << mesh.getNodeGlobalId(node) << "] " << mesh.getNodeFlag(node)
              << std::endl;
    ++node;
  }
  UInt nb_nodes = mesh.getNbNodes();

  DOFManagerDefault dof_manager(mesh, "test_dof_manager");

  Array<Real> x(nb_nodes);
  dof_manager.registerDOFs("x", x, _dst_nodal);

  const auto & local_equation_number = dof_manager.getEquationsNumbers("x");

  auto & A = dof_manager.getNewMatrix("A", _symmetric);

  Array<Real> b(nb_nodes);
  TermsToAssemble terms;

  for (UInt i = 0; i < nb_nodes; ++i) {
    if (dof_manager.isLocalOrMasterDOF(i)) {
      auto li = local_equation_number(i);
      auto gi = dof_manager.localToGlobalEquationNumber(li);
      terms(i, i) = 1. / (1. + gi);
    }
  }

  dof_manager.assemblePreassembledMatrix("x", "x", "A", terms);

  std::stringstream str;
  str << "Matrix_" << prank << ".mtx";
  A.saveMatrix(str.str());

  for (UInt n = 0; n < nb_nodes; ++n) {
    b(n) = 1.;
  }

  SparseSolverMumps solver(dof_manager, "A");

  solver.solve(x, b);

  auto && check = [&](auto && xs) {
    debug::setDebugLevel(dblTest);
    std::cout << xs << std::endl;
    debug::setDebugLevel(dblWarning);

    UInt d = 1.;
    for (auto x : xs) {
      if (std::abs(x - d) / d > 1e-15)
        AKANTU_EXCEPTION("Error in the solution: " << x << " != " << d << " ["
                                                   << (std::abs(x - d) / d)
                                                   << "].");
      ++d;
    }
  };

  if (psize > 1) {
    auto & sync =
        dynamic_cast<DOFManagerDefault &>(dof_manager).getSynchronizer();

    if (prank == 0) {
      Array<Real> x_gathered(dof_manager.getSystemSize());
      sync.gather(x, x_gathered);
      check(x_gathered);
    } else {
      sync.gather(x);
    }
  } else {
    check(x);
  }

  finalize();

  return 0;
}

/* -------------------------------------------------------------------------- */
void genMesh(Mesh & mesh, UInt nb_nodes) {
  MeshAccessor mesh_accessor(mesh);
  Array<Real> & nodes = mesh_accessor.getNodes();
  Array<UInt> & conn = mesh_accessor.getConnectivity(_segment_2);

  nodes.resize(nb_nodes);

  for (UInt n = 0; n < nb_nodes; ++n) {
    nodes(n, _x) = n * (1. / (nb_nodes - 1));
  }

  conn.resize(nb_nodes - 1);
  for (UInt n = 0; n < nb_nodes - 1; ++n) {
    conn(n, 0) = n;
    conn(n, 1) = n + 1;
  }

  mesh_accessor.makeReady();
}<|MERGE_RESOLUTION|>--- conflicted
+++ resolved
@@ -53,13 +53,8 @@
   initialize(argc, argv);
   const UInt spatial_dimension = 1;
   const UInt nb_global_dof = 11;
-<<<<<<< HEAD
   const auto & comm = Communicator::getWorldCommunicator();
   // Int psize = comm.getNbProc();
-=======
-  const auto & comm = Communicator::getStaticCommunicator();
-  Int psize = comm.getNbProc();
->>>>>>> 0df47c2f
   Int prank = comm.whoAmI();
 
   Mesh mesh(spatial_dimension);
