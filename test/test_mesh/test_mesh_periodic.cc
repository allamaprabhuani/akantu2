--- conflicted
+++ resolved
@@ -45,13 +45,8 @@
 
   constexpr UInt dim = 2;
 
-<<<<<<< HEAD
   auto prank = Communicator::getWorldCommunicator().whoAmI();
   auto psize = Communicator::getWorldCommunicator().getNbProc();
-=======
-  auto prank = Communicator::getStaticCommunicator().whoAmI();
-  // auto psize = Communicator::getStaticCommunicator().getNbProc();
->>>>>>> d06c0a04
 
   Mesh mesh(dim);
   if (prank == 0) {
