/**
 * @file   test_gtest_main.cc
 *
 * @author Nicolas Richart <nicolas.richart@epfl.ch>
 *
 * @date creation: Thu Nov 09 2017
 * @date last modification:  Tue Dec 10 2019
 *
 * @brief  Main function for gtest tests
 *
 *
 * @section LICENSE
 *
 * Copyright (©) 2016-2021 EPFL (Ecole Polytechnique Fédérale de Lausanne)
 * Laboratory (LSMS - Laboratoire de Simulation en Mécanique des Solides)
 *
 * Akantu is free software: you can redistribute it and/or modify it under the
 * terms of the GNU Lesser General Public License as published by the Free
 * Software Foundation, either version 3 of the License, or (at your option) any
 * later version.
 *
 * Akantu is distributed in the hope that it will be useful, but WITHOUT ANY
 * WARRANTY; without even the implied warranty of MERCHANTABILITY or FITNESS FOR
 * A PARTICULAR PURPOSE. See the GNU Lesser General Public License for more
 * details.
 *
 * You should have received a copy of the GNU Lesser General Public License
 * along with Akantu. If not, see <http://www.gnu.org/licenses/>.
 *
 */

/* -------------------------------------------------------------------------- */
#include "aka_common.hh"
#include "communicator.hh"
/* -------------------------------------------------------------------------- */
#include <gtest/gtest.h>
#if defined(AKANTU_TEST_USE_PYBIND11)
#include <pybind11/embed.h>
namespace py = pybind11;
#endif
/* -------------------------------------------------------------------------- */

namespace {
class AkaEnvironment : public ::testing::Environment {
public:
  AkaEnvironment(int & argc, char **& argv) : argc(argc), argv(argv) {}
  // Override this to define how to set up the environment.
<<<<<<< HEAD
  void SetUp() override {

#if defined(AKANTU_USE_PYBIND11)
// py::initialize_interpreter();
#endif
  }
  // Override this to define how to tear down the environment.
  void TearDown() override {
#if defined(AKANTU_USE_PYBIND11)
// py::finalize_interpreter();
#endif
  }
=======
  void SetUp() override { ::akantu::initialize(argc, argv); }
  // Override this to define how to tear down the environment.
  void TearDown() override { ::akantu::finalize(); }
>>>>>>> 9111b750

protected:
  int & argc;
  char **& argv;
};
} // namespace

int main(int argc, char ** argv) {
  ::akantu::initialize(argc, argv);

#if defined(AKANTU_TEST_USE_PYBIND11)
  py::scoped_interpreter guard{};
#endif

  ::testing::InitGoogleTest(&argc, argv);
  //::testing::AddGlobalTestEnvironment(new AkaEnvironment(argc, argv));

  ::testing::TestEventListeners & listeners =
      ::testing::UnitTest::GetInstance()->listeners();
  if (::akantu::Communicator::getWorldCommunicator().whoAmI() != 0) {
    delete listeners.Release(listeners.default_result_printer());
  }

  return RUN_ALL_TESTS();
}<|MERGE_RESOLUTION|>--- conflicted
+++ resolved
@@ -45,24 +45,9 @@
 public:
   AkaEnvironment(int & argc, char **& argv) : argc(argc), argv(argv) {}
   // Override this to define how to set up the environment.
-<<<<<<< HEAD
-  void SetUp() override {
-
-#if defined(AKANTU_USE_PYBIND11)
-// py::initialize_interpreter();
-#endif
-  }
-  // Override this to define how to tear down the environment.
-  void TearDown() override {
-#if defined(AKANTU_USE_PYBIND11)
-// py::finalize_interpreter();
-#endif
-  }
-=======
   void SetUp() override { ::akantu::initialize(argc, argv); }
   // Override this to define how to tear down the environment.
   void TearDown() override { ::akantu::finalize(); }
->>>>>>> 9111b750
 
 protected:
   int & argc;
