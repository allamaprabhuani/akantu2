/**
 * @file   test_zip_iterator.cc
 *
 * @author Nicolas Richart
 *
 * @date creation  Fri Jul 21 2017
 *
 * @brief test the zip container and iterator
 *
 * @section LICENSE
 *
 * Copyright (©) 2010-2011 EPFL (Ecole Polytechnique Fédérale de Lausanne)
 * Laboratory (LSMS - Laboratoire de Simulation en Mécanique des Solides)
 *
 * Akantu is free  software: you can redistribute it and/or  modify it under the
 * terms  of the  GNU Lesser  General Public  License as  published by  the Free
 * Software Foundation, either version 3 of the License, or (at your option) any
 * later version.
 *
 * Akantu is  distributed in the  hope that it  will be useful, but  WITHOUT ANY
 * WARRANTY; without even the implied warranty of MERCHANTABILITY or FITNESS FOR
 * A  PARTICULAR PURPOSE. See  the GNU  Lesser General  Public License  for more
 * details.
 *
 * You should  have received  a copy  of the GNU  Lesser General  Public License
 * along with Akantu. If not, see <http://www.gnu.org/licenses/>.
 *
 */
/* -------------------------------------------------------------------------- */
#include "aka_iterators.hh"
/* -------------------------------------------------------------------------- */
<<<<<<< HEAD
#include <gtest/gtest.h>
=======
#include <iostream>
#include <iterator>
>>>>>>> 94f4c382
#include <vector>
#include <boost/range/combine.hpp>
/* -------------------------------------------------------------------------- */

using namespace akantu;

template <class T> class A {
public:
  A() = default;
  A(T a) : a(a){};
  A(const A & other)
      : a(other.a), copy_counter(other.copy_counter + 1),
        move_counter(other.move_counter) {}
  A & operator=(const A & other) {
    if (this != &other) {
      a = other.a;
      copy_counter = other.copy_counter + 1;
    }
    return *this;
  }

  A(A && other)
      : a(std::move(other.a)), copy_counter(std::move(other.copy_counter)),
        move_counter(std::move(other.move_counter) + 1) {}

  A & operator=(A && other) {
    if (this != &other) {
      a = std::move(other.a);
      copy_counter = std::move(other.copy_counter);
      move_counter = std::move(other.move_counter) + 1;
    }
    return *this;
  }

  A & operator*=(const T & b) {
    a *= b;
    return *this;
  }

  T a;
  size_t copy_counter{0};
  size_t move_counter{0};
};

<<<<<<< HEAD
class TestZipFixutre : public ::testing::Test {
  void SetUp() override {
    a.reserve(size);
    b.reserve(size);

    for (size_t i = 0; i < size; ++i) {
      a.emplace_back(i);
      b.emplace_back(i + size);
    }
  }

protected:
  size_t size{20};
  std::vector<A<int>> a;
  std::vector<A<float>> b;
};

TEST_F(TestZipFixutre, SimpleTest) {
  size_t i = 0;
  std::reference_wrapper<A<int>> a;
  std::reference_wrapper<A<float>> b;
  for (auto && pair : zip(a, b)) {
    auto && a = std::get<0>(pair);
    auto && b = std::get<1>(pair);
=======
template <class T> class B {
public:
  B() = default;
  B(T a) : a(a){};
  B(const B & other) = delete;
  B & operator=(const B & other) = delete;

  B(B && other)
      : a(std::move(other.a)), counter(std::move(other.counter) + 1) {}
  B & operator=(B && other) {
    a = std::move(other.a);
    counter = std::move(other.counter) + 1;
    return *this;
  }

  B & operator*=(const T & b) {
    a *= b;
    return *this;
  }
  void to_stream(std::ostream & stream) const {
    stream << a << " [" << counter << "]";
  }

private:
  T a;
  size_t counter{0};
};

template <class T>
std::ostream & operator<<(std::ostream & stream, const A<T> & a) {
  a.to_stream(stream);
  return stream;
}

template <typename T> struct C {
  struct iterator {
    using reference = B<T>;
    using difference_type = void;
    using iterator_category = std::random_access_iterator_tag;
    iterator(T pos) : pos(std::move(pos)) {}

    B<T> operator*() { return B<int>(pos); }
    bool operator!=(const iterator & other) const { return pos != other.pos; }
    bool operator==(const iterator & other) const { return pos == other.pos; }
    iterator & operator++() {
      ++pos;
      return *this;
    }
    T pos;
  };

  C(T begin_, T end_) : begin_(std::move(begin_)), end_(std::move(end_)) {}

  iterator begin() { return iterator(begin_); }
  iterator end() { return iterator(end_); }

  T begin_, end_;
};

template <class T>
std::ostream & operator<<(std::ostream & stream, const B<T> & b) {
  b.to_stream(stream);
  return stream;
}

// namespace std {
// template<typename T> struct iterator_traits<typename C<T>::iterator> {
//   using reference = B<T>;
//   using iterator_category = std::forward_iterator_tag;
// };
// }


/* -------------------------------------------------------------------------- */
int main() {
  std::vector<A<int>> a{1, 2, 3, 4, 5};
  const std::vector<A<float>> b{6., 7., 8., 9., 10.};

  auto aend = a.end();
  auto ait = a.begin();
  auto bit = b.begin();
>>>>>>> 94f4c382

    EXPECT_EQ(i, a.a);
    EXPECT_EQ(0, a.copy_counter);
    EXPECT_EQ(0, a.move_counter);

    EXPECT_FLOAT_EQ(i + this->size, b.a);
    EXPECT_EQ(0, b.copy_counter);
    EXPECT_EQ(0, b.move_counter);
    ++i;
  }
}

<<<<<<< HEAD
// /* --------------------------------------------------------------------------
// */ int main() {
//   auto ait = a.begin();
//   auto bit = b.begin();
//   auto aend = a.end();
//   for (; ait != aend; ++ait, ++bit) {

//   }

//   for (auto pair : zip(a, b)) {
//     std::cout << std::get<0>(pair) << " " << std::get<1>(pair) << std::endl;
//     std::get<0>(pair) *= 10;
//   }

//   ait = a.begin();
//   bit = b.begin();
//   for (; ait != aend; ++ait, ++bit) {
//     std::cout << *ait << " " << *bit << std::endl;
//   }
=======
  // ait = a.begin();
  // bit = b.begin();
  // for (; ait != aend; ++ait, ++bit) {
  //   std::cout << *ait << " " << *bit << std::endl;
  // }

  auto C1 = C<int>(0, 10);
  auto C2 = C<int>(100, 110);

  auto c1end = C1.end();
  auto c1it = C1.begin();
  auto c2it = C2.begin();

  for (;c1it != c1end; ++c1it, ++c2it) {
    std::cout << *c1it << " " << *c2it << std::endl;
  }

  for (auto && tuple : zip(C<int>(0, 10), C<int>(100, 110))) {
    std::cout << boost::get<0>(tuple) << " " << boost::get<1>(tuple) << std::endl;
  }
>>>>>>> 94f4c382

//   return 0;
// }<|MERGE_RESOLUTION|>--- conflicted
+++ resolved
@@ -29,14 +29,8 @@
 /* -------------------------------------------------------------------------- */
 #include "aka_iterators.hh"
 /* -------------------------------------------------------------------------- */
-<<<<<<< HEAD
 #include <gtest/gtest.h>
-=======
-#include <iostream>
-#include <iterator>
->>>>>>> 94f4c382
 #include <vector>
-#include <boost/range/combine.hpp>
 /* -------------------------------------------------------------------------- */
 
 using namespace akantu;
@@ -79,74 +73,14 @@
   size_t move_counter{0};
 };
 
-<<<<<<< HEAD
-class TestZipFixutre : public ::testing::Test {
-  void SetUp() override {
-    a.reserve(size);
-    b.reserve(size);
-
-    for (size_t i = 0; i < size; ++i) {
-      a.emplace_back(i);
-      b.emplace_back(i + size);
-    }
-  }
-
-protected:
-  size_t size{20};
-  std::vector<A<int>> a;
-  std::vector<A<float>> b;
-};
-
-TEST_F(TestZipFixutre, SimpleTest) {
-  size_t i = 0;
-  std::reference_wrapper<A<int>> a;
-  std::reference_wrapper<A<float>> b;
-  for (auto && pair : zip(a, b)) {
-    auto && a = std::get<0>(pair);
-    auto && b = std::get<1>(pair);
-=======
-template <class T> class B {
-public:
-  B() = default;
-  B(T a) : a(a){};
-  B(const B & other) = delete;
-  B & operator=(const B & other) = delete;
-
-  B(B && other)
-      : a(std::move(other.a)), counter(std::move(other.counter) + 1) {}
-  B & operator=(B && other) {
-    a = std::move(other.a);
-    counter = std::move(other.counter) + 1;
-    return *this;
-  }
-
-  B & operator*=(const T & b) {
-    a *= b;
-    return *this;
-  }
-  void to_stream(std::ostream & stream) const {
-    stream << a << " [" << counter << "]";
-  }
-
-private:
-  T a;
-  size_t counter{0};
-};
-
-template <class T>
-std::ostream & operator<<(std::ostream & stream, const A<T> & a) {
-  a.to_stream(stream);
-  return stream;
-}
-
 template <typename T> struct C {
   struct iterator {
-    using reference = B<T>;
+    using reference = A<T>;
     using difference_type = void;
     using iterator_category = std::random_access_iterator_tag;
     iterator(T pos) : pos(std::move(pos)) {}
 
-    B<T> operator*() { return B<int>(pos); }
+    A<T> operator*() { return A<int>(pos); }
     bool operator!=(const iterator & other) const { return pos != other.pos; }
     bool operator==(const iterator & other) const { return pos == other.pos; }
     iterator & operator++() {
@@ -164,83 +98,79 @@
   T begin_, end_;
 };
 
-template <class T>
-std::ostream & operator<<(std::ostream & stream, const B<T> & b) {
-  b.to_stream(stream);
-  return stream;
-}
+class TestZipFixutre : public ::testing::Test {
+protected:
+  void SetUp() override {
+    a.reserve(size);
+    b.reserve(size);
 
-// namespace std {
-// template<typename T> struct iterator_traits<typename C<T>::iterator> {
-//   using reference = B<T>;
-//   using iterator_category = std::forward_iterator_tag;
-// };
-// }
+    for (size_t i = 0; i < size; ++i) {
+      a.emplace_back(i);
+      b.emplace_back(i + size);
+    }
+  }
 
+  template <typename A, typename B>
+  void check(A && a, B && b, size_t pos, size_t nb_copy, size_t nb_move) {
+    EXPECT_EQ(pos, a.a);
+    EXPECT_EQ(nb_copy, a.copy_counter);
+    EXPECT_EQ(nb_move, a.move_counter);
 
-/* -------------------------------------------------------------------------- */
-int main() {
-  std::vector<A<int>> a{1, 2, 3, 4, 5};
-  const std::vector<A<float>> b{6., 7., 8., 9., 10.};
+    EXPECT_FLOAT_EQ(pos + this->size, b.a);
+    EXPECT_EQ(nb_copy, b.copy_counter);
+    EXPECT_EQ(nb_move, b.move_counter);
+  }
 
-  auto aend = a.end();
-  auto ait = a.begin();
-  auto bit = b.begin();
->>>>>>> 94f4c382
+protected:
+  size_t size{20};
+  std::vector<A<int>> a;
+  std::vector<A<float>> b;
+};
 
-    EXPECT_EQ(i, a.a);
-    EXPECT_EQ(0, a.copy_counter);
-    EXPECT_EQ(0, a.move_counter);
-
-    EXPECT_FLOAT_EQ(i + this->size, b.a);
-    EXPECT_EQ(0, b.copy_counter);
-    EXPECT_EQ(0, b.move_counter);
+TEST_F(TestZipFixutre, SimpleTest) {
+  size_t i = 0;
+  for (auto && pair : zip(this->a, this->b)) {
+    this->check(std::get<0>(pair), std::get<1>(pair), i, 0, 0);
     ++i;
   }
 }
 
-<<<<<<< HEAD
-// /* --------------------------------------------------------------------------
-// */ int main() {
-//   auto ait = a.begin();
-//   auto bit = b.begin();
-//   auto aend = a.end();
-//   for (; ait != aend; ++ait, ++bit) {
+TEST_F(TestZipFixutre, ConstTest) {
+  size_t i = 0;
+  const auto & ca = this->a;
+  const auto & cb = this->b;
+  for (auto && pair : zip(ca, cb)) {
+    this->check(std::get<0>(pair), std::get<1>(pair), i, 0, 0);
+    EXPECT_EQ(true,
+              std::is_const<
+                  std::remove_reference_t<decltype(std::get<0>(pair))>>::value);
+    EXPECT_EQ(true,
+              std::is_const<
+                  std::remove_reference_t<decltype(std::get<1>(pair))>>::value);
+    ++i;
+  }
+}
 
-//   }
+TEST_F(TestZipFixutre, MixteTest) {
+  size_t i = 0;
+  const auto & cb = this->b;
+  for (auto && pair : zip(a, cb)) {
+    this->check(std::get<0>(pair), std::get<1>(pair), i, 0, 0);
+    EXPECT_EQ(false,
+              std::is_const<
+                  std::remove_reference_t<decltype(std::get<0>(pair))>>::value);
+    EXPECT_EQ(true,
+              std::is_const<
+                  std::remove_reference_t<decltype(std::get<1>(pair))>>::value);
+    ++i;
+  }
+}
 
-//   for (auto pair : zip(a, b)) {
-//     std::cout << std::get<0>(pair) << " " << std::get<1>(pair) << std::endl;
-//     std::get<0>(pair) *= 10;
-//   }
-
-//   ait = a.begin();
-//   bit = b.begin();
-//   for (; ait != aend; ++ait, ++bit) {
-//     std::cout << *ait << " " << *bit << std::endl;
-//   }
-=======
-  // ait = a.begin();
-  // bit = b.begin();
-  // for (; ait != aend; ++ait, ++bit) {
-  //   std::cout << *ait << " " << *bit << std::endl;
-  // }
-
-  auto C1 = C<int>(0, 10);
-  auto C2 = C<int>(100, 110);
-
-  auto c1end = C1.end();
-  auto c1it = C1.begin();
-  auto c2it = C2.begin();
-
-  for (;c1it != c1end; ++c1it, ++c2it) {
-    std::cout << *c1it << " " << *c2it << std::endl;
+TEST_F(TestZipFixutre, MoveTest) {
+  size_t i = 0;
+  for (auto && pair :
+       zip(C<int>(0, this->size), C<int>(this->size, 2 * this->size))) {
+    this->check(std::get<0>(pair), std::get<1>(pair), i, 0, 1);
+    ++i;
   }
-
-  for (auto && tuple : zip(C<int>(0, 10), C<int>(100, 110))) {
-    std::cout << boost::get<0>(tuple) << " " << boost::get<1>(tuple) << std::endl;
-  }
->>>>>>> 94f4c382
-
-//   return 0;
-// }+}