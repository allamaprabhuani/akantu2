--- conflicted
+++ resolved
@@ -169,11 +169,7 @@
 TEST_F(TestNodeSynchronizerFixture, Gather) {
   auto & synchronizer = this->mesh->getNodeSynchronizer();
 
-<<<<<<< HEAD
   const auto & comm = akantu::Communicator::getWorldCommunicator();
-=======
-  const auto & comm = akantu::Communicator::getStaticCommunicator();
->>>>>>> 1a7b1e21
   Int prank = comm.whoAmI();
 
   if (prank == 0) {
