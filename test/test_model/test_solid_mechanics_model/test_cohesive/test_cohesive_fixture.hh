/**
 * @file   test_cohesive_fixture.hh
 *
 * @author Nicolas Richart <nicolas.richart@epfl.ch>
 *
 * @date creation: Wed Jan 10 2018
 * @date last modification: Tue Feb 20 2018
 *
 * @brief  Coehsive element test fixture
 *
 * @section LICENSE
 *
 * Copyright (©) 2016-2018 EPFL (Ecole Polytechnique Fédérale de Lausanne)
 * Laboratory (LSMS - Laboratoire de Simulation en Mécanique des Solides)
 *
 * Akantu is free  software: you can redistribute it and/or  modify it under the
 * terms  of the  GNU Lesser  General Public  License as published by  the Free
 * Software Foundation, either version 3 of the License, or (at your option) any
 * later version.
 *
 * Akantu is  distributed in the  hope that it  will be useful, but  WITHOUT ANY
 * WARRANTY; without even the implied warranty of MERCHANTABILITY or FITNESS FOR
 * A PARTICULAR PURPOSE. See  the GNU  Lesser General  Public License  for more
 * details.
 *
 * You should  have received  a copy  of the GNU  Lesser General  Public License
 * along with Akantu. If not, see <http://www.gnu.org/licenses/>.
 *
 */
/* -------------------------------------------------------------------------- */
#include "communicator.hh"
#include "solid_mechanics_model_cohesive.hh"
#include "test_gtest_utils.hh"
/* -------------------------------------------------------------------------- */
#include <gtest/gtest.h>
#include <vector>
/* -------------------------------------------------------------------------- */

#ifndef __AKANTU_TEST_COHESIVE_FIXTURE_HH__
#define __AKANTU_TEST_COHESIVE_FIXTURE_HH__

using namespace akantu;

template <::akantu::AnalysisMethod t>
using analysis_method_t = std::integral_constant<::akantu::AnalysisMethod, t>;

class StrainIncrement : public BC::Functor {
public:
  StrainIncrement(const Matrix<Real> & strain, BC::Axis dir)
      : strain_inc(strain), dir(dir) {}

  void operator()(UInt /*node*/, Vector<bool> & flags, Vector<Real> & primal,
                  const Vector<Real> & coord) const {
    if (std::abs(coord(dir)) < 1e-8) {
      return;
    }

    flags.set(true);
    primal += strain_inc * coord;
  }

  static const BC::Functor::Type type = BC::Functor::_dirichlet;

private:
  Matrix<Real> strain_inc;
  BC::Axis dir;
};

template <typename param_> class TestSMMCFixture : public ::testing::Test {
public:
  static constexpr ElementType cohesive_type =
      std::tuple_element_t<0, param_>::value;
  static constexpr ElementType type_1 = std::tuple_element_t<1, param_>::value;
  static constexpr ElementType type_2 = std::tuple_element_t<2, param_>::value;

  static constexpr size_t dim =
      ElementClass<cohesive_type>::getSpatialDimension();

  void SetUp() override {
    mesh = std::make_unique<Mesh>(this->dim);
<<<<<<< HEAD
    if (Communicator::getWorldCommunicator().whoAmI() == 0) {
      EXPECT_NO_THROW({ mesh->read(this->mesh_name); });
=======
    if (Communicator::getStaticCommunicator().whoAmI() == 0) {
      ASSERT_NO_THROW({ mesh->read(this->mesh_name); });
>>>>>>> 0df47c2f
    }
    mesh->distribute();
  }

  void TearDown() override {
    model.reset(nullptr);
    mesh.reset(nullptr);
  }

  void createModel() {
    model = std::make_unique<SolidMechanicsModelCohesive>(*mesh);
    model->initFull(_analysis_method = this->analysis_method,
                    _is_extrinsic = this->is_extrinsic);

    auto time_step = this->model->getStableTimeStep() * 0.01;
    this->model->setTimeStep(time_step);

    if (dim == 1) {
      surface = 1;
      group_size = 1;
      return;
     }

    auto facet_type = mesh->getFacetType(this->cohesive_type);

    auto & fe_engine = model->getFEEngineBoundary();
    auto & group = mesh->getElementGroup("insertion").getElements(facet_type);
    Array<Real> ones(fe_engine.getNbIntegrationPoints(facet_type) *
                     group.size());
    ones.set(1.);

    surface = fe_engine.integrate(ones, facet_type, _not_ghost, group);
    mesh->getCommunicator().allReduce(surface, SynchronizerOperation::_sum);

    group_size = group.size();

    mesh->getCommunicator().allReduce(group_size, SynchronizerOperation::_sum);

#define debug_ 0

#if debug_
    this->model->addDumpFieldVector("displacement");
    this->model->addDumpFieldVector("velocity");
    this->model->addDumpField("stress");
    this->model->addDumpField("strain");
    this->model->assembleInternalForces();
    this->model->setBaseNameToDumper("cohesive elements", "cohesive_elements");
    this->model->addDumpFieldVectorToDumper("cohesive elements",
                                            "displacement");
    this->model->addDumpFieldToDumper("cohesive elements", "damage");
    this->model->addDumpFieldToDumper("cohesive elements", "tractions");
    this->model->addDumpFieldToDumper("cohesive elements", "opening");
    this->model->dump();
    this->model->dump("cohesive elements");
#endif
  }

  void setInitialCondition(const Matrix<Real> & strain) {
    for (auto && data :
         zip(make_view(this->mesh->getNodes(), this->dim),
             make_view(this->model->getDisplacement(), this->dim))) {
      const auto & pos = std::get<0>(data);
      auto & disp = std::get<1>(data);
      disp = strain * pos;
    }
  }

  bool checkDamaged() {
    UInt nb_damaged = 0;
    auto & damage =
        model->getMaterial("insertion").getArray<Real>("damage", cohesive_type);
    for (auto d : damage) {
      if (d >= .99)
        ++nb_damaged;
    }

    return (nb_damaged == group_size);
  }

  void steps(const Matrix<Real> & strain) {
    StrainIncrement functor((1. / 300) * strain, this->dim == 1 ? _x : _y);

    for (auto _[[gnu::unused]] : arange(nb_steps)) {
      this->model->applyBC(functor, "loading");
      this->model->applyBC(functor, "fixed");
      if (this->is_extrinsic)
        this->model->checkCohesiveStress();

      this->model->solveStep();
#if debug_
      this->model->dump();
      this->model->dump("cohesive elements");
#endif
    }
  }

  void checkInsertion() {
    auto nb_cohesive_element = this->mesh->getNbElement(cohesive_type);
    mesh->getCommunicator().allReduce(nb_cohesive_element,
                                      SynchronizerOperation::_sum);

    EXPECT_EQ(nb_cohesive_element, group_size);
  }

  void checkDissipated(Real expected_density) {
    Real edis = this->model->getEnergy("dissipated");

    EXPECT_NEAR(this->surface * expected_density, edis, 5e-1);
  }

  void testModeI() {
    this->createModel();

    auto & mat_el = this->model->getMaterial("body");

    auto speed = mat_el.getPushWaveSpeed(Element());
    auto direction = _y;
    if(dim == 1) direction = _x;
    auto length = mesh->getUpperBounds()(direction) - mesh->getLowerBounds()(direction);
    nb_steps = length / 2. / speed / model->getTimeStep();

    SCOPED_TRACE(std::to_string(this->dim) + "D - " + aka::to_string(type_1) +
                 ":" + aka::to_string(type_2));

    auto & mat_co = this->model->getMaterial("insertion");
    Real sigma_c = mat_co.get("sigma_c");

    Real E = mat_el.get("E");
    Real nu = mat_el.get("nu");

    Matrix<Real> strain;
    if (dim == 1) {
      strain = {{1.}};
    } else if (dim == 2) {
      strain = {{-nu, 0.}, {0., 1. - nu}};
      strain *= (1. + nu);
    } else if (dim == 3) {
      strain = {{-nu, 0., 0.}, {0., 1., 0.}, {0., 0., -nu}};
    }

    strain *= sigma_c / E;

    this->setInitialCondition((1 - 1e-5) * strain);
    this->steps(1e-2 * strain);
  }

  void testModeII() {
    this->createModel();
    auto & mat_el = this->model->getMaterial("body");
    Real speed;
    try {
      speed = mat_el.getShearWaveSpeed(Element()); // the slowest speed if exists
    } catch(...) {
      speed = mat_el.getPushWaveSpeed(Element());
    }

    auto direction = _y;
    if(dim == 1) direction = _x;
    auto length = mesh->getUpperBounds()(direction) - mesh->getLowerBounds()(direction);
    nb_steps = length / 2. / speed / model->getTimeStep();

    SCOPED_TRACE(std::to_string(this->dim) + "D - " + aka::to_string(type_1) +
                 ":" + aka::to_string(type_2));

    if (this->dim > 1)
      this->model->applyBC(BC::Dirichlet::FlagOnly(_y), "sides");
    if (this->dim > 2)
      this->model->applyBC(BC::Dirichlet::FlagOnly(_z), "sides");

    auto & mat_co = this->model->getMaterial("insertion");
    Real sigma_c = mat_co.get("sigma_c");
    Real beta = mat_co.get("beta");
    // Real G_c = mat_co.get("G_c");

    Real E = mat_el.get("E");
    Real nu = mat_el.get("nu");

    Matrix<Real> strain;
    if (dim == 1) {
      strain = {{1.}};
    } else if (dim == 2) {
      strain = {{0., 1.}, {0., 0.}};
      strain *= (1. + nu);
    } else if (dim == 3) {
      strain = {{0., 1., 0.}, {0., 0., 0.}, {0., 0., 0.}};
      strain *= (1. + nu);
    }
    strain *= 2 * beta * beta * sigma_c / E;

    //nb_steps *= 5;

    this->setInitialCondition((1. - 1e-5) * strain);
    this->steps(0.005 * strain);
  }

protected:
  std::unique_ptr<Mesh> mesh;
  std::unique_ptr<SolidMechanicsModelCohesive> model;

  std::string mesh_name{aka::to_string(cohesive_type) + aka::to_string(type_1) +
                        (type_1 == type_2 ? "" : aka::to_string(type_2)) +
                        ".msh"};

  bool is_extrinsic;
  AnalysisMethod analysis_method;

  Real surface{0};
  UInt nb_steps{1000};
  UInt group_size{10000};
};

/* -------------------------------------------------------------------------- */
template <typename param_>
constexpr ElementType TestSMMCFixture<param_>::cohesive_type;
template <typename param_>
constexpr ElementType TestSMMCFixture<param_>::type_1;
template <typename param_>
constexpr ElementType TestSMMCFixture<param_>::type_2;

template <typename param_> constexpr size_t TestSMMCFixture<param_>::dim;
/* -------------------------------------------------------------------------- */

using IsExtrinsicTypes = std::tuple<std::true_type, std::false_type>;
using AnalysisMethodTypes =
    std::tuple<analysis_method_t<_explicit_lumped_mass>>;

using coh_types = gtest_list_t<std::tuple<
    std::tuple<element_type_t<_cohesive_1d_2>, element_type_t<_segment_2>,
               element_type_t<_segment_2>>,
    std::tuple<element_type_t<_cohesive_2d_4>, element_type_t<_triangle_3>,
               element_type_t<_triangle_3>>,
    std::tuple<element_type_t<_cohesive_2d_4>, element_type_t<_quadrangle_4>,
               element_type_t<_quadrangle_4>>,
    std::tuple<element_type_t<_cohesive_2d_4>, element_type_t<_triangle_3>,
               element_type_t<_quadrangle_4>>,
    std::tuple<element_type_t<_cohesive_2d_6>, element_type_t<_triangle_6>,
               element_type_t<_triangle_6>>,
    std::tuple<element_type_t<_cohesive_2d_6>, element_type_t<_quadrangle_8>,
               element_type_t<_quadrangle_8>>,
    std::tuple<element_type_t<_cohesive_2d_6>, element_type_t<_triangle_6>,
               element_type_t<_quadrangle_8>>,
    std::tuple<element_type_t<_cohesive_3d_6>, element_type_t<_tetrahedron_4>,
               element_type_t<_tetrahedron_4>>,
    std::tuple<element_type_t<_cohesive_3d_12>, element_type_t<_tetrahedron_10>,
               element_type_t<_tetrahedron_10>> /*,
    std::tuple<element_type_t<_cohesive_3d_8>, element_type_t<_hexahedron_8>,
               element_type_t<_hexahedron_8>>,
    std::tuple<element_type_t<_cohesive_3d_16>, element_type_t<_hexahedron_20>,
               element_type_t<_hexahedron_20>>*/>>;

TYPED_TEST_CASE(TestSMMCFixture, coh_types);

#endif /* __AKANTU_TEST_COHESIVE_FIXTURE_HH__ */<|MERGE_RESOLUTION|>--- conflicted
+++ resolved
@@ -78,13 +78,8 @@
 
   void SetUp() override {
     mesh = std::make_unique<Mesh>(this->dim);
-<<<<<<< HEAD
     if (Communicator::getWorldCommunicator().whoAmI() == 0) {
       EXPECT_NO_THROW({ mesh->read(this->mesh_name); });
-=======
-    if (Communicator::getStaticCommunicator().whoAmI() == 0) {
-      ASSERT_NO_THROW({ mesh->read(this->mesh_name); });
->>>>>>> 0df47c2f
     }
     mesh->distribute();
   }
