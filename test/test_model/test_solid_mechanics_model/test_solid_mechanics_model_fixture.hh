--- conflicted
+++ resolved
@@ -51,13 +51,8 @@
 
   void SetUp() override {
     this->mesh = std::make_unique<Mesh>(this->spatial_dimension);
-<<<<<<< HEAD
 
     if (Communicator::getWorldCommunicator().whoAmI() == 0) {
-=======
-    auto prank = Communicator::getStaticCommunicator().whoAmI();
-    if (prank == 0) {
->>>>>>> 64b062ea
       this->mesh->read(this->mesh_file);
     }
 
