/**
 * Copyright (©) 2018-2023 EPFL (Ecole Polytechnique Fédérale de Lausanne)
 * Laboratory (LSMS - Laboratoire de Simulation en Mécanique des Solides)
 *
 * This file is part of Akantu
 *
 * Akantu is free software: you can redistribute it and/or modify it under the
 * terms of the GNU Lesser General Public License as published by the Free
 * Software Foundation, either version 3 of the License, or (at your option) any
 * later version.
 *
 * Akantu is distributed in the hope that it will be useful, but WITHOUT ANY
 * WARRANTY; without even the implied warranty of MERCHANTABILITY or FITNESS FOR
 * A PARTICULAR PURPOSE. See the GNU Lesser General Public License for more
 * details.
 *
 * You should have received a copy of the GNU Lesser General Public License
 * along with Akantu. If not, see <http://www.gnu.org/licenses/>.
 */

/* -------------------------------------------------------------------------- */
#include "element_group.hh"
#include "mesh_utils.hh"
#include "model.hh"
#include "test_gtest_utils.hh"
/* -------------------------------------------------------------------------- */
#include <gtest/gtest.h>
#include <vector>
/* -------------------------------------------------------------------------- */

#ifndef AKANTU_PATCH_TEST_LINEAR_FIXTURE_HH_
#define AKANTU_PATCH_TEST_LINEAR_FIXTURE_HH_

// #define DEBUG_TEST

using namespace akantu;

template <typename type_, typename M>
class TestPatchTestLinear : public ::testing::Test {
public:
  static constexpr ElementType type = type_::value;
  static constexpr Int dim = ElementClass<type>::getSpatialDimension();

  void SetUp() override {
    mesh = std::make_unique<Mesh>(dim);
    mesh->read(std::to_string(type) + ".msh");
    MeshUtils::buildFacets(*mesh);
    mesh->createBoundaryGroupFromGeometry();

    model = std::make_unique<M>(*mesh);
  }

  void TearDown() override {
    model.reset(nullptr);
    mesh.reset(nullptr);
  }

  virtual void initModel(const AnalysisMethod & method,
                         const std::string & material_file) {
    debug::setDebugLevel(dblError);
    getStaticParser().parse(material_file);

    this->model->initFull(_analysis_method = method);
    this->applyBC();

    if (method != _static) {
      this->model->setTimeStep(0.8 * this->model->getStableTimeStep());
    }
  }

  virtual void applyBC() {
    auto & boundary = this->model->getBlockedDOFs();

    for (auto & eg : mesh->iterateElementGroups()) {
      for (const auto & node : eg.getNodeGroup()) {
        for (Int s = 0; s < boundary.getNbComponent(); ++s) {
          boundary(node, s) = true;
        }
      }
    }
  }

<<<<<<< HEAD
  virtual void applyBConDOFs(const Array<Real> & dofs) {
=======
  virtual void applyBConDOFs(Array<Real> & dofs) {
>>>>>>> 8e91042a
    const auto & coordinates = this->mesh->getNodes();
    for (auto & eg : this->mesh->iterateElementGroups()) {
      for (const auto & node : eg.getNodeGroup()) {
        this->setLinearDOF(dofs.begin(dofs.getNbComponent())[node],
                           coordinates.begin(this->dim)[node]);
      }
    }
  }

  template <typename V> Matrix<Real> prescribed_gradient(const V & dof) {
    Matrix<Real> gradient(dof.getNbComponent(), dim);

    for (Int i = 0; i < gradient.rows(); ++i) {
      for (Int j = 0; j < gradient.cols(); ++j) {
        gradient(i, j) = alpha(i, j + 1);
      }
    }
    return gradient;
  }

  template <typename Gradient, typename DOFs>
  void checkGradient(const Gradient & gradient, const DOFs & dofs) {
    auto pgrad = prescribed_gradient(dofs);

    for (auto & grad :
         make_view(gradient, gradient.getNbComponent() / dim, dim)) {
      auto diff = grad - pgrad;
      auto gradient_error = diff.template lpNorm<Eigen::Infinity>() /
                            grad.template lpNorm<Eigen::Infinity>();

      EXPECT_NEAR(0, gradient_error, gradient_tolerance);
    }
  }

  template <typename presult_func_t, typename Result, typename DOFs>
  void checkResults(presult_func_t && presult_func, const Result & results,
                    const DOFs & dofs) {
    Matrix<Real> presult = presult_func(prescribed_gradient(dofs));
    for (auto & result : make_view(results, presult.rows(), presult.cols())) {
      auto diff = result - presult;
      auto result_error = diff.template lpNorm<Eigen::Infinity>() /
                          presult.template lpNorm<Eigen::Infinity>();

      EXPECT_NEAR(0, result_error, result_tolerance);
    }
  }

  template <typename V1, typename V2>
  void setLinearDOF(V1 && dof, V2 && coord) {
    for (Int i = 0; i < dof.size(); ++i) {
      dof(i) = this->alpha(i, 0);
      for (Int j = 0; j < coord.size(); ++j) {
        dof(i) += this->alpha(i, j + 1) * coord(j);
      }
    }
  }

  template <typename V> void checkDOFs(V && dofs) {
    const auto & coordinates = mesh->getNodes();
    Vector<Real> ref_dof(dofs.getNbComponent());

<<<<<<< HEAD
    for (auto && [X, u] : zip(make_view(coordinates, dim),
                              make_view(dofs, dofs.getNbComponent()))) {
      setLinearDOF(ref_dof, X);
      auto diff = u - ref_dof;
=======
    for (auto && tuple : zip(make_view(coordinates, dim),
                             make_view(dofs, dofs.getNbComponent()))) {
      setLinearDOF(ref_dof, std::get<0>(tuple));
      auto diff = std::get<1>(tuple) - ref_dof;
>>>>>>> 8e91042a
      auto dofs_error = diff.template lpNorm<Eigen::Infinity>();

      EXPECT_NEAR(0, dofs_error, dofs_tolerance);
    }
  }

protected:
  std::unique_ptr<Mesh> mesh;
  std::unique_ptr<M> model;
  Matrix<Real> alpha{{0.01, 0.02, 0.03, 0.04},
                     {0.05, 0.06, 0.07, 0.08},
                     {0.09, 0.10, 0.11, 0.12}};

  Real gradient_tolerance{1e-13};
  Real result_tolerance{1e-13};
  Real dofs_tolerance{1e-15};
};

// template <typename type_, typename M>
// constexpr ElementType TestPatchTestLinear<type_, M>::type;

// template <typename tuple_, typename M>
// constexpr Int TestPatchTestLinear<tuple_, M>::dim;

#endif /* AKANTU_PATCH_TEST_LINEAR_FIXTURE_HH_ */<|MERGE_RESOLUTION|>--- conflicted
+++ resolved
@@ -80,11 +80,7 @@
     }
   }
 
-<<<<<<< HEAD
-  virtual void applyBConDOFs(const Array<Real> & dofs) {
-=======
   virtual void applyBConDOFs(Array<Real> & dofs) {
->>>>>>> 8e91042a
     const auto & coordinates = this->mesh->getNodes();
     for (auto & eg : this->mesh->iterateElementGroups()) {
       for (const auto & node : eg.getNodeGroup()) {
@@ -146,17 +142,10 @@
     const auto & coordinates = mesh->getNodes();
     Vector<Real> ref_dof(dofs.getNbComponent());
 
-<<<<<<< HEAD
     for (auto && [X, u] : zip(make_view(coordinates, dim),
                               make_view(dofs, dofs.getNbComponent()))) {
       setLinearDOF(ref_dof, X);
       auto diff = u - ref_dof;
-=======
-    for (auto && tuple : zip(make_view(coordinates, dim),
-                             make_view(dofs, dofs.getNbComponent()))) {
-      setLinearDOF(ref_dof, std::get<0>(tuple));
-      auto diff = std::get<1>(tuple) - ref_dof;
->>>>>>> 8e91042a
       auto dofs_error = diff.template lpNorm<Eigen::Infinity>();
 
       EXPECT_NEAR(0, dofs_error, dofs_tolerance);
