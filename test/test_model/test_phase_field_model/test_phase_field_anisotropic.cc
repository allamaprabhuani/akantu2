--- conflicted
+++ resolved
@@ -19,7 +19,8 @@
  */
 
 /* -------------------------------------------------------------------------- */
-#include <coupler_solid_phasefield.hh>
+#include "non_linear_solver.hh"
+#include "coupler_solid_phasefield.hh"
 /* -------------------------------------------------------------------------- */
 #include <fstream>
 /* -------------------------------------------------------------------------- */
@@ -43,11 +44,11 @@
   mesh.read("test_one_element.msh");
 
   CouplerSolidPhaseField coupler(mesh);
-  auto & model = coupler.getSolidMechanicsModel();
-  auto & phase = coupler.getPhaseFieldModel();
+  SolidMechanicsModel & model = coupler.getSolidMechanicsModel();
+  PhaseFieldModel & phase = coupler.getPhaseFieldModel();
 
   model.initFull(_analysis_method = _static);
-  auto & solver = model.getNonLinearSolver("static");
+  auto & solver = model.getNonLinearSolver();
   solver.set("max_iterations", 1000);
   solver.set("threshold", 1e-6);
   solver.set("convergence_type", SolveConvergenceCriteria::_residual);
@@ -56,7 +57,7 @@
       "physical_names", phase);
   phase.setPhaseFieldSelector(selector);
   phase.initFull(_analysis_method = _static);
-  auto & solver_phase = phase.getNonLinearSolver("static");
+  auto & solver_phase = phase.getNonLinearSolver();
   solver_phase.set("max_iterations", 1000);
   solver_phase.set("threshold", 1e-6);
   solver_phase.set("convergence_type", SolveConvergenceCriteria::_residual);
@@ -108,7 +109,6 @@
     }
 
     coupler.solve("static", "static");
-    phase.savePreviousDamage();
     phase.savePreviousState();
 
     analytical_damage = max_strain * max_strain * c22 /
@@ -125,23 +125,6 @@
 
     error_damage = std::abs(analytical_damage - damage(0)) / analytical_damage;
 
-<<<<<<< HEAD
-    // if ((error_damage > 1e-8 or error_stress > 1e-8) and
-    //     std::abs(axial_strain) > 1e-13) {
-    //   std::cerr << std::left << std::setw(15) << "Step: " << s << std::endl;
-    //   std::cerr << std::left << std::setw(15)
-    //             << "Axial strain: " << axial_strain << std::endl;
-    //   std::cerr << std::left << std::setw(15)
-    //             << "An. damage: " << analytical_damage << std::endl;
-    //   std::cerr << std::left << std::setw(15)
-    //             << "Damage: " << damage(0) << std::endl;
-    //   std::cerr << std::left << std::setw(15)
-    //             << "Error damage: " << error_damage << std::endl;
-    //   std::cerr << std::left << std::setw(15)
-    //             << "Error stress: " << error_stress << std::endl;
-    //   return EXIT_FAILURE;
-    // }
-=======
     if ((error_damage > 1e-8 or error_stress > 1e-8) and
         std::abs(axial_strain) > 1e-13) {
       std::cerr << std::left << std::setw(15)
@@ -150,7 +133,6 @@
                 << "Error stress: " << error_stress << "\n";
       return EXIT_FAILURE;
     }
->>>>>>> ec9d691f
 
     os << axial_strain << " " << stress(0, 3) << " " << damage(0) << " "
        << analytical_sigma << " " << analytical_damage << " " << error_stress
