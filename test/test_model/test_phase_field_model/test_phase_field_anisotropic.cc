/**
 * Copyright (©) 2021-2023 EPFL (Ecole Polytechnique Fédérale de Lausanne)
 * Laboratory (LSMS - Laboratoire de Simulation en Mécanique des Solides)
 *
 * This file is part of Akantu
 *
 * Akantu is free software: you can redistribute it and/or modify it under the
 * terms of the GNU Lesser General Public License as published by the Free
 * Software Foundation, either version 3 of the License, or (at your option) any
 * later version.
 *
 * Akantu is distributed in the hope that it will be useful, but WITHOUT ANY
 * WARRANTY; without even the implied warranty of MERCHANTABILITY or FITNESS FOR
 * A PARTICULAR PURPOSE. See the GNU Lesser General Public License for more
 * details.
 *
 * You should have received a copy of the GNU Lesser General Public License
 * along with Akantu. If not, see <http://www.gnu.org/licenses/>.
 */

#include "aka_common.hh"
#include "coupler_solid_phasefield.hh"
#include "material.hh"
#include "material_phasefield.hh"
#include "non_linear_solver.hh"
#include "phase_field_model.hh"
#include "solid_mechanics_model.hh"
/* -------------------------------------------------------------------------- */
#include <cmath>
#include <fstream>
#include <iostream>
/* -------------------------------------------------------------------------- */

using namespace akantu;
const UInt spatial_dimension = 2;

/* -------------------------------------------------------------------------- */
void applyDisplacement(SolidMechanicsModel & /*model*/, Real & /*disp*/);
/* -------------------------------------------------------------------------- */

int main(int argc, char * argv[]) {

  std::ofstream os("data.csv");
  os << "#strain stress damage analytical_sigma analytical_damage"
     << "\n";

  initialize("material_hybrid.dat", argc, argv);

  Mesh mesh(spatial_dimension);
  mesh.read("test_one_element.msh");

  CouplerSolidPhaseField coupler(mesh);
  auto & model = coupler.getSolidMechanicsModel();
  auto & phase = coupler.getPhaseFieldModel();

  model.initFull(_analysis_method = _static);

  auto && selector = std::make_shared<MeshDataPhaseFieldSelector<std::string>>(
      "physical_names", phase);
  phase.setPhaseFieldSelector(selector);
  phase.initFull(_analysis_method = _static);

  model.setBaseName("phase_solid");
  model.addDumpField("stress");
  model.addDumpField("grad_u");
  model.addDumpFieldVector("displacement");
  model.addDumpField("damage");
  model.dump();

  UInt nbSteps = 1500;
  Real increment = 1e-4;

  auto & stress = model.getMaterial(0).getArray<Real>("stress", _quadrangle_4);
  auto & damage = model.getMaterial(0).getArray<Real>("damage", _quadrangle_4);

  Real analytical_damage{0.};
  Real analytical_sigma{0.};

  auto & phasefield = phase.getPhaseField(0);

  const Real E = phasefield.getParam("E");
  const Real nu = phasefield.getParam("nu");
  Real c22 = E * (1 - nu) / ((1 + nu) * (1 - 2 * nu));

  const Real gc = phasefield.getParam("gc");
  const Real l0 = phasefield.getParam("l0");

  Real error_stress{0.};

  Real error_damage{0.};

  Real max_strain{0.};

  for (UInt s = 0; s < nbSteps; ++s) {
    Real axial_strain{0.};
    if (s < 500) {
      axial_strain = increment * s;
    } else if (s < 1000) {
      axial_strain = (1500. - 2. * s) * increment;
    } else {
      axial_strain = (3. * s - 3500.) * increment;
    }
    applyDisplacement(model, axial_strain);

    if (axial_strain > max_strain) {
      max_strain = axial_strain;
    }

    coupler.solve("static", "static");

    analytical_damage = max_strain * max_strain * c22 /
                        (gc / l0 + max_strain * max_strain * c22);
    if (axial_strain < 0.) {
      analytical_sigma = c22 * axial_strain;
    } else {
      analytical_sigma = c22 * axial_strain * (1 - analytical_damage) *
                         (1 - analytical_damage);
    }

<<<<<<< HEAD
    error_stress = std::abs(analytical_sigma - stress(0, 3)) / analytical_sigma;
=======
    error_stress =
        std::abs(analytical_sigma - stress(0, 3)) / std::abs(analytical_sigma);

>>>>>>> 8e91042a
    error_damage = std::abs(analytical_damage - damage(0)) / analytical_damage;

    if ((error_damage > 1e-8 or error_stress > 1e-8) and
        std::abs(axial_strain) > 1e-13) {
      std::cerr << std::left << std::setw(15)
                << "Error damage: " << error_damage << "\n";
      std::cerr << std::left << std::setw(15)
                << "Error stress: " << error_stress << "\n";
      return EXIT_FAILURE;
    }

    os << axial_strain << " " << stress(0, 3) << " " << damage(0) << " "
       << analytical_sigma << " " << analytical_damage << " " << error_stress
       << " " << error_damage << "\n";

    model.dump();
  }

  os.close();
  finalize();

  return EXIT_SUCCESS;
}

/* -------------------------------------------------------------------------- */
void applyDisplacement(SolidMechanicsModel & model, Real & increment) {
  auto & displacement = model.getDisplacement();

  auto & positions = model.getMesh().getNodes();
  auto & blocked_dofs = model.getBlockedDOFs();

  for (Idx n = 0; n < model.getMesh().getNbNodes(); ++n) {
    if (positions(n, 1) == -0.5) {
      displacement(n, 0) = 0;
      displacement(n, 1) = 0;
      blocked_dofs(n, 0) = true;
      blocked_dofs(n, 1) = true;
    } else {
      displacement(n, 0) = 0;
      displacement(n, 1) = increment;
      blocked_dofs(n, 0) = true;
      blocked_dofs(n, 1) = true;
    }
  }
}

/* -------------------------------------------------------------------------- */<|MERGE_RESOLUTION|>--- conflicted
+++ resolved
@@ -117,13 +117,9 @@
                          (1 - analytical_damage);
     }
 
-<<<<<<< HEAD
-    error_stress = std::abs(analytical_sigma - stress(0, 3)) / analytical_sigma;
-=======
     error_stress =
         std::abs(analytical_sigma - stress(0, 3)) / std::abs(analytical_sigma);
 
->>>>>>> 8e91042a
     error_damage = std::abs(analytical_damage - damage(0)) / analytical_damage;
 
     if ((error_damage > 1e-8 or error_stress > 1e-8) and
