--- conflicted
+++ resolved
@@ -263,36 +263,6 @@
     this->synchronize(_gst_user_1);
 
     this->getDOFManager().assembleToResidual("disp", internal_forces, -1.);
-<<<<<<< HEAD
-
-    // auto & comm = Communicator::getWorldCommunicator();
-    // const auto & dof_manager_default =
-    //   dynamic_cast<DOFManagerDefault &>(this->getDOFManager());
-    // const auto & residual = dof_manager_default.getResidual();
-    // int prank = comm.whoAmI();
-    // int psize = comm.getNbProc();
-
-    // for (int p = 0; p < psize; ++p) {
-    //   if (prank == p) {
-    //     UInt local_dof = 0;
-    //     for (auto res : residual) {
-    //       UInt global_dof =
-    //       dof_manager_default.localToGlobalEquationNumber(local_dof);
-    //       std::cout << local_dof << " [" << global_dof << " - "
-    //                 << dof_manager_default.getDOFType(local_dof) << "]: " <<
-    //                 res
-    //                 << std::endl;
-    //       ++local_dof;
-    //     }
-    //     std::cout << std::flush;
-    //   }
-    //   comm.barrier();
-    // }
-
-    // comm.barrier();
-    // if(prank == 0) std::cout << "===========================" << std::endl;
-=======
->>>>>>> 431ad889
   }
 
   void assembleResidual(const GhostType & ghost_type) {
