--- conflicted
+++ resolved
@@ -77,11 +77,7 @@
 
   mesh.distribute();
 
-<<<<<<< HEAD
-  mesh.makePeriodic(_x);
-=======
   //mesh.makePeriodic(_x);
->>>>>>> 0df47c2f
 
   MyModel model(F, mesh, _explicit);
 
@@ -92,15 +88,10 @@
     Real x = mesh.getNodes()(n) - 0.2;
     // Sinus * Gaussian
     Real L = pulse_width;
-<<<<<<< HEAD
-    Real k = 0.1 * 2 * M_PI * 3 / L;
-    model.displacement(n) = A * sin(k * x) * exp(-(k * x) * (k * x) / (L * L));
-=======
     Real k = 2 * M_PI / L;
     //model.displacement(n) = A * sin(k * x) * exp(-(k * x) * (k * x) / (L * L));
     model.displacement(n) = A * cos(k * x);
     model.velocity(n) = k * A * sin(k * x);
->>>>>>> 0df47c2f
   }
 
   if (!_explicit) {
