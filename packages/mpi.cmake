#===============================================================================
# @file   mpi.cmake
#
# @author Guillaume Anciaux <guillaume.anciaux@epfl.ch>
# @author Nicolas Richart <nicolas.richart@epfl.ch>
#
# @date creation: Mon Nov 21 2011
# @date last modification: Fri Dec 13 2019
#
# @brief  package description for mpi
#
#
# @section LICENSE
#
# Copyright (©) 2010-2021 EPFL (Ecole Polytechnique Fédérale de Lausanne)
# Laboratory (LSMS - Laboratoire de Simulation en Mécanique des Solides)
#
# Akantu is free software: you can redistribute it and/or modify it under the
# terms of the GNU Lesser General Public License as published by the Free
# Software Foundation, either version 3 of the License, or (at your option) any
# later version.
# 
# Akantu is distributed in the hope that it will be useful, but WITHOUT ANY
# WARRANTY; without even the implied warranty of MERCHANTABILITY or FITNESS FOR
# A PARTICULAR PURPOSE. See the GNU Lesser General Public License for more
# details.
# 
# You should have received a copy of the GNU Lesser General Public License along
# with Akantu. If not, see <http://www.gnu.org/licenses/>.
#
#===============================================================================


<<<<<<< HEAD
set(MPI_CXX_SKIP_MPICXX TRUE CACHE BOOL "NO CXX support for mpi" FORCE)
=======
set(MPI_CXX_SKIP_MPICXX TRUE CACHE BOOL "" FORCE)
>>>>>>> 65a56250
package_declare(MPI EXTERNAL
  DESCRIPTION "Add MPI support in akantu"
  EXTRA_PACKAGE_OPTIONS PREFIX MPI_C MPI ARGS "COMPONENTS;C"
  )

package_declare_sources(MPI
  synchronizer/mpi_communicator_data.hh
  synchronizer/communicator_mpi_inline_impl.hh
  )

function(_add_to_mpi_preflags flag)
  if(NOT MPIEXEC_PREFLAGS MATCHES "${flag}")
    string(STRIP "${flag} ${MPIEXEC_PREFLAGS}" _preflags)
    set(MPIEXEC_PREFLAGS "${_preflags}" CACHE STRING "" FORCE)
  endif()
endfunction()

function(add_extra_mpi_options)
  unset(MPI_ID CACHE)
  package_get_include_dir(MPI _include_dir)
  foreach(_inc_dir ${_include_dir})
    if(EXISTS "${_inc_dir}/mpi.h")
      if(NOT MPI_ID)
        file(STRINGS "${_inc_dir}/mpi.h" _mpi_version REGEX "#define MPI_(SUB)?VERSION .*")
        foreach(_ver ${_mpi_version})
          string(REGEX MATCH "MPI_(VERSION|SUBVERSION) *([0-9]+)" _tmp "${_ver}")
          set(_mpi_${CMAKE_MATCH_1} ${CMAKE_MATCH_2})
        endforeach()
        set(MPI_STD_VERSION "${_mpi_VERSION}.${_mpi_SUBVERSION}" CACHE INTERNAL "")
      endif()

      if(NOT MPI_ID)
        # check if openmpi
        file(STRINGS "${_inc_dir}/mpi.h" _ompi_version REGEX "#define OMPI_.*_VERSION .*")
        if(_ompi_version)
          set(MPI_ID "OpenMPI" CACHE INTERNAL "")
          foreach(_version ${_ompi_version})
            string(REGEX MATCH "OMPI_(.*)_VERSION (.*)" _tmp "${_version}")
            if(_tmp)
              set(MPI_VERSION_${CMAKE_MATCH_1} ${CMAKE_MATCH_2})
            endif()
          endforeach()
          set(MPI_ID_VERSION "${MPI_VERSION_MAJOR}.${MPI_VERSION_MINOR}.${MPI_VERSION_RELEASE}"
	          CACHE INTERNAL "")
          _add_to_mpi_preflags("--oversubscribe")
          if(AKANTU_RUN_IN_DOCKER)
	          _add_to_mpi_preflags("--allow-run-as-root")
	        endif()
        endif()
      endif()

      if(NOT MPI_ID)
        # check if intelmpi
        file(STRINGS "${_inc_dir}/mpi.h" _impi_version REGEX "#define I_MPI_VERSION .*")
        if(_impi_version)
          set(MPI_ID "IntelMPI" CACHE INTERNAL "")
          string(REGEX MATCH "I_MPI_VERSION \"(.*)\"" _tmp "${_impi_version}")
          if(_tmp)
            set(MPI_ID_VERSION "${CMAKE_MATCH_1}" CACHE INTERNAL "")
          endif()
        endif()
      endif()

      if(NOT MPI_ID)
        # check if mvapich2
        file(STRINGS "${_inc_dir}/mpi.h" _mvapich2_version REGEX "#define MVAPICH2_VERSION .*")
        if(_mvapich2_version)
          set(MPI_ID "MPVAPICH2" CACHE INTERNAL "")
          string(REGEX MATCH "MVAPICH2_VERSION \"(.*)\"" _tmp "${_mvapich2_version}")
          if(_tmp)
            set(MPI_ID_VERSION "${CMAKE_MATCH_1}" CACHE INTERNAL "")
          endif()
        endif()
      endif()

      if(NOT MPI_ID)
        # check if mpich (mpich as to be checked after all the mpi that derives from it)
        file(STRINGS "${_inc_dir}/mpi.h" _mpich_version REGEX "#define MPICH_VERSION .*")
        if(_mpich_version)
          set(MPI_ID "MPICH" CACHE INTERNAL "")
          string(REGEX MATCH "I_MPI_VERSION \"(.*)\"" _tmp "${_mpich_version}")
          if(_tmp)
            set(MPI_ID_VERSION "${CMAKE_MATCH_1}" CACHE INTERNAL "")
          endif()
        endif()
      endif()
    endif()
  endforeach()

  if(MPI_ID STREQUAL "IntelMPI" OR
      MPI_ID STREQUAL "MPICH" OR
      MPI_ID STREQUAL "MVAPICH2")
    set(_flags "-DMPICH_IGNORE_CXX_SEEK")
  elseif(MPI_ID STREQUAL "OpenMPI")
    set(_flags "-DOMPI_SKIP_MPICXX")


    if(CMAKE_CXX_COMPILER_ID STREQUAL "GNU")
      set( _flags "${_flags} -Wno-literal-suffix")
    endif()
  endif()

  include(FindPackageMessage)
  if(MPI_FOUND)
    find_package_message(MPI "MPI ID: ${MPI_ID} ${MPI_ID_VERSION} (MPI standard ${MPI_STD_VERSION})" "${MPI_STD_VERSION}")
  endif()

  set(MPI_EXTRA_COMPILE_FLAGS "${_flags}" CACHE STRING "Extra flags for MPI" FORCE)
  mark_as_advanced(MPI_EXTRA_COMPILE_FLAGS)

  #package_get_source_files(MPI _srcs _pub _priv)
  #list(APPEND _srcs "common/aka_error.cc")

  #set_property(SOURCE ${_srcs} PROPERTY COMPILE_FLAGS "${_flags}")
  package_set_compile_flags(MPI CXX ${_flags})
endfunction()

package_on_enabled_script(MPI
  "
add_extra_mpi_options()
mask_package_options(MPI)
"
)

package_set_package_system_dependency(MPI deb mpi-default-bin)
package_set_package_system_dependency(MPI deb-src mpi-default-dev)<|MERGE_RESOLUTION|>--- conflicted
+++ resolved
@@ -31,11 +31,7 @@
 #===============================================================================
 
 
-<<<<<<< HEAD
 set(MPI_CXX_SKIP_MPICXX TRUE CACHE BOOL "NO CXX support for mpi" FORCE)
-=======
-set(MPI_CXX_SKIP_MPICXX TRUE CACHE BOOL "" FORCE)
->>>>>>> 65a56250
 package_declare(MPI EXTERNAL
   DESCRIPTION "Add MPI support in akantu"
   EXTRA_PACKAGE_OPTIONS PREFIX MPI_C MPI ARGS "COMPONENTS;C"
