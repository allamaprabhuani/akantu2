--- conflicted
+++ resolved
@@ -45,10 +45,7 @@
 set(AKANTU_USE_BLAS_VENDOR "${_default_blas}" CACHE STRING "Version of blas to use")
 mark_as_advanced(AKANTU_USE_BLAS_VENDOR)
 set_property(CACHE AKANTU_USE_BLAS_VENDOR PROPERTY STRINGS
-<<<<<<< HEAD
-=======
   All
->>>>>>> b39ae574
   ACML
   ACML_GPU
   ACML_MP
