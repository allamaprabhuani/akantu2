--- conflicted
+++ resolved
@@ -55,13 +55,8 @@
     - .configure
   needs:
     - version_determination
-<<<<<<< HEAD
-    
+
 build_libs:debian_bullseye_gcc:
-=======
-
-build:debian_bullseye_gcc:
->>>>>>> 0b66d544
   extends:
     - .debian_bullseye_gcc
     - .build_release
@@ -190,13 +185,8 @@
     - .build_valgrind
     - .tests
   needs:
-<<<<<<< HEAD
     - job: build_tests:ubuntu_lts_gcc_valgrind
    
-=======
-    - job: build:ubuntu_lts_gcc_valgrind
-
->>>>>>> 0b66d544
 # ------------------------------------------------------------------------------
 # Manylinux to build python packages
 # ------------------------------------------------------------------------------
@@ -270,8 +260,7 @@
   stage: build_tests
   extends:
     - .build_release
-<<<<<<< HEAD
-    - .manylinux_2010_x64_gcc
+    - .manylinux_2014_x64_gcc
   cache:
     - key: ${CI_COMMIT_REF_SLUG}-third-party
       paths:
@@ -284,9 +273,6 @@
     - key: ${output}-${BUILD_TYPE}-build-${CI_COMMIT_SHORT_SHA}
       paths:
         - build/
-=======
-    - .manylinux_2014_x64_gcc
->>>>>>> 0b66d544
   script:
     - export CI_AKANTU_INSTALL_PREFIX=${CI_PROJECT_DIR}/install
     - export CMAKE_PREFIX_PATH=/softs/view:${CI_AKANTU_INSTALL_PREFIX}
@@ -358,7 +344,6 @@
     - .clang_tools
   script:
     - test/ci/scripts/cq
-<<<<<<< HEAD
             -x third-party
             -x extra-packages
             -x pybind11
@@ -367,16 +352,6 @@
             ${FILE_LIST_ARG}
             clang-tidy
             -p ${CI_PROJECT_DIR} > gl-clang-tidy-report.json
-=======
-      -x third-party
-      -x extra-packages
-      -x pybind11
-      -x test
-      -x build
-      ${FILE_LIST_ARG}
-      clang-tidy
-      -p ${CI_PROJECT_DIR}/build > gl-clang-tidy-report.json
->>>>>>> 0b66d544
   needs:
     - job: configure:debian_bullseye_clang
   artifacts:
@@ -388,19 +363,11 @@
     - .clang_tools
   script:
     - test/ci/scripts/cq
-<<<<<<< HEAD
             -x third-party
             -x extra-packages
             -x build
             clang-format
             -p ${CI_PROJECT_DIR} > gl-clang-format-report.json
-=======
-      -x third-party
-      -x extra-packages
-      -x build
-      clang-format
-      -p ${CI_PROJECT_DIR}/build > gl-clang-format-report.json
->>>>>>> 0b66d544
   needs:
     - job: configure:debian_bullseye_clang
   artifacts:
