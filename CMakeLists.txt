--- conflicted
+++ resolved
@@ -145,23 +145,6 @@
   EXTRA_PACKAGES_FOLDER ${PROJECT_SOURCE_DIR}/extra_packages
   NO_AUTO_COMPILE_FLAGS)
 
-<<<<<<< HEAD
-## meta option TODO better way to do it when multiple package give enable the
-## same feature
-if(AKANTU_SCOTCH)
-  set(AKANTU_PARTITIONER ON)
-else()
-  set(AKANTU_PARTITIONER OFF)
-endif()
-
-if(AKANTU_MUMPS)
-  set(AKANTU_SOLVER ON)
-else()
-  set(AKANTU_SOLVER OFF)
-endif()
-
-=======
->>>>>>> ea422d3a
 #===============================================================================
 # Akantu library
 #===============================================================================
