pipeline {
  parameters {string(defaultValue: '', description: 'api-token', name: 'API_TOKEN')
              string(defaultValue: '', description: 'buildable phid', name: 'BUILD_TARGET_PHID')
              string(defaultValue: '', description: 'Commit id', name: 'COMMIT_ID')
              string(defaultValue: '', description: 'Diff id', name: 'DIFF_ID')
	      string(defaultValue: 'PHID-PROJ-5eqyu6ooyjktagbhf473', description: 'ID of the project', name: 'PROJECT_ID')
  }

  options {
    disableConcurrentBuilds()
    //skipDefaultCheckout(true)
  }

  environment {
    PHABRICATOR_HOST = 'https://c4science.ch/api/'
    PYTHONPATH = sh returnStdout: true, script: 'echo ${WORKSPACE}/test/ci/script/'
    BLA_VENDOR = 'OpenBLAS'
    OMPI_MCA_plm = 'isolated'
    OMPI_MCA_btl = 'tcp,self'
  }
  
  agent {
    dockerfile {
      filename 'Dockerfile'
      dir 'test/ci/debian.testing'
      additionalBuildArgs '--tag akantu-environment'
    }
  }
  
  stages {
    stage('Checkout proper commit') {
      steps {
        checkout scm:  [$class: 'GitSCM',
          branches: [[name: "${COMMIT_ID}" ]]
        ], changelog: true
      }
    }
        
    stage('Lint') {
      steps {
        sh """
           arc lint --output json --rev HEAD^ | jq . -srM | tee lint.json
           ./test/ci/scripts/hbm send-arc-lint -f lint.json
           """
      }
    }
    
    stage('Configure') {
      steps {
        sh """#!/bin/bash
           set -o pipefail
           mkdir -p build
           cd build
           cmake -DAKANTU_COHESIVE_ELEMENT:BOOL=TRUE \
                 -DAKANTU_IMPLICIT:BOOL=TRUE \
                 -DAKANTU_PARALLEL:BOOL=TRUE \
                 -DAKANTU_STRUCTURAL_MECHANICS:BOOL=TRUE \
                 -DAKANTU_HEAT_TRANSFER:BOOL=TRUE \
                 -DAKANTU_DAMAGE_NON_LOCAL:BOOL=TRUE \
                 -DAKANTU_PYTHON_INTERFACE:BOOL=TRUE \
                 -DAKANTU_EXAMPLES:BOOL=TRUE \
                 -DAKANTU_BUILD_ALL_EXAMPLES:BOOL=TRUE \
                 -DAKANTU_TEST_EXAMPLES:BOOL=FALSE \
<<<<<<< HEAD
                 -DAKANTU_TESTS:BOOL=TRUE .. 2>&1 | tee configure.txt
           """
      }
      post {
        failure {
          uploadArtifact('configure.txt', 'Configure')
          deleteDir()
        }
=======
                 -DAKANTU_TESTS:BOOL=TRUE .. | tee ../configure.txt
           """
      }
      post {
	failure {
	  uploadArtifact('configure.txt', 'Configure')
    dir('build')
	  deleteDir()
	}
>>>>>>> fda93b20
      }
    }
    
    stage('Compile') {
      steps {
        sh '''#!/bin/bash
           set -o pipefail
           make -C build/src | tee compilation.txt
           '''
      }
      post {
        failure {
          uploadArtifact('compilation.txt', 'Compilation')
        }
      }
    }

    stage ('Warnings gcc') {
      steps {
        warnings(consoleParsers: [[parserName: 'GNU Make + GNU C Compiler (gcc)']])
      }
    }

    stage('Compile python') {
      steps {
        sh '''#!/bin/bash
           set -o pipefail

           make -C build/python | tee compilation_python.txt
           '''
      }
      post {
        failure {
          uploadArtifact('compilation_python.txt', 'Compilation_Python')
        }
      }
    }

    stage('Compile tests') {
      steps {
        sh '''#!/bin/bash
           set -o pipefail

           make -C build/test | tee compilation_test.txt
           '''
      }
      post {
        failure {
          uploadArtifact('compilation_test.txt', 'Compilation_Tests')
        }
      }
    }

    stage('Tests') {
      steps {
        sh '''
          #rm -rf build/gtest_reports
          cd build/
          #source ./akantu_environement.sh
        
          ctest -T test --no-compress-output || true
          tag=$(head -n 1 < Testing/TAG)
          if [ -e Testing/${tag}/Test.xml ]; then
            cp Testing/${tag}/Test.xml ../CTestResults.xml
          fi
        '''
      }
      //post {
      //  failure {
      //    zip zipFile: 'build.zip',  dir: 'build/', archive: true
      //  }
      //}
    }
  }
  post {
    always {
      createArtifact("./CTestResults.xml")

      step([$class: 'XUnitBuilder',
      thresholds: [
          [$class: 'SkippedThreshold', failureThreshold: '0'],
          [$class: 'FailedThreshold', failureThreshold: '0']],
      tools: [
        [$class: 'CTestType', pattern: 'CTestResults.xml', skipNoTestFiles: true]
      ]])
    }

    success {
      passed()
    }

    failure {
      failed()
    }
  }
}

def failed() {
  sh "./test/ci/scripts/hbm failed"
}

def passed() {
  sh "./test/ci/scripts/hbm passed"
}

def createArtifact(filename) {
  sh "./test/ci/scripts/hbm send-uri -k 'Jenkins URI' -u ${BUILD_URL} -l 'View Jenkins result'"
  sh "./test/ci/scripts/hbm send-ctest-results -f ${filename}"
}

def uploadArtifact(artifact, name) {
  sh "./test/ci/scripts/hbm upload-file -f ${artifact} -n \"${name}\" -v ${PROJECT_ID}"
}<|MERGE_RESOLUTION|>--- conflicted
+++ resolved
@@ -61,26 +61,15 @@
                  -DAKANTU_EXAMPLES:BOOL=TRUE \
                  -DAKANTU_BUILD_ALL_EXAMPLES:BOOL=TRUE \
                  -DAKANTU_TEST_EXAMPLES:BOOL=FALSE \
-<<<<<<< HEAD
-                 -DAKANTU_TESTS:BOOL=TRUE .. 2>&1 | tee configure.txt
-           """
-      }
-      post {
-        failure {
-          uploadArtifact('configure.txt', 'Configure')
-          deleteDir()
-        }
-=======
                  -DAKANTU_TESTS:BOOL=TRUE .. | tee ../configure.txt
            """
       }
       post {
-	failure {
-	  uploadArtifact('configure.txt', 'Configure')
-    dir('build')
-	  deleteDir()
-	}
->>>>>>> fda93b20
+	      failure {
+	        uploadArtifact('configure.txt', 'Configure')
+          dir('build')
+	        deleteDir()
+	      }
       }
     }
     
