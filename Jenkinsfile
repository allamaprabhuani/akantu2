pipeline {
<<<<<<< HEAD
  agent {
    dockerfile {
      additionalBuildArgs '--tag akantu-environment'
    }
  }
  stages {
    stage('Configure') {
      steps {
        sh 'env'
        sh 'mkdir -p build'
        sh 'cd build; cmake -DAKANTU_COHESIVE_ELEMENT:BOOL=TRUE -DAKANTU_IMPLICIT:BOOL=TRUE -DAKANTU_PARALLEL:BOOL=TRUE -DAKANTU_PYTHON_INTERFACE:BOOL=TRUE -DAKANTU_TESTS:BOOL=TRUE ..'
      }
    }
    stage('Compile') {
      steps {
	sh 'make -C build/src || true'
      }
    }

    stage ('Warnings gcc') {
      steps {
        warnings(consoleParsers: [[parserName: 'GNU Make + GNU C Compiler (gcc)']])
      }
    }

    stage('Compile python') {
      steps {
        sh 'make -C build/python || true'
      }
    }

    stage('Compile tests') {
      steps {
        sh 'make -C build/test || true'
      }
    }

    stage('Tests') {
      steps {
        sh 'rm -rf build/gtest_reports'
        sh 'cd build/ && ctest -T test --no-compress-output || true'
	sh 'cp build/Testing/`head -n 1 < build/Testing/TAG`/Test.xml CTestResults.xml'
      }
    }
  }
  environment {
    BLA_VENDOR = 'OpenBLAS'
    OMPI_MCA_plm = 'isolated'
    OMPI_MCA_btl = 'tcp,self'
  }
  post {
    always {
      step([$class: 'XUnitBuilder',
         thresholds: [
             [$class: 'SkippedThreshold', failureThreshold: '0'],
             [$class: 'FailedThreshold', failureThreshold: '0']],
          tools: [[$class: 'CTestType', pattern: 'CTestResults.xml']]])
      step([$class: 'XUnitBuilder',
         thresholds: [
             [$class: 'SkippedThreshold', failureThreshold: '100'],
             [$class: 'FailedThreshold', failureThreshold: '0']],
          tools: [[$class: 'GoogleTestType', pattern: 'build/gtest_reports/**']]])
    }

    failure {
      emailext(
          body: '''${SCRIPT, template="groovy-html.template"}''',
	  mimeType: 'text/html',
          subject: "[Jenkins] ${currentBuild.fullDisplayName} Failed",
	  recipientProviders: [[$class: 'CulpritsRecipientProvider']],
	  to: 'akantu-admins@akantu.ch',
	  replyTo: 'akantu-admins@akantu.ch',
	  attachLog: true,
          compressLog: false)
    }
  }
=======
  parameters {string(defaultValue: '', description: 'api-token', name: 'API_TOKEN')
              string(defaultValue: '', description: 'buildable phid', name: 'TARGET_PHID')
              string(defaultValue: '', description: 'Commit id', name: 'COMMIT_ID')
              string(defaultValue: '', description: 'Diff id', name: 'DIFF_ID')
    }

  options {
    disableConcurrentBuilds()
  }

  agent {
    dockerfile {
      additionalBuildArgs '--tag akantu-environment'
    }
  }
  stages {
    stage('Configure') {
      steps {
        sh """
        env
        mkdir -p build
        cd build
        cmake -DAKANTU_COHESIVE_ELEMENT:BOOL=TRUE -DAKANTU_IMPLICIT:BOOL=TRUE -DAKANTU_PARALLEL:BOOL=TRUE -DAKANTU_PYTHON_INTERFACE:BOOL=TRUE -DAKANTU_TESTS:BOOL=TRUE ..
        """
      }
    }
    stage('Compile') {
      steps {
	sh 'make -C build/src || true'
      }
    }

    stage ('Warnings gcc') {
      steps {
        warnings(consoleParsers: [[parserName: 'GNU Make + GNU C Compiler (gcc)']])
      }
    }

    stage('Compile python') {
      steps {
        sh 'make -C build/python || true'
      }
    }

    stage('Compile tests') {
      steps {
        sh 'make -C build/test || true'
      }
    }

    stage('Tests') {
      steps {
        sh """
        rm -rf build/gtest_reports
        cd build/
        #source ./akantu_environement.sh
        ctest -T test --no-compress-output || true
        TAG=`head -n 1 < build/Testing/TAG`
        if [ -e build/Testing/${TAG}/Test.xml ]; then
	   cp build/Testing/${TAG}/Test.xml CTestResults.xml
        fi
        """
      }
    }
  }
  environment {
    BLA_VENDOR = 'OpenBLAS'
    OMPI_MCA_plm = 'isolated'
    OMPI_MCA_btl = 'tcp,self'
  }
  post {
    always {
      step([$class: 'XUnitBuilder',
         thresholds: [
             [$class: 'SkippedThreshold', failureThreshold: '0'],
             [$class: 'FailedThreshold', failureThreshold: '0']],
          tools: [[$class: 'CTestType', pattern: 'CTestResults.xml']]])
      step([$class: 'XUnitBuilder',
         thresholds: [
             [$class: 'SkippedThreshold', failureThreshold: '100'],
             [$class: 'FailedThreshold', failureThreshold: '0']],
            tools: [[$class: 'GoogleTestType', pattern: 'build/gtest_reports/**']]])
      archiveArtifacts artifacts: 'build/Testing/**', fingerprint: true
      createartifact()
    }

    success {
      send_fail_pass('pass')
    }

    failure {
      emailext(
          body: '''${SCRIPT, template="groovy-html.template"}''',
	  mimeType: 'text/html',
          subject: "[Jenkins] ${currentBuild.fullDisplayName} Failed",
	  recipientProviders: [[$class: 'CulpritsRecipientProvider']],
	  to: 'akantu-admins@akantu.ch',
	  replyTo: 'akantu-admins@akantu.ch',
	  attachLog: true,
          compressLog: false)
      send_fail_pass('fail')
    }
  }
}

def send_fail_pass(state) {
    sh """
set +x
curl https://c4science.ch/api/harbormaster.sendmessage \
-d api.token=${API_TOKEN} \
-d buildTargetPHID=${TARGET_PHID} \
-d type=${state}
"""
}

def createartifact() {
    sh """ set +x
curl https://c4science.ch/api/harbormaster.createartifact \
-d api.token=${API_TOKEN} \
-d buildTargetPHID=${TARGET_PHID} \
-d artifactKey="Jenkins URI" \
-d artifactType=uri \
-d artifactData[uri]=${BUILD_URL} \
-d artifactData[name]="View Jenkins result" \
-d artifactData[ui.external]=1
"""
>>>>>>> 0df47c2f
}<|MERGE_RESOLUTION|>--- conflicted
+++ resolved
@@ -1,82 +1,4 @@
 pipeline {
-<<<<<<< HEAD
-  agent {
-    dockerfile {
-      additionalBuildArgs '--tag akantu-environment'
-    }
-  }
-  stages {
-    stage('Configure') {
-      steps {
-        sh 'env'
-        sh 'mkdir -p build'
-        sh 'cd build; cmake -DAKANTU_COHESIVE_ELEMENT:BOOL=TRUE -DAKANTU_IMPLICIT:BOOL=TRUE -DAKANTU_PARALLEL:BOOL=TRUE -DAKANTU_PYTHON_INTERFACE:BOOL=TRUE -DAKANTU_TESTS:BOOL=TRUE ..'
-      }
-    }
-    stage('Compile') {
-      steps {
-	sh 'make -C build/src || true'
-      }
-    }
-
-    stage ('Warnings gcc') {
-      steps {
-        warnings(consoleParsers: [[parserName: 'GNU Make + GNU C Compiler (gcc)']])
-      }
-    }
-
-    stage('Compile python') {
-      steps {
-        sh 'make -C build/python || true'
-      }
-    }
-
-    stage('Compile tests') {
-      steps {
-        sh 'make -C build/test || true'
-      }
-    }
-
-    stage('Tests') {
-      steps {
-        sh 'rm -rf build/gtest_reports'
-        sh 'cd build/ && ctest -T test --no-compress-output || true'
-	sh 'cp build/Testing/`head -n 1 < build/Testing/TAG`/Test.xml CTestResults.xml'
-      }
-    }
-  }
-  environment {
-    BLA_VENDOR = 'OpenBLAS'
-    OMPI_MCA_plm = 'isolated'
-    OMPI_MCA_btl = 'tcp,self'
-  }
-  post {
-    always {
-      step([$class: 'XUnitBuilder',
-         thresholds: [
-             [$class: 'SkippedThreshold', failureThreshold: '0'],
-             [$class: 'FailedThreshold', failureThreshold: '0']],
-          tools: [[$class: 'CTestType', pattern: 'CTestResults.xml']]])
-      step([$class: 'XUnitBuilder',
-         thresholds: [
-             [$class: 'SkippedThreshold', failureThreshold: '100'],
-             [$class: 'FailedThreshold', failureThreshold: '0']],
-          tools: [[$class: 'GoogleTestType', pattern: 'build/gtest_reports/**']]])
-    }
-
-    failure {
-      emailext(
-          body: '''${SCRIPT, template="groovy-html.template"}''',
-	  mimeType: 'text/html',
-          subject: "[Jenkins] ${currentBuild.fullDisplayName} Failed",
-	  recipientProviders: [[$class: 'CulpritsRecipientProvider']],
-	  to: 'akantu-admins@akantu.ch',
-	  replyTo: 'akantu-admins@akantu.ch',
-	  attachLog: true,
-          compressLog: false)
-    }
-  }
-=======
   parameters {string(defaultValue: '', description: 'api-token', name: 'API_TOKEN')
               string(defaultValue: '', description: 'buildable phid', name: 'TARGET_PHID')
               string(defaultValue: '', description: 'Commit id', name: 'COMMIT_ID')
@@ -203,5 +125,4 @@
 -d artifactData[name]="View Jenkins result" \
 -d artifactData[ui.external]=1
 """
->>>>>>> 0df47c2f
 }