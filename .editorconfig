--- conflicted
+++ resolved
@@ -11,11 +11,7 @@
 indent_style = space
 indent_size = 2
 
-<<<<<<< HEAD
-[*.{py}]
-=======
 [*.py]
->>>>>>> ea422d3a
 indent_size = 4
 
 [*.tcc]
