--- conflicted
+++ resolved
@@ -210,12 +210,9 @@
       .def("getPeriodicSlaves", &Mesh::getPeriodicSlaves)
       .def("isPeriodicSlave", &Mesh::isPeriodicSlave)
       .def("isPeriodicMaster", &Mesh::isPeriodicMaster)
-<<<<<<< HEAD
       .def("getBarycenter", &Mesh::getBarycenter);
-=======
       .def("initMeshFacets", &Mesh::initMeshFacets,
            py::arg("id") = "mesh_facets", py::return_value_policy::reference);
->>>>>>> fb0acba6
 
   /* ------------------------------------------------------------------------ */
   py::class_<MeshUtils>(mod, "MeshUtils")
