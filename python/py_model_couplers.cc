/**
 * Copyright (©) 2019-2023 EPFL (Ecole Polytechnique Fédérale de Lausanne)
 * Laboratory (LSMS - Laboratoire de Simulation en Mécanique des Solides)
 *
 * This file is part of Akantu
 *
 * Akantu is free software: you can redistribute it and/or modify it under the
 * terms of the GNU Lesser General Public License as published by the Free
 * Software Foundation, either version 3 of the License, or (at your option) any
 * later version.
 *
 * Akantu is distributed in the hope that it will be useful, but WITHOUT ANY
 * WARRANTY; without even the implied warranty of MERCHANTABILITY or FITNESS FOR
 * A PARTICULAR PURPOSE. See the GNU Lesser General Public License for more
 * details.
 *
 * You should have received a copy of the GNU Lesser General Public License
 * along with Akantu. If not, see <http://www.gnu.org/licenses/>.
 */

/* -------------------------------------------------------------------------- */
#include "py_aka_array.hh"
/* -------------------------------------------------------------------------- */
#include <aka_error.hh>
#include <cohesive_contact_solvercallback.hh>
#include <coupler_solid_cohesive_contact.hh>
#include <coupler_solid_contact.hh>
#include <element_synchronizer.hh>
#include <node_synchronizer.hh>
#include <non_linear_solver.hh>
/* -------------------------------------------------------------------------- */
#include <pybind11/pybind11.h>
/* -------------------------------------------------------------------------- */
namespace py = pybind11;
/* -------------------------------------------------------------------------- */

namespace akantu {

namespace {
  template <class CouplerSolidContact_>
  auto register_coupler_solid_contact(py::module & mod,
                                      const std::string & name)
      -> py::class_<CouplerSolidContact_, Model> {
    return py::class_<CouplerSolidContact_, Model>(mod, name.c_str(),
                                                   py::multiple_inheritance())
        .def(py::init<Mesh &, UInt, const ID &, std::shared_ptr<DOFManager>>(),
             py::arg("mesh"), py::arg("spatial_dimension") = _all_dimensions,
             py::arg("id") = "coupler_solid_contact",
             py::arg("dof_manager") = nullptr)
        .def("applyBC",
             [](CouplerSolidContact_ & self,
                BC::Dirichlet::DirichletFunctor & func,
                const std::string & element_group) {
               self.applyBC(func, element_group);
             })
        .def("applyBC",
             [](CouplerSolidContact_ & self, BC::Neumann::NeumannFunctor & func,
                const std::string & element_group) {
               self.applyBC(func, element_group);
             })

<<<<<<< HEAD
        .def("setTimeStep", &CouplerSolidContact_::setTimeStep,
             py::arg("time_step"), py::arg("solver_id") = "");
    // .def("getContactMechanicsModel",
    //      &CouplerSolidContact_::getContactMechanicsModel,
    //      py::return_value_policy::reference);
=======
        .def("getContactMechanicsModel",
             &CouplerSolidContact_::getContactMechanicsModel,
             py::return_value_policy::reference)
        .def("getExternalForce", &CouplerSolidContact_::getExternalForce,
             py::return_value_policy::reference)
        .def("getExternalForce", &CouplerSolidContact_::getExternalForce,
             py::return_value_policy::reference)
        .def("getExternalForce", &CouplerSolidContact_::getExternalForce,
             py::return_value_policy::reference)
        .def("getExternalForce", &CouplerSolidContact_::getExternalForce,
             py::return_value_policy::reference)
        .def("getMass", &CouplerSolidContact_::getExternalForce,
             py::return_value_policy::reference)
        .def("getContactForce", &CouplerSolidContact_::getContactForce,
             py::return_value_policy::reference)
        .def("getContactDetector", &CouplerSolidContact_::getContactDetector,
             py::return_value_policy::reference)
        .def("setTimeStep", &CouplerSolidContact_::setTimeStep,
             py::arg("time_step"), py::arg("solver_id") = "")
        .def("getStableTimeStep", &CouplerSolidContact_::getStableTimeStep)
        .def("deactivateContact", &CouplerSolidContact_::deactivateContact)
        .def("activateContact", &CouplerSolidContact_::activateContact);
>>>>>>> 678eae22
  }
} // namespace

/* -------------------------------------------------------------------------- */
void register_model_couplers(py::module & mod) {
  register_coupler_solid_contact<CouplerSolidContact>(mod,
                                                      "CouplerSolidContact")
      // .def(
      //     "getSolidMechanicsModel",
      //     [](CouplerSolidContact & self) -> decltype(auto) {
      //       return self.getSolidMechanicsModel();
      //     },
      //     py::return_value_policy::reference)
      .def(
          "initFull",
          [](CouplerSolidContact & self,
             const AnalysisMethod & analysis_method) {
            self.initFull(_analysis_method = analysis_method);
          },
          py::arg("_analysis_method") = _explicit_lumped_mass);

  register_coupler_solid_contact<CouplerSolidCohesiveContact>(
      mod, "CouplerSolidCohesiveContact")
      .def(
          "initFull",
          [](CouplerSolidCohesiveContact & self,
             const AnalysisMethod & analysis_method, bool is_extrinsic) {
            self.initFull(_analysis_method = analysis_method,
                          _is_extrinsic = is_extrinsic);
          },
          py::arg("_analysis_method") = _explicit_lumped_mass,
          py::arg("_is_extrinsic") = false)
      .def("checkCohesiveStress",
           [](CouplerSolidCohesiveContact & self) {
             return self.checkCohesiveStress();
           })
      .def(
          "getSolidMechanicsModelCohesive",
          [](CouplerSolidCohesiveContact & self) -> decltype(auto) {
            return self.getSolidMechanicsModelCohesive();
          },
          py::return_value_policy::reference);
}

} // namespace akantu<|MERGE_RESOLUTION|>--- conflicted
+++ resolved
@@ -58,26 +58,19 @@
                 const std::string & element_group) {
                self.applyBC(func, element_group);
              })
-
-<<<<<<< HEAD
-        .def("setTimeStep", &CouplerSolidContact_::setTimeStep,
-             py::arg("time_step"), py::arg("solver_id") = "");
-    // .def("getContactMechanicsModel",
-    //      &CouplerSolidContact_::getContactMechanicsModel,
-    //      py::return_value_policy::reference);
-=======
+        .def("getSolidMechanicsModel",
+             &CouplerSolidContact_::getSolidMechanicsModel,
+             py::return_value_policy::reference)
         .def("getContactMechanicsModel",
              &CouplerSolidContact_::getContactMechanicsModel,
              py::return_value_policy::reference)
-        .def("getExternalForce", &CouplerSolidContact_::getExternalForce,
+        .def("getDisplacement", &CouplerSolidContact_::getDisplacement,
              py::return_value_policy::reference)
-        .def("getExternalForce", &CouplerSolidContact_::getExternalForce,
+        .def("getVelocity", &CouplerSolidContact_::getVelocity,
              py::return_value_policy::reference)
-        .def("getExternalForce", &CouplerSolidContact_::getExternalForce,
+        .def("getAcceleration", &CouplerSolidContact_::getAcceleration,
              py::return_value_policy::reference)
-        .def("getExternalForce", &CouplerSolidContact_::getExternalForce,
-             py::return_value_policy::reference)
-        .def("getMass", &CouplerSolidContact_::getExternalForce,
+        .def("getMass", &CouplerSolidContact_::getMass,
              py::return_value_policy::reference)
         .def("getContactForce", &CouplerSolidContact_::getContactForce,
              py::return_value_policy::reference)
@@ -86,9 +79,6 @@
         .def("setTimeStep", &CouplerSolidContact_::setTimeStep,
              py::arg("time_step"), py::arg("solver_id") = "")
         .def("getStableTimeStep", &CouplerSolidContact_::getStableTimeStep)
-        .def("deactivateContact", &CouplerSolidContact_::deactivateContact)
-        .def("activateContact", &CouplerSolidContact_::activateContact);
->>>>>>> 678eae22
   }
 } // namespace
 
