--- conflicted
+++ resolved
@@ -36,12 +36,8 @@
 
   py::class_<SolidMechanicsModel, Model>(mod, "SolidMechanicsModel",
                                          py::multiple_inheritance())
-<<<<<<< HEAD
-      .def(py::init<Mesh &, UInt, const ID &, 
-                    std::shared_ptr<DOFManager>, const ModelType>(),
-=======
-      .def(py::init<Mesh &, UInt, const ID &, const ModelType>(),
->>>>>>> d8aff94f
+      .def(py::init<Mesh &, UInt, const ID &, std::shared_ptr<DOFManager>,
+                    const ModelType>(),
            py::arg("mesh"), py::arg("spatial_dimension") = _all_dimensions,
            py::arg("id") = "solid_mechanics_model",
            py::arg("dof_manager") = nullptr,
@@ -117,7 +113,7 @@
       .def("setMaterialSelector",
            [](SolidMechanicsModel & self,
               std::shared_ptr<MaterialSelector> material_selector) {
-                 std::cout << (*material_selector)(ElementNull) << std::endl;
+             std::cout << (*material_selector)(ElementNull) << std::endl;
              self.setMaterialSelector(material_selector);
            })
       .def("getMaterialSelector", &SolidMechanicsModel::getMaterialSelector);
