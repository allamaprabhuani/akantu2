--- conflicted
+++ resolved
@@ -84,28 +84,18 @@
     )
 endif()
 
-<<<<<<< HEAD
 package_is_activated(phase_field _is_activated)
 if (_is_activated)
   list(APPEND PYAKANTU_SRCS
     py_phase_field_model.cc
-=======
+    
 package_is_activated(structural_mechanics _is_activated)
 if (_is_activated)
   list(APPEND PYAKANTU_SRCS
     py_structural_mechanics_model.cc
->>>>>>> 5905a7ea
     )
 endif()
 
-
-<<<<<<< HEAD
-#pybind11_add_module(py11_akantu ${PYAKANTU_SRCS})
-#target_link_libraries(py11_akantu PRIVATE akantu pybind11)
-#target_include_directories(py11_akantu INTERFACE ${CMAKE_CURRENT_SOURCE_DIR})
-
-=======
->>>>>>> 5905a7ea
 pybind11_add_module(py11_akantu ${PYAKANTU_SRCS})
 # to avoid compilation warnings from pybind11
 target_include_directories(py11_akantu
