--- conflicted
+++ resolved
@@ -171,69 +171,8 @@
           },
           py::return_value_policy::reference);
 
-<<<<<<< HEAD
-  register_internal_field<Real>(mod, "Real");
-  register_internal_field<UInt>(mod, "UInt");
-
-  define_material<Material>(mod, "Material");
-}
-
-/* -------------------------------------------------------------------------- */
-template <typename T>
-void register_data_material_selector(py::module & mod,
-                                     const std::string & name) {
-  py::class_<ElementDataMaterialSelector<T>, MaterialSelector,
-             std::shared_ptr<ElementDataMaterialSelector<T>>>(
-      mod, ("ElementDataMaterialSelector" + name).c_str());
-
-  py::class_<MeshDataMaterialSelector<T>, ElementDataMaterialSelector<T>,
-             std::shared_ptr<MeshDataMaterialSelector<T>>>(
-      mod, ("MeshDataMaterialSelector" + name).c_str())
-      .def(py::init<const std::string &, SolidMechanicsModel &, UInt>(),
-           py::arg("name"), py::arg("model"), py::arg("first_index") = 1);
-}
-
-/* -------------------------------------------------------------------------- */
-void register_material_selector(py::module & mod) {
-  py::class_<MaterialSelector, std::shared_ptr<MaterialSelector>>(
-      mod, "MaterialSelector")
-      .def("setFallback",
-           [](MaterialSelector & self, UInt f) { self.setFallback(f); })
-      .def("setFallback",
-           [](MaterialSelector & self,
-              const std::shared_ptr<MaterialSelector> & fallback_selector) {
-             self.setFallback(fallback_selector);
-           })
-      .def("setFallback",
-           [](MaterialSelector & self, MaterialSelector & fallback_selector) {
-             self.setFallback(fallback_selector);
-           });
-
-#if defined(AKANTU_COHESIVE_ELEMENT)
-  py::class_<DefaultMaterialCohesiveSelector, MaterialSelector,
-             std::shared_ptr<DefaultMaterialCohesiveSelector>>(
-      mod, "DefaultMaterialCohesiveSelector")
-      .def(py::init<const SolidMechanicsModelCohesive &>());
-
-  py::class_<MeshDataMaterialCohesiveSelector, MaterialSelector,
-             std::shared_ptr<MeshDataMaterialCohesiveSelector>>(
-      mod, "MeshDataMaterialCohesiveSelector")
-      .def(py::init<const SolidMechanicsModelCohesive &>());
-
-  py::class_<MaterialCohesiveRulesSelector, MaterialSelector,
-             std::shared_ptr<MaterialCohesiveRulesSelector>>(
-      mod, "MaterialCohesiveRulesSelector")
-      .def(py::init<const SolidMechanicsModelCohesive &,
-                    const MaterialCohesiveRules &, const ID &>(),
-           py::arg("model"), py::arg("rules"),
-           py::arg("mesh_data_id") = "physical_names");
-#endif
-
-  register_data_material_selector<std::string>(mod, "String");
-=======
   register_material_classes<MaterialElastic<2>>(mod, "MaterialElastic2D");
   register_material_classes<MaterialElastic<3>>(mod, "MaterialElastic3D");
->>>>>>> d8aff94f
 }
 
 } // namespace akantu