/* -------------------------------------------------------------------------- */
#include "py_aka_array.hh"
/* -------------------------------------------------------------------------- */
#include <solid_mechanics_model.hh>
#if defined(AKANTU_COHESIVE_ELEMENT)
#include <solid_mechanics_model_cohesive.hh>
#endif
/* -------------------------------------------------------------------------- */
#include <pybind11/operators.h>
#include <pybind11/pybind11.h>
#include <pybind11/stl.h>
/* -------------------------------------------------------------------------- */
namespace py = pybind11;
/* -------------------------------------------------------------------------- */

#if not defined(PYBIND11_OVERRIDE)
#define PYBIND11_OVERRIDE PYBIND11_OVERLOAD
#define PYBIND11_OVERRIDE_PURE PYBIND11_OVERLOAD_PURE
#endif

namespace akantu {

template <typename _Material> class PyMaterial : public _Material {

public:
  /* Inherit the constructors */
  using _Material::_Material;

  ~PyMaterial() override = default;

  void initMaterial() override {
      PYBIND11_OVERRIDE(void, _Material, initMaterial, ); // NOLINT
  };
  void computeStress(ElementType el_type,
                     GhostType ghost_type = _not_ghost) override {
    PYBIND11_OVERRIDE_PURE(void, _Material, computeStress, el_type, ghost_type);
  }
  void computeTangentModuli(ElementType el_type,
                            Array<Real> & tangent_matrix,
                            GhostType ghost_type = _not_ghost) override {
    PYBIND11_OVERRIDE(void, _Material, computeTangentModuli, el_type,
                      tangent_matrix, ghost_type);
  }

  void computePotentialEnergy(ElementType el_type) override {
    PYBIND11_OVERRIDE(void, _Material, computePotentialEnergy, el_type);
  }

  Real getPushWaveSpeed(const Element & element) const override {
    PYBIND11_OVERRIDE(Real, _Material, getPushWaveSpeed, element);
  }

  Real getShearWaveSpeed(const Element & element) const override {
    PYBIND11_OVERRIDE(Real, _Material, getShearWaveSpeed, element);
  }

  void registerInternal(const std::string & name, UInt nb_component) {
    this->internals[name] = std::make_shared<InternalField<Real>>(name, *this);
    AKANTU_DEBUG_INFO("alloc internal " << name << " "
                                        << &this->internals[name]);

    this->internals[name]->initialize(nb_component);
  }

  auto & getInternals() { return this->internals; }

protected:
  std::map<std::string, std::shared_ptr<InternalField<Real>>> internals;
};

/* -------------------------------------------------------------------------- */
template <typename T>
void register_element_type_map_array(py::module & mod,
                                     const std::string & name) {
  py::class_<ElementTypeMapArray<T>, std::shared_ptr<ElementTypeMapArray<T>>>(
      mod, ("ElementTypeMapArray" + name).c_str())
      .def(
          "__call__",
          [](ElementTypeMapArray<T> & self, ElementType type,
             GhostType ghost_type) -> decltype(auto) {
            return self(type, ghost_type);
          },
          py::arg("type"), py::arg("ghost_type") = _not_ghost,
          py::return_value_policy::reference)
      .def(
          "elementTypes",
          [](ElementTypeMapArray<T> & self, UInt _dim, GhostType _ghost_type,
             ElementKind _kind) -> decltype(auto) {
            auto types = self.elementTypes(_dim, _ghost_type, _kind);
            std::vector<ElementType> _types;
            for (auto && t : types) {
              _types.push_back(t);
            }
            return _types;
          },
          py::arg("dim") = _all_dimensions, py::arg("ghost_type") = _not_ghost,
          py::arg("kind") = _ek_regular);

  py::class_<InternalField<T>, ElementTypeMapArray<T>,
             std::shared_ptr<InternalField<T>>>(
      mod, ("InternalField" + name).c_str());
}

/* -------------------------------------------------------------------------- */
template <typename _Material>
void define_material(py::module & mod, const std::string & name) {
  py::class_<_Material, PyMaterial<_Material>, Parsable>(
      mod, name.c_str(), py::multiple_inheritance())
      .def(py::init<SolidMechanicsModel &, const ID &>())
      .def(
          "getGradU",
          [](Material & self, ElementType el_type,
             GhostType ghost_type = _not_ghost) -> decltype(auto) {
            return self.getGradU(el_type, ghost_type);
          },
          py::arg("el_type"), py::arg("ghost_type") = _not_ghost,
          py::return_value_policy::reference)
      .def(
          "getStress",
          [](Material & self, ElementType el_type,
             GhostType ghost_type = _not_ghost) -> decltype(auto) {
            return self.getStress(el_type, ghost_type);
          },
          py::arg("el_type"), py::arg("ghost_type") = _not_ghost,
          py::return_value_policy::reference)
      .def(
          "getPotentialEnergy",
          [](Material & self, ElementType el_type) -> decltype(auto) {
            return self.getPotentialEnergy(el_type);
          },
          py::return_value_policy::reference)
      .def("initMaterial", &Material::initMaterial)
      .def("getModel", &Material::getModel)
      .def("registerInternal",
           [](Material & self, const std::string & name, UInt nb_component) {
             return dynamic_cast<PyMaterial<Material> &>(self).registerInternal(
                 name, nb_component);
           })
      .def(
          "getInternalFieldReal",
          [](Material & self, const ID & id, const ElementType & type,
             const GhostType & ghost_type) -> Array<Real> & {
            return self.getArray<Real>(id, type, ghost_type);
          },
          py::arg("id"), py::arg("type"), py::arg("ghost_type") = _not_ghost)
      .def(
          "getInternalFieldUInt",
          [](Material & self, const ID & id, const ElementType & type,
             const GhostType & ghost_type) -> Array<UInt> & {
            return self.getArray<UInt>(id, type, ghost_type);
          },
          py::arg("id"), py::arg("type"), py::arg("ghost_type") = _not_ghost)
      .def(
          "getElementFilter",
          [](Material & self, const ElementType & type,
             const GhostType & ghost_type) -> const Array<UInt> & {
            return self.getElementFilter()(type, ghost_type);
          },
          py::arg("type"), py::arg("ghost_type") = _not_ghost);
}

/* -------------------------------------------------------------------------- */
void register_material(py::module & mod) {
  py::class_<MaterialFactory>(mod, "MaterialFactory")
      .def_static(
          "getInstance",
          []() -> MaterialFactory & { return Material::getFactory(); },
          py::return_value_policy::reference)
      .def("registerAllocator",
           [](MaterialFactory & self, const std::string id, py::function func) {
             self.registerAllocator(
                 id,
<<<<<<< HEAD
                 [func, id](UInt dim, const ID &, SolidMechanicsModel & model,
                            const ID &id1) -> std::unique_ptr<Material> {
                   py::object obj = func(dim, id, model, id1);
=======
                 [func, id](UInt dim, const ID & /*unused*/,
                            SolidMechanicsModel & model,
                            const ID & option) -> std::unique_ptr<Material> {
                   py::object obj = func(dim, id, model, option);
>>>>>>> 1a7b1e21
                   auto & ptr = py::cast<Material &>(obj);

                   obj.release();
                   return std::unique_ptr<Material>(&ptr);
                 });
           });

  register_element_type_map_array<Real>(mod, "Real");
  register_element_type_map_array<UInt>(mod, "UInt");

  define_material<Material>(mod, "Material");

  py::class_<MaterialSelector, std::shared_ptr<MaterialSelector>>(
      mod, "MaterialSelector")
      .def("setFallback",
           [](MaterialSelector & self, UInt f) { self.setFallback(f); })
      .def("setFallback",
           [](MaterialSelector & self,
              const std::shared_ptr<MaterialSelector> & fallback_selector) {
             self.setFallback(fallback_selector);
           })
      .def("setFallback",
           [](MaterialSelector & self, MaterialSelector & fallback_selector) {
             self.setFallback(fallback_selector);
           });

  py::class_<MeshDataMaterialSelector<std::string>, MaterialSelector,
             std::shared_ptr<MeshDataMaterialSelector<std::string>>>(
      mod, "MeshDataMaterialSelectorString")
      .def(py::init<const std::string &, const SolidMechanicsModel &, UInt>(),
           py::arg("name"), py::arg("model"), py::arg("first_index") = 1);

#if defined(AKANTU_COHESIVE_ELEMENT)
  py::class_<DefaultMaterialCohesiveSelector, MaterialSelector,
             std::shared_ptr<DefaultMaterialCohesiveSelector>>(
      mod, "DefaultMaterialCohesiveSelector")
      .def(py::init<const SolidMechanicsModelCohesive &>());

  py::class_<MeshDataMaterialCohesiveSelector, MaterialSelector,
             std::shared_ptr<MeshDataMaterialCohesiveSelector>>(
      mod, "MeshDataMaterialCohesiveSelector")
      .def(py::init<const SolidMechanicsModelCohesive &>());

  py::class_<MaterialCohesiveRulesSelector, MaterialSelector,
             std::shared_ptr<MaterialCohesiveRulesSelector>>(
      mod, "MaterialCohesiveRulesSelector")
      .def(py::init<const SolidMechanicsModelCohesive &,
                    const MaterialCohesiveRules &, const ID &>(),
           py::arg("model"), py::arg("rules"),
           py::arg("mesh_data_id") = "physical_names");
#endif
}

} // namespace akantu
<|MERGE_RESOLUTION|>--- conflicted
+++ resolved
@@ -170,16 +170,10 @@
            [](MaterialFactory & self, const std::string id, py::function func) {
              self.registerAllocator(
                  id,
-<<<<<<< HEAD
-                 [func, id](UInt dim, const ID &, SolidMechanicsModel & model,
-                            const ID &id1) -> std::unique_ptr<Material> {
-                   py::object obj = func(dim, id, model, id1);
-=======
                  [func, id](UInt dim, const ID & /*unused*/,
                             SolidMechanicsModel & model,
                             const ID & option) -> std::unique_ptr<Material> {
                    py::object obj = func(dim, id, model, option);
->>>>>>> 1a7b1e21
                    auto & ptr = py::cast<Material &>(obj);
 
                    obj.release();
