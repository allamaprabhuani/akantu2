--- conflicted
+++ resolved
@@ -44,12 +44,8 @@
 add_example(heat_transfer        "Example on how to run heat transfer simulation"      PACKAGE heat_transfer)
 add_example(python               "Example on how to use the python interface"          PACKAGE python_interface)
 add_example(embedded             "Example on how to run embedded model simulation"     PACKAGE embedded)
-<<<<<<< HEAD
 add_example(contact_mechanics    "Example on how to run contact mechanics model simulation"     PACKAGE contact_mechanics)
-=======
 add_example(phase_field          "Example on how to run phase field model simulation"  PACKAGE phase_field)
-
->>>>>>> 50e7a2ae
 
 package_add_files_to_package(
   examples/README.rst
