/**
 * @file   explicit_dynamic.cc
 *
 * @author Seyedeh Mohadeseh Taheri Mousavi <mohadeseh.taherimousavi@epfl.ch>
 *
 * @date creation: Sun Jul 12 2015
 * @date last modification: Mon Jan 18 2016
 *
 * @brief  This code refers to the explicit dynamic example from the user manual
 *
 *
 * Copyright (©) 2015 EPFL (Ecole Polytechnique Fédérale de Lausanne) Laboratory
 * (LSMS - Laboratoire de Simulation en Mécanique des Solides)
 *
 * Akantu is free  software: you can redistribute it and/or  modify it under the
 * terms  of the  GNU Lesser  General Public  License as  published by  the Free
 * Software Foundation, either version 3 of the License, or (at your option) any
 * later version.
 *
 * Akantu is  distributed in the  hope that it  will be useful, but  WITHOUT ANY
 * WARRANTY; without even the implied warranty of MERCHANTABILITY or FITNESS FOR
 * A  PARTICULAR PURPOSE. See  the GNU  Lesser General  Public License  for more
 * details.
 *
 * You should  have received  a copy  of the GNU  Lesser General  Public License
 * along with Akantu. If not, see <http://www.gnu.org/licenses/>.
 *
 */

/* -------------------------------------------------------------------------- */
#include "solid_mechanics_model.hh"
/* -------------------------------------------------------------------------- */
#include <fstream>
/* -------------------------------------------------------------------------- */

using namespace akantu;

int main(int argc, char * argv[]) {
  initialize("material.dat", argc, argv);

  const UInt spatial_dimension = 3;
  const Real pulse_width = 2.;
  const Real A = 0.01;
  Real time_step;
  Real time_factor = 0.8;
  UInt max_steps = 1000;

  Mesh mesh(spatial_dimension);

<<<<<<< HEAD
  if(Communicator::getWorldCommunicator().whoAmI() == 0)
=======
  if (Communicator::getStaticCommunicator().whoAmI() == 0)
>>>>>>> 1a7b1e21
    mesh.read("bar.msh");

  SolidMechanicsModel model(mesh);

  /// model initialization
  model.initFull(_analysis_method = _explicit_lumped_mass);

  time_step = model.getStableTimeStep();
  std::cout << "Time Step = " << time_step * time_factor << "s (" << time_step
            << "s)" << std::endl;
  model.setTimeStep(time_step * time_factor);

  /// boundary and initial conditions
  Array<Real> & displacement = model.getDisplacement();
  const Array<Real> & nodes = mesh.getNodes();

  for (UInt n = 0; n < mesh.getNbNodes(); ++n) {
    Real x = nodes(n) - 2;
    // Sinus * Gaussian
    Real L = pulse_width;
    Real k = 0.1 * 2 * M_PI * 3 / L;
    displacement(n) = A * sin(k * x) * exp(-(k * x) * (k * x) / (L * L));
  }

  std::ofstream energy;
  energy.open("energy.csv");

  energy << "id,rtime,epot,ekin,tot" << std::endl;

  model.setBaseName("explicit_dynamic");
  model.addDumpField("displacement");
  model.addDumpField("velocity");
  model.addDumpField("acceleration");
  model.addDumpField("stress");
  model.dump();

  for (UInt s = 1; s <= max_steps; ++s) {
    model.solveStep();

    Real epot = model.getEnergy("potential");
    Real ekin = model.getEnergy("kinetic");

    energy << s << "," << s * time_step << "," << epot << "," << ekin << ","
           << epot + ekin << "," << std::endl;

    if (s % 10 == 0)
      std::cout << "passing step " << s << "/" << max_steps << std::endl;
    model.dump();
  }

  energy.close();

  finalize();

  return EXIT_SUCCESS;
}<|MERGE_RESOLUTION|>--- conflicted
+++ resolved
@@ -47,11 +47,7 @@
 
   Mesh mesh(spatial_dimension);
 
-<<<<<<< HEAD
   if(Communicator::getWorldCommunicator().whoAmI() == 0)
-=======
-  if (Communicator::getStaticCommunicator().whoAmI() == 0)
->>>>>>> 1a7b1e21
     mesh.read("bar.msh");
 
   SolidMechanicsModel model(mesh);
