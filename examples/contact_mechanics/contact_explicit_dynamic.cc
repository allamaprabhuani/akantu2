--- conflicted
+++ resolved
@@ -103,11 +103,7 @@
 
     coupler.solveStep();
 
-<<<<<<< HEAD
-    // damping velocities only along the contacting zone    
-=======
     // damping velocities only along the contacting zone
->>>>>>> adf76025
     for (auto && tuple : zip(gaps, make_view(velocity, spatial_dimension))) {
       auto & gap = std::get<0>(tuple);
       auto & vel = std::get<1>(tuple);
