--- conflicted
+++ resolved
@@ -512,7 +512,6 @@
 
 -----
 
-
 .. _sect-smm-cl-sls:
 
 Visco-Elasticity
@@ -586,11 +585,34 @@
 deviatoric part of the strain tensor. The spheric part of the strain
 tensor affects the stress tensor like an linear elastic material.
 
-<<<<<<< HEAD
+-----
+
 .. _sect-smm-cl-maxwell:
 
 Maxwell Chain Visco-Elasticity
 ''''''''''''''''''''''''''''''
+
+Keyword: **viscoelastic_maxwell**
+
+Inherits from **elastic**
+
+Material description with input file:
+
+.. code-block:: python
+
+   #input.dat
+
+   material neohookean [
+     name = material_name
+     rho = 1000                # density (Real)
+     Einf = 2.1e9              # Infinite time Young's modulus (Real)
+     nu = 0.4                  # poisson's ratio (Real)
+     Eta = 1.                  # Dashpot elements' viscosity values (Vector<Real>)
+     Ev = 0.5                  # Maxwell elements' stiffness values (Vector<Real>)
+     Plane_stress = false      # Plane stress simplification (bool, only 2D problems)
+   ]
+
+----
 
 .. figure:: figures/cl/maxwell_chain.png
    :name:   fig:smm:cl:visco-elastic:maxwell
@@ -637,10 +659,6 @@
 .. code-block:: none
 
     model.setTimeStep(time_step_value);
-
-=======
------
->>>>>>> a1cc6000
 
 .. _sect-smm-cl-plastic:
 
