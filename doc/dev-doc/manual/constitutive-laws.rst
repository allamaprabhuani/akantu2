.. _sect-smm-cl:



Constitutive Laws
-----------------

In order to compute an element’s response to deformation, one needs to
use an appropriate constitutive relationship. The constitutive law is
used to compute the element’s stresses from the element’s strains.

In the finite-element discretization, the constitutive formulation is
applied to every quadrature point of each element. When the implicit
formulation is used, the tangent matrix has to be computed.

| The chosen materials for the simulation have to be specified in the
  mesh file or, as an alternative, they can be assigned using the at
  ``element_material`` vector. For
  every material assigned to the problem one has to specify the material
  characteristics (constitutive behavior and material properties) using
  the text input file (see :ref:`sect-io-material`).
| In order to conveniently store values at each quadrature in a material point
  ``Akantu`` provides a special data structure, the at :cpp:class:`InternalField
  <akantu::InternalField>`. The internal fields are inheriting from the at
  :cpp:class:`ElementTypeMapArray <akantu::ElementTypeMapArray>`. Furthermore,
  it provides several functions for initialization, auto-resizing and auto
  removal of quadrature points.

The constitutive law is precised within an input file. The dedicated material section
is then read by :cpp:func:`initFull <akantu::SolidMechanicsModel::initFull>`
method of :cpp:class:`SolidMechanicsModel <akantu::SolidMechanicsModel>` which
initializes the different materials specified with the following convention

.. code-block:: python
  
  material constitutive_law [
    name = value
    rho = value
    ...
  ]

where *constitutive_law* is the adopted constitutive law, followed by
the material properties listed one by line in the bracket (*e.g.*,
``name`` and density :math:``rho``. Some constitutive laws can also
have an *optional flavor*. 

For certain materials, it is possible to activate the large deformation
strain and stress evaluations. Internally the strain measure becomes
the right Cauchy–Green deformation tensor and the evaluated stress
measure becomes the Piola-Kirchhoff stress tensor. This is activated by using:

.. code-block:: python
  
  material constitutive_law [
    finite_deformation = true # Activates the large deformation routines (bool)
    ...
  ]

  
Sometimes it is also desired to generate random distributions of
internal parameters. An example might be the critical stress at which
the material fails. To generate such a field, in the text input file, a
random quantity needs be added to the base value:

All parameters are real numbers. For the uniform distribution, minimum
and maximum values have to be specified. Random parameters are defined
as a :math:`base` value to which we add a random number that follows the
chosen distribution.

The
`Uniform <http://en.wikipedia.org/wiki/Uniform_distribution_(continuous)>`__
distribution is gives a random values between in :math:`[min, max)`. The
`Weibull <http://en.wikipedia.org/wiki/Weibull_distribution>`__
distribution is characterized by the following cumulative distribution
function:

.. math:: F(x) = 1- e^{-\left({x/\lambda}\right)^m}

which depends on :math:`m` and :math:`\lambda`, which are the shape
parameter and the scale parameter. These random distributions are
different each time the code is executed. In order to obtain always the
same one, it possible to manually set the *seed* that is the number from
which these pseudo-random distributions are created. This can be done by
adding the following line to the input file *outside* the material
parameters environments:

.. code-block::

   seed = 1.0

where the value 1.0 can be substituted with any number. Currently
``Akantu`` can reproduce always the same distribution when the seed is
specified *only* in serial. The value of the *seed* can be also
specified directly in the code (for instance in the main file) with the
command:

.. code-block::

   RandGenerator<Real>::seed(1.0)

The same command, with empty brackets, can be used to check the value of
the *seed* used in the simulation.


The following sections describe the constitutive models implemented in
``Akantu``.

-----

Elastic
```````

The elastic law is a commonly used constitutive relationship that can be
used for a wide range of engineering materials (*e.g.*, metals,
concrete, rock, wood, glass, rubber, etc.) provided that the strains
remain small (*i.e.*, small deformation and stress lower than yield
strength).

The elastic laws are often expressed as
:math:`\boldsymbol{\sigma} =
\boldsymbol{C}:\boldsymbol{\varepsilon}` with
where :math:`\boldsymbol{\sigma}` is the Cauchy stress
tensor, :math:`\boldsymbol{\varepsilon}` represents the
infinitesimal strain tensor and :math:`\boldsymbol{C}` is
the elastic modulus tensor.



.. _sect-smm-linear-elastic-isotropic:

Linear isotropic
''''''''''''''''


Keyword: **elastic**

Material description with input file:

.. code-block:: python

   #input.dat

   material elastic [
     name = steel
     rho = 7800                  # density (Real)
     E   = 2.1e11                # young's modulus (Real)
     nu  = 0.3                   # poisson's ratio (Real)
     Plane_stress = false        # Plane stress simplification (only 2D problems) (bool)
     finite_deformation = false  # activates the evaluation of strains with green's tensor (bool)
   ]


Available energies Energies:

- ``potential``: elastic potential energy


-----

The linear isotropic elastic behavior is described by Hooke’s law, which
states that the stress is linearly proportional to the applied strain
(material behaves like an ideal spring), as illustrated in
 :numref:`fig:smm:cl:el`.

.. figure:: figures/cl/stress_strain_el.svg
   :alt: Elastic strain-stress curve
   :name: fig:smm:cl:el
   :width: 60.0%

   Stress-strain curve of elastic material and schematic representation of
   Hooke's law, denoted as a spring.

The equation that relates the strains to the displacements is: point)
from the displacements as follows:

.. math::

   \label{eqn:smm:strain_inf}
     \boldsymbol{\varepsilon} =
     \frac{1}{2} \left[ \nabla_0 \boldsymbol{u}+\nabla_0 \boldsymbol{u}^T \right]

where :math:`\boldsymbol{\varepsilon}` represents the
infinitesimal strain tensor,
:math:`\nabla_{0}\boldsymbol{u}` the displacement gradient
tensor according to the initial configuration. The constitutive equation
for isotropic homogeneous media can be expressed as:

.. math::

   \label{eqn:smm:material:constitutive_elastic}
     \boldsymbol{\sigma } =\lambda\mathrm{tr}(\boldsymbol{\varepsilon})\boldsymbol{I}+2 \mu\boldsymbol{\varepsilon}

where :math:`\boldsymbol{\sigma}` is the Cauchy stress
tensor (:math:`\lambda` and :math:`\mu` are the the first and second
Lame’s coefficients).

In Voigt notation this correspond to

.. math::

   \begin{aligned}
     \left[\begin{array}{c}
         \sigma_{11}\\
         \sigma_{22}\\
         \sigma_{33}\\
         \sigma_{23}\\
         \sigma_{13}\\
         \sigma_{12}\\
       \end{array}\right]
     &= \frac{E}{(1+\nu)(1-2\nu)}\left[
       \begin{array}{cccccc}
         1-\nu & \nu   & \nu   & 0 & 0 & 0\\
         \nu   & 1-\nu & \nu   & 0 & 0 & 0\\
         \nu   & \nu   & 1-\nu & 0 & 0 & 0\\
         0     &  0    &  0    & \frac{1-2\nu}{2} & 0 & 0 \\
         0     &  0    &  0    & 0 & \frac{1-2\nu}{2} & 0 \\
         0     &  0    &  0    & 0 & 0 & \frac{1-2\nu}{2} \\
       \end{array}\right]
     \left[\begin{array}{c}
         \varepsilon_{11}\\
         \varepsilon_{22}\\
         \varepsilon_{33}\\
         2\varepsilon_{23}\\
         2\varepsilon_{13}\\
         2\varepsilon_{12}\\
       \end{array}\right]\end{aligned}

This formulation is not sufficient to represent all elastic material
behavior. Some materials have characteristic orientation that have to be
taken into account. To represent this anisotropy a more general
stress-strain law has to be used, as shown below.

-----

.. _sect-smm-linear-elastic-anisotropic:

Linear anisotropic
''''''''''''''''''


Keyword: **elastic_anisotropic**

Material description with input file:


.. code-block:: python

   #input.dat

   material elastic_anisotropic [
     name = aluminum
     rho = 1.6465129043044597 # density (Real)

     C11 = 105.092023         # Coefficient ij of material tensor C (Real)	
     C12 = 59.4637759	      # all the 36 values 				
     C13 = 59.4637759	      # in Voigt notation can be entered		
     C14 = 0                  # zero coefficients can be omited
     C15 = 0
     C16 = 0
     C22 = 105.092023
     C23 = 59.4637759
     C24 = 0
     C25 = 0
     C26 = 0
     C33 = 105.092023
     C34 = 0
     C35 = 0
     C36 = 0
     C44 = 30.6596356
     C45 = 0
     C46 = 0
     C55 = 30.6596356
     C56 = 0
     C66 = 30.6596356

     n1 = [-1, 1,  0]         # Direction of first material axis  (Vector<Real>)
     n2 = [ 1, 1,  1]         # Direction of second material axis (Vector<Real>)
     n3 = [ 1, 1, -2]         # Direction of thrid material axis  (Vector<Real>)
   ]



----

We define the elastic modulus tensor as follows:

.. math::

   \begin{aligned}
     \left[\begin{array}{c}
         \sigma_{11}\\
         \sigma_{22}\\
         \sigma_{33}\\
         \sigma_{23}\\
         \sigma_{13}\\
         \sigma_{12}\\
       \end{array}\right]
     &= \left[
       \begin{array}{cccccc}
         c_{11} & c_{12} & c_{13} & c_{14} & c_{15} & c_{16}\\
         c_{21} & c_{22} & c_{23} & c_{24} & c_{25} & c_{26}\\
         c_{31} & c_{32} & c_{33} & c_{34} & c_{35} & c_{36}\\
         c_{41} & c_{42} & c_{43} & c_{44} & c_{45} & c_{46}\\
         c_{51} & c_{52} & c_{53} & c_{54} & c_{55} & c_{56}\\
         c_{61} & c_{62} & c_{63} & c_{64} & c_{65} & c_{66}\\
       \end{array}\right]
     \left[\begin{array}{c}
         \varepsilon_{11}\\
         \varepsilon_{22}\\
         \varepsilon_{33}\\
         2\varepsilon_{23}\\
         2\varepsilon_{13}\\
         2\varepsilon_{12}\\
       \end{array}\right]\end{aligned}

To simplify the writing of input files the :math:`\boldsymbol{C}` tensor
is expressed in the material basis. And this basis as to be given too.
This basis :math:`\Omega_{{\mathrm{mat}}}
= \{\boldsymbol{n_1}, \boldsymbol{n_2}, \boldsymbol{n_3}\}`
is used to define the rotation :math:`R_{ij} =
\boldsymbol{n_j} . \boldsymbol{e_i}`. And
:math:`\boldsymbol{C}` can be rotated in the global basis
:math:`\Omega
= \{\boldsymbol{e_1}, \boldsymbol{e_2}, \boldsymbol{e_3}\}`
as follow:

.. math::

   \begin{aligned}
   \boldsymbol{C}_{\Omega} &= \boldsymbol{R}_1 \boldsymbol{C}_{\Omega_{{\mathrm{mat}}}} \boldsymbol{R}_2\\
   \boldsymbol{R}_1  &= \left[
     \begin{array}{cccccc}
       R_{11} R_{11} & R_{12} R_{12} & R_{13} R_{13} & R_{12} R_{13} & R_{11} R_{13} & R_{11} R_{12}\\
       R_{21} R_{21} & R_{22} R_{22} & R_{23} R_{23} & R_{22} R_{23} & R_{21} R_{23} & R_{21} R_{22}\\
       R_{31} R_{31} & R_{32} R_{32} & R_{33} R_{33} & R_{32} R_{33} & R_{31} R_{33} & R_{31} R_{32}\\
       R_{21} R_{31} & R_{22} R_{32} & R_{23} R_{33} & R_{22} R_{33} & R_{21} R_{33} & R_{21} R_{32}\\
       R_{11} R_{31} & R_{12} R_{32} & R_{13} R_{33} & R_{12} R_{33} & R_{11} R_{33} & R_{11} R_{32}\\
       R_{11} R_{21} & R_{12} R_{22} & R_{13} R_{23} & R_{12} R_{23} & R_{11} R_{23} & R_{11} R_{22}\\
     \end{array}\right]\\
   \boldsymbol{R}_2  &= \left[
     \begin{array}{cccccc}
       R_{11} R_{11} & R_{21} R_{21} & R_{31} R_{31} & R_{21} R_{31} & R_{11} R_{31} & R_{11} R_{21}\\
       R_{12} R_{12} & R_{22} R_{22} & R_{32} R_{32} & R_{22} R_{32} & R_{12} R_{32} & R_{12} R_{22}\\
       R_{13} R_{13} & R_{23} R_{23} & R_{33} R_{33} & R_{23} R_{33} & R_{13} R_{33} & R_{13} R_{23}\\
       R_{12} R_{13} & R_{22} R_{23} & R_{32} R_{33} & R_{22} R_{33} & R_{12} R_{33} & R_{12} R_{23}\\
       R_{11} R_{13} & R_{21} R_{23} & R_{31} R_{33} & R_{21} R_{33} & R_{11} R_{33} & R_{11} R_{23}\\
       R_{11} R_{12} & R_{21} R_{22} & R_{31} R_{32} & R_{21} R_{32} & R_{11} R_{32} & R_{11} R_{22}\\
     \end{array}\right]\\\end{aligned}

-----
     
.. _sect-smm-linear-elastic-orthotropic:

Linear orthotropic
''''''''''''''''''

Keyword: **elastic_orthotropic**

Inherits from **elastic_anisotropic**

Material description with input file:

.. code-block:: python

   #input.dat

   material elastic_orthotropic [
     name = test_mat_1
     rho  = 1           # density 

     n1 = [-1, 1,  0]   # Direction of first material axis  (Vector<Real>)
     n2 = [ 1, 1,  1]   # Direction of second material axis (Vector<Real>)
     n3 = [ 1, 1, -2]   # Direction of thrid material axis  (Vector<Real>)

     E1 = 1             # Young's modulus in direction n1 (Real) 
     E2 = 2             # Young's modulus in direction n2 (Real) 
     E3 = 3             # Young's modulus in direction n3 (Real) 
     nu12 = 0.1          # Poisson's ratio 12 (Real) 
     nu13 = 0.2          # Poisson's ratio 13 (Real) 
     nu23 = 0.3          # Poisson's ratio 23 (Real) 

     G12 = 0.5          # Shear modulus 12 (Real) 
     G13 = 1            # Shear modulus 13 (Real) 
     G23 = 2            # Shear modulus 23 (Real)
   ]

-----

A particular case of anisotropy is when the material basis is orthogonal
in which case the elastic modulus tensor can be simplified and rewritten
in terms of 9 independents material parameters.

.. math::

   \begin{aligned}
     \left[\begin{array}{c}
         \sigma_{11}\\
         \sigma_{22}\\
         \sigma_{33}\\
         \sigma_{23}\\
         \sigma_{13}\\
         \sigma_{12}\\
       \end{array}\right]
     &= \left[
       \begin{array}{cccccc}
         c_{11} & c_{12} & c_{13} &   0   &   0   &   0  \\
               & c_{22} & c_{23} &   0   &   0   &   0  \\
               &       & c_{33} &   0   &   0   &   0  \\
               &       &       & c_{44} &   0   &   0  \\
               &  \text{sym.}       &   &    & c_{55} &   0  \\
               &       &       &       &       & c_{66}\\
       \end{array}\right]
     \left[\begin{array}{c}
         \varepsilon_{11}\\
         \varepsilon_{22}\\
         \varepsilon_{33}\\
         2\varepsilon_{23}\\
         2\varepsilon_{13}\\
         2\varepsilon_{12}\\
       \end{array}\right]\end{aligned}

.. math::

   \begin{aligned}
     c_{11} &= E_1 (1 - \nu_{23}\nu_{32})\Gamma \qquad c_{22} = E_2 (1 - \nu_{13}\nu_{31})\Gamma \qquad c_{33} = E_3 (1 - \nu_{12}\nu_{21})\Gamma\\
     c_{12} &= E_1 (\nu_{21} - \nu_{31}\nu_{23})\Gamma = E_2 (\nu_{12} - \nu_{32}\nu_{13})\Gamma\\
     c_{13} &= E_1 (\nu_{31} - \nu_{21}\nu_{32})\Gamma = E_2 (\nu_{13} - \nu_{21}\nu_{23})\Gamma\\
     c_{23} &= E_2 (\nu_{32} - \nu_{12}\nu_{31})\Gamma = E_3 (\nu_{23} - \nu_{21}\nu_{13})\Gamma\\
     c_{44} &= \mu_{23} \qquad  c_{55} = \mu_{13} \qquad  c_{66} = \mu_{12} \\
     \Gamma &= \frac{1}{1 - \nu_{12} \nu_{21} - \nu_{13} \nu_{31} - \nu_{32} \nu_{23} - 2 \nu_{21} \nu_{32} \nu_{13}}\end{aligned}

The Poisson ratios follow the rule
:math:`\nu_{ij} = \nu_{ji} E_i / E_j`.

-----
      
.. _sect-smm-cl-neohookean:

Neo-Hookean
'''''''''''

Keyword: **neohookean**

Inherits from **elastic**

Material description with input file:

.. code-block:: python

   #input.dat

   material neohookean [
     name = material_name
     rho = 7800                  # density (Real)
     E   = 2.1e11                # young's modulus (Real)
     nu  = 0.3                   # poisson's ratio (Real)
   ]

-----

The hyperelastic Neo-Hookean constitutive law results from an extension
of the linear elastic relationship (Hooke’s Law) for large deformation.
Thus, the model predicts nonlinear stress-strain behavior for bodies
undergoing large deformations.

.. figure:: figures/cl/stress_strain_neo.svg
   :alt: Neo-hookean Stress-strain curve.
   :name: fig:smm:cl:neo_hookean
   :width: 40.0%

   Neo-hookean Stress-strain curve.

As illustrated in :numref:`fig:smm:cl:neo_hookean`, the behavior
is initially linear and the mechanical behavior is very close to the
corresponding linear elastic material. This constitutive relationship,
which accounts for compressibility, is a modified version of the one
proposed by Ronald Rivlin :cite:`Belytschko:2000`.

The strain energy stored in the material is given by:

.. math::

   \label{eqn:smm:constitutive:neohookean_potential}
     \Psi(\boldsymbol{C}) = \frac{1}{2}\lambda_0\left(\ln J\right)^2-\mu_0\ln J+\frac{1}{2}
     \mu_0\left(\mathrm{tr}(\boldsymbol{C})-3\right)

where :math:`\lambda_0` and :math:`\mu_0` are, respectively, Lamé’s
first parameter and the shear modulus at the initial configuration.
:math:`J` is the jacobian of the deformation gradient
(:math:`\boldsymbol{F}=\nabla_{\!\!\boldsymbol{X}}\boldsymbol{x}`):
:math:`J=\text{det}(\boldsymbol{F})`. Finally
:math:`\boldsymbol{C}` is the right Cauchy-Green
deformation tensor.

Since this kind of material is used for large deformation problems, a
finite deformation framework should be used. Therefore, the Cauchy
stress (:math:`\boldsymbol{\sigma}`) should be computed
through the second Piola-Kirchhoff stress tensor
:math:`\boldsymbol{S}`:

.. math:: \boldsymbol{\sigma } = \frac{1}{J}\boldsymbol{F}\boldsymbol{S}\boldsymbol{F}^T

Finally the second Piola-Kirchhoff stress tensor is given by:

.. math::

   \boldsymbol{S}  = 2\frac{\partial\Psi}{\partial\boldsymbol{C}} = \lambda_0\ln J
     \boldsymbol{C}^{-1}+\mu_0\left(\boldsymbol{I}-\boldsymbol{C}^{-1}\right)

The parameters to indicate in the material file are the same as those
for the elastic case: ``E`` (Young’s modulus), ``nu`` (Poisson’s ratio).

-----

.. _sect-smm-cl-sls:

Visco-Elasticity
''''''''''''''''

Keyword: **sls_deviatoric**

Inherits from **elastic**

Material description with input file:

.. code-block:: python

   #input.dat

   material sls_deviatoric [
     name = material_name
     rho = 1000                # density (Real)
     E   = 2.1e9               # young's modulus (Real)
     nu = 0.4                  # poisson's ratio (Real)
     Eta = 1.                  # Viscosity (Real)
     Ev = 0.5                  # Stiffness of viscous element (Real)
     Plane_stress = false      # Plane stress simplification (bool, only 2D problems)
   ]

-----

Visco-elasticity is characterized by strain rate dependent behavior.
Moreover, when such a material undergoes a deformation it dissipates
energy. This dissipation results in a hysteresis loop in the
stress-strain curve at every loading cycle (see
:numref:`fig:smm:cl:visco-elastic:hyst`).
In principle, it can be applied to many materials, since all materials
exhibit a visco-elastic behavior if subjected to particular conditions
(such as high temperatures).

.. figure:: figures/cl/stress_strain_visco.svg
   :name:   fig:smm:cl:visco-elastic:hyst
   :align: center
   :width: 40.0%

   Characteristic stress-strain behavior of a visco-elastic material with hysteresis loop


.. figure:: figures/cl/visco_elastic_law.svg
   :name:   fig:smm:cl:visco-elastic:model
   :align: center
   :width: 40.0%


   Schematic representation of the standard rheological linear solid visco-elastic model

The standard rheological linear solid model (see Sections 10.2 and 10.3
of :cite:`simo92`) has been implemented in ``Akantu``. This
model results from the combination of a spring mounted in parallel with
a spring and a dashpot connected in series, as illustrated in
:numref:`fig:smm:cl:visco-elastic:model`.
The advantage of this model is that it allows to account for creep or
stress relaxation. The equation that relates the stress to the strain is
(in 1D):

.. math::

   \frac{d\varepsilon(t)}{dt} = \left ( E_{\mathrm{inf}} + E_{v} \right ) ^ {-1} \cdot \left [ \frac{d\sigma(t)}{dt} + \frac{E_{v}}{\eta}\sigma(t) - \frac{E_{\mathrm{inf}}E_V}{\eta}\varepsilon(t) \right ]

where :math:`\eta` is the viscosity. The equilibrium condition is unique and is
attained in the limit, as :math:`t \to \infty`. At this stage, the response is
elastic and depends on the Young’s modulus :math:`E`. The mandatory parameters
for the material file are the following: ``rho`` (density), ``E`` (Young’s
modulus), ``nu`` (Poisson’s ratio), ``Plane_Stress`` (if set to zero plane
strain, otherwise plane stress), ``eta`` (dashpot viscosity) and ``Ev``
(stiffness of the viscous element).

Note that the current standard linear solid model is applied only on the
deviatoric part of the strain tensor. The spheric part of the strain
tensor affects the stress tensor like an linear elastic material.

-----

.. _sect-smm-cl-maxwell:

Maxwell Chain Visco-Elasticity
''''''''''''''''''''''''''''''

Keyword: **viscoelastic_maxwell**

Inherits from **elastic**

Material description with input file:

.. code-block:: python

   #input.dat

   material viscoelastic_maxwell [
     name = material_name
     rho = 1000                # density (Real)
     Einf = 5.e9              # Infinite time Young's modulus (Real)
     nu = 0.4                  # poisson's ratio (Real)
     Ev = [1.e9, 2.e9, 3.e9] # Maxwell elements' stiffness values (Vector<Real>) 
     Eta = [1.e14, 2.e16, 3.e16] # Dashpot elements' viscosity values (Vector<Real>) 
     Plane_stress = false      # Plane stress simplification (bool, only 2D problems)
   ]

----


.. figure:: figures/cl/maxwell_chain.png
   :name:   fig-smm-cl-visco-elastic-maxwell
   :align: center
   :width: 40.0%

<<<<<<< HEAD
A different visco-elastic rheological model available to users is the generalized Maxwell chain (see :cite:`de_borst_finiteelement_1994` and Section 46.7.4 of :cite:`diana_manual`).
It consists of a series of sequential spring-dashpots (Maxwell elements) placed in parallel with
one single spring (see :numref:`fig:smm:cl:visco-elastic:maxwell`). The relation between stresses and strain comes from
=======
   Schematic representation of the Maxwell chain

A different visco-elastic rheological model available to users is the
generalized Maxwell chain. It consists of a series of sequential spring-dashpots
(Maxwell elements) placed in parallel with one single spring (see
:numref:`fig-smm-cl-visco-elastic-maxwell`). The relation between stresses and
strain comes from
>>>>>>> c7dff3d5

.. math:: \sigma \left ( t \right ) =  \int_{-\infty}^{t} E \left ( t, \tau \right ) \mathbf{D} \dot{\varepsilon} d\tau

where :math:`E(t,\tau)` is the time-dependent relaxation function, :math:`\tau`
is the loading age, and :math:`\mathbf{D}` is the dimensionless matrix relating
a 3D deformation state to a 1D relaxation function. The relaxation function is
expanded in the exponential series

.. math::
   :label: eqn-relaxation-function

   E \left ( t, \tau \right ) =  E_{0} + \sum_{\alpha=1}^{n} E_{\alpha} e^{- \frac{t- \tau}{\lambda_{\alpha}}}

where the relaxation time of each Maxwell element is defined as
:math:`\lambda_{\alpha}=\eta_{\alpha} / E_{\alpha}` with :math:`\eta_{\alpha}`
being the viscosity of a dash-pot. Assuming a constant strain rate within each
time step, the analytical integration of the right-hand side of
:eq:`eqn-relaxation-function` leads to the following form

.. math::
     \sigma \left ( t + \Delta t \right ) = E_{0} \mathbf{D} \varepsilon +
     \sum_{\alpha=1}^n \left ( \left ( 1 - e^{\frac{- \Delta t}{\lambda_{\alpha}}} \right )
     \frac{E_{\alpha} \lambda_{\alpha}}{\Delta t} \mathbf{D} \delta \varepsilon +
     e^{\frac{-\Delta t}{\lambda_{\alpha}}} \sigma_{\alpha} \left ( t \right ) \right )

with :math:`\sigma_{\alpha}(t)` being the internal stress within each Maxwell
element, defined as

.. math:: \sigma_{\alpha} \left ( t \right ) = \mathbf{D} \int_0^t E_{\alpha} e^{\frac{-t- \tau}{\lambda_{\alpha}}} \dot{\varepsilon} d \tau

The first term under the sum sign in above equation could be seen as the
effective stiffness of a single Maxwell element multiplied by the matrix
:math:`\mathbf{D}` and the strain increment :math:`\Delta \varepsilon`:

.. math::
   E_{\alpha}^{ef} = \left ( 1- e^{\frac{-Δt}{λ_α}} \right ) \frac{E_α λ_α}{Δt}
   
Time increment :math:`Δt` controls the rate dependency of the effective
stiffness. By limit analysis, we find the limiting values of the effective
stiffness which are equal to :math:`E_0` for infinitely slow loading (:math:`Δt`
tending to 0) and :math:`E_0+ΣE_α` for infinitely fast (:math:`Δt` tending to
infinity). At the end of each converged time step, the internal stress
:math:`σ_α(t)` is updated according to

.. math::
   σ_α \left ( t \right ) = σ_α \left ( t - Δt \right ) e^{\frac{-Δt}{λ_α}} +  E_α^{ef} \mathbf{D} Δε

The mandatory parameters for the material file are the following: ``rho``
(density), ``nu`` (Poisson’s ratio), ``Plane_Stress`` (if set to zero plane
strain, otherwise plane stress), ``Einf`` (infinite time Young’s modulus),
``Ev`` (Maxwell elements' stiffness values stored in a vector), ``Eta``
(dashpots' viscosity values stored in a vector).

The Maxwell model is applied on the entire strain tensor and does not
distinguish between its deviatoric and hydrostatic components. Note that the
time step has to be specified for the model using current material both for
static and dynamic simulations:

.. code-block:: c++

    model.setTimeStep(time_step_value);

.. _sect-smm-cl-plastic:

Plastic
```````

Small-Deformation Plasticity
''''''''''''''''''''''''''''

Keyword: **plastic_linear_isotropic_hardening**

Inherits from **elastic**

Material description with input file:

.. code-block:: python

   #input.dat

   material plastic_linear_isotropic_hardening [
     name = material_name
     rho = 1000       # density (Real)
     E   = 2.1e9      # young's modulus (Real)
     nu = 0.4         # poisson's ratio (Real)
     h = 0.1          # Hardening modulus (Real)
     sigma_y = 1e6    # Yield stress (Real)
   ]

Energies:

- ``potential``: elastic part of the potential energy
- ``plastic``: dissipated plastic energy (integrated over time)

-----

The small-deformation plasticity is a simple plasticity material
formulation which accounts for the additive decomposition of strain into
elastic and plastic strain components. This formulation is applicable to
infinitesimal deformation where the additive decomposition of the strain
is a valid approximation. In this formulation, plastic strain is a
shearing process where hydrostatic stress has no contribution to
plasticity and consequently plasticity does not lead to volume change.
:numref:`fig:smm:cl:Lin-strain-hard` shows the linear strain
hardening elasto-plastic behavior according to the additive
decomposition of strain into the elastic and plastic parts in
infinitesimal deformation as

.. math::

   \boldsymbol{\varepsilon} &= \boldsymbol{\varepsilon}^e +\boldsymbol{\varepsilon}^p\\
   \boldsymbol{\sigma} &= 2G(\boldsymbol{\varepsilon}^e) + \lambda  \mathrm{tr}(\boldsymbol{\varepsilon}^e)\boldsymbol{I}

.. figure:: figures/cl/isotropic_hardening_plasticity.svg
   :name:   fig:smm:cl:Lin-strain-hard
   :align: center

   Stress-strain curve for the small-deformation plasticity with linear isotropic hardening.

In this class, the von Mises yield criterion is used. In the von Mises
yield criterion, the yield is independent of the hydrostatic stress.
Other yielding criteria such as Tresca and Gurson can be easily
implemented in this class as well.

In the von Mises yield criterion, the hydrostatic stresses have no
effect on the plasticity and consequently the yielding occurs when a
critical elastic shear energy is achieved.

.. math::

   \label{eqn:smm:constitutive:von Mises}
     f = \sigma_{{\mathrm{eff}}} - \sigma_y = \left(\frac{3}{2} {\boldsymbol{\sigma}}^{{\mathrm{tr}}} : {\boldsymbol{\sigma}}^{{\mathrm{tr}}}\right)^\frac{1}{2}-\sigma_y (\boldsymbol{\varepsilon}^p)

.. math::

   \label{eqn:smm:constitutive:yielding}
     f < 0 \quad \textrm{Elastic deformation,} \qquad f = 0 \quad  \textrm{Plastic deformation}

where :math:`\sigma_y` is the yield strength of the material which can
be function of plastic strain in case of hardening type of materials and
:math:`{\boldsymbol{\sigma}}^{{\mathrm{tr}}}` is the
deviatoric part of stress given by

.. math::

   \label{eqn:smm:constitutive:deviatoric stress}
     {\boldsymbol{\sigma}}^{{\mathrm{tr}}}=\boldsymbol{\sigma} - \frac{1}{3} \mathrm{tr}(\boldsymbol{\sigma}) \boldsymbol{I}

After yielding :math:`(f = 0)`, the normality hypothesis of plasticity
determines the direction of plastic flow which is normal to the tangent
to the yielding surface at the load point. Then, the tensorial form of
the plastic constitutive equation using the von Mises yielding criterion
(see equation 4.34) may be written as

.. math::

   \label{eqn:smm:constitutive:plastic contitutive equation}
     \Delta {\boldsymbol{\varepsilon}}^p = \Delta p \frac {\partial{f}}{\partial{\boldsymbol{\sigma}}}=\frac{3}{2} \Delta p \frac{{\boldsymbol{\sigma}}^{{\mathrm{tr}}}}{\sigma_{{\mathrm{eff}}}}

In these expressions, the direction of the plastic strain increment (or
equivalently, plastic strain rate) is given by
:math:`\frac{{\boldsymbol{\sigma}}^{{\mathrm{tr}}}}{\sigma_{{\mathrm{eff}}}}`
while the magnitude is defined by the plastic multiplier
:math:`\Delta p`. This can be obtained using the *consistency condition*
which impose the requirement for the load point to remain on the
yielding surface in the plastic regime.

Here, we summarize the implementation procedures for the
small-deformation plasticity with linear isotropic hardening:

#. Compute the trial stress:

   .. math:: {\boldsymbol{\sigma}}^{{\mathrm{tr}}} = {\boldsymbol{\sigma}}_t + 2G\Delta \boldsymbol{\varepsilon} + \lambda \mathrm{tr}(\Delta \boldsymbol{\varepsilon})\boldsymbol{I}

#. Check the Yielding criteria:

   .. math:: f = (\frac{3}{2} {\boldsymbol{\sigma}}^{{\mathrm{tr}}} : {\boldsymbol{\sigma}}^{{\mathrm{tr}}})^{1/2}-\sigma_y (\boldsymbol{\varepsilon}^p)

#. Compute the Plastic multiplier:

   .. math::

      \begin{aligned}
          d \Delta p &= \frac{\sigma^{tr}_{eff} - 3G \Delta P^{(k)}- \sigma_y^{(k)}}{3G + h}\\
          \Delta p^{(k+1)} &= \Delta p^{(k)}+ d\Delta p\\
          \sigma_y^{(k+1)} &= (\sigma_y)_t+ h\Delta p
        \end{aligned}

#. Compute the plastic strain increment:

   .. math:: \Delta {\boldsymbol{\varepsilon}}^p = \frac{3}{2} \Delta p \frac{{\boldsymbol{\sigma}}^{{\mathrm{tr}}}}{\sigma_{{\mathrm{eff}}}}

#. Compute the stress increment:

   .. math:: {\Delta \boldsymbol{\sigma}} = 2G(\Delta \boldsymbol{\varepsilon}-\Delta \boldsymbol{\varepsilon}^p) + \lambda  \mathrm{tr}(\Delta \boldsymbol{\varepsilon}-\Delta \boldsymbol{\varepsilon}^p)\boldsymbol{I}

#. Update the variables:

   .. math::

      \begin{aligned}
          {\boldsymbol{\varepsilon^p}} &= {\boldsymbol{\varepsilon}}^p_t+{\Delta {\boldsymbol{\varepsilon}}^p}\\
          {\boldsymbol{\sigma}} &= {\boldsymbol{\sigma}}_t+{\Delta \boldsymbol{\sigma}}
        \end{aligned}

We use an implicit integration technique called *the radial return method* to
obtain the plastic multiplier. This method has the advantage of being
unconditionally stable, however, the accuracy remains dependent on the step
size. The plastic parameters to indicate in the material file are:
:math:`\sigma_y` (Yield stress) and ``h`` (Hardening modulus). In addition, the
elastic parameters need to be defined as previously mentioned: ``E`` (Young’s
modulus), ``nu`` (Poisson’s ratio).

-----

Damage
``````

In the simplified case of a linear elastic and brittle material,
isotropic damage can be represented by a scalar variable :math:`d`,
which varies from :math:`0` to :math:`1` for no damage to fully broken
material respectively. The stress-strain relationship then becomes:

.. math:: \boldsymbol{\sigma} = (1-d)\, \boldsymbol{C}:\boldsymbol{\varepsilon}

where :math:`\boldsymbol{\sigma}`,
:math:`\boldsymbol{\varepsilon}` are the Cauchy stress and
strain tensors, and :math:`\boldsymbol{C}` is the elastic
stiffness tensor. This formulation relies on the definition of an
evolution law for the damage variable. In ``Akantu``, many possibilities
exist and they are listed below.

----

.. _sect-smm-cl-damage-marigo:

Marigo
''''''

Keyword: **marigo**

Inherits from **elastic**

Material description with input file:

.. code-block:: python

   #input.dat

   material marigo [
     name = material_name
     rho = 1000           # density (Real)
     E   = 2.1e9          # young's modulus (Real)
     nu = 0.4             # poisson's ratio (Real)
     Plane_stress = false # Plane stress simplification (bool, only 2D problems)
     Yd = 0.1             # Hardening modulus (Random)
     Sd = 1.              # Damage energy (Real)
   ]

Energies:

- ``dissipated``: energy dissipated in damage

-----
   

This damage evolution law is energy based as defined by Marigo
:cite:`marigo81a`, :cite:`lemaitre96a`. It is an isotropic damage law.

.. math::

   \begin{aligned}
     Y &= \frac{1}{2}\boldsymbol{\varepsilon}:\boldsymbol{C}:\boldsymbol{\varepsilon}\\
     F &= Y - Y_d - S d\\
     d &= \left\{
       \begin{array}{l l}
         \mathrm{min}\left(\frac{Y-Y_d}{S},\;1\right) & \mathrm{if}\; F > 0\\
         \mathrm{unchanged} & \mathrm{otherwise}
       \end{array}
     \right.\end{aligned}

In this formulation, :math:`Y` is the strain energy release rate,
:math:`Y_d` the rupture criterion and :math:`S` the damage energy. The
non-local version of this damage evolution law is constructed by
averaging the energy :math:`Y`.

.. _sect-smm-cl-damage-mazars:

Mazars
''''''

Keyword: **mazars**

Inherits from **elastic**

Material description with input file:

.. code-block:: python

   #input.dat

   material mazars [
      name = concrete
      rho = 3000        # density (Real)
      E   = 32e9        # young's modulus (Real)
      nu  = 0.2         # poisson's ratio (Real)
      K0  = 9.375e-5    # Damage threshold (Real)
      At  = 1.15        # Parameter damage traction 1 (Real)
      Bt  = 10000       # Parameter damage traction 2 (Real)
      Ac  = 0.8         # Parameter damage compression 1 (Real)
      Bc  = 1391.3      # Parameter damage compression 2 (Real)
      beta = 1.00       # Parameter for shear (Real)
   ]

Energies:

- ``dissipated``: energy dissipated in damage

-----


This law introduced by Mazars :cite:`mazars84a` is a
behavioral model to represent damage evolution in concrete. This model
does not rely on the computation of the tangent stiffness, the damage is
directly evaluated from the strain.

The governing variable in this damage law is the equivalent strain
:math:`\varepsilon_{{\mathrm{eq}}} =
\sqrt{<\boldsymbol{\varepsilon}>_+:<\boldsymbol{\varepsilon}>_+}`,
with :math:`<.>_+` the positive part of the tensor. This part is defined
in the principal coordinates (I, II, III) as
:math:`\varepsilon_{{\mathrm{eq}}} =
\sqrt{<\boldsymbol{\varepsilon_I}>_+^2 + <\boldsymbol{\varepsilon_{II}}>_+^2 + <\boldsymbol{\varepsilon_{III}}>_+^2}`.
The damage is defined as:

.. math::

   \begin{aligned}
     D &= \alpha_t^\beta D_t + (1-\alpha_t)^\beta D_c\\
     D_t &= 1 - \frac{\kappa_0 (1- A_t)}{\varepsilon_{{\mathrm{eq}}}} - A_t \exp^{-B_t(\varepsilon_{{\mathrm{eq}}}-\kappa_0)}\\
     D_c &= 1 - \frac{\kappa_0 (1- A_c)}{\varepsilon_{{\mathrm{eq}}}} - A_c
     \exp^{-B_c(\varepsilon_{{\mathrm{eq}}}-\kappa_0)}\\
     \alpha_t &= \frac{\sum_{i=1}^3<\varepsilon_i>_+\varepsilon_{{\mathrm{nd}}\;i}}{\varepsilon_{{\mathrm{eq}}}^2}\end{aligned}

With :math:`\kappa_0` the damage threshold, :math:`A_t` and :math:`B_t`
the damage parameter in traction, :math:`A_c` and :math:`B_c` the damage
parameter in compression, :math:`\beta` is the shear parameter.
:math:`\alpha_t` is the coupling parameter between traction and
compression, the :math:`\varepsilon_i` are the eigenstrain and the
:math:`\varepsilon_{{\mathrm{nd}}\;i}` are the eigenvalues of the strain
if the material were undamaged.

The coefficients :math:`A` and :math:`B` are the post-peak asymptotic
value and the decay shape parameters.

.. _sect:smm:CLNL:

Non-Local Constitutive Laws
```````````````````````````

Continuum damage modeling of quasi-brittle materials undergo significant
softening after the onset of damage. This fast growth of damage causes a loss of
ellipticity of partial differential equations of equilibrium. Therefore, the
numerical simulation results won't be objective anymore, because the dissipated
energy will depend on mesh size used in the simulation. One way to avoid this
effect is the use of non-local damage formulations. In this approach a local
quantity such as the strain is replaced by its non-local average, where the size
of the domain, over which the quantitiy is averaged, depends on the underlying
material microstructure. ``Akantu`` provides non-local versions of many
constitutive laws for damage. Examples are for instance the material
:ref:`sect-smm-cl-damage-mazars` and the material
:ref:`sect-smm-cl-damage-marigo`, that can be used in a non-local context. In
order to use the corresponding non-local formulation the user has to define the
non-local material he wishes to use in the text input file:

.. code-block:: none

   material constitutive_law_non_local [
       name = material_name
       rho = $value$
       ...
   ]

where ``constitutive_law_non_local`` is the name of the non-local constitutive law, *e.g.* `marigo_non_local`.
In addition to the material the non-local neighborhood, that should be used for the averaging process needs to be defined in the material file as well:

.. code-block:: none

  non_local neighborhood_name weight_function_type [
     radius = $value$
     ...
      weight_function weight_parameter [
        damage_limit = $value$
        ...
     ]
  ]

for the non-local averaging, *e.g.* ``base_wf``, followed by the properties of the non-local neighborhood, such as the radius, and the weight function parameters. It is important to notice that the non-local neighborhood must have the same name as the material to which the neighborhood belongs!
The following two sections list the non-local constitutive laws and different type of weight functions available in ``Akantu``.
\subsection{Non-local constitutive laws}
Let us consider a body having a volume :math:`V` and a boundary :math:`\Gamma`. The stress-strain relation for a non-local damage model can be described as follows:

.. _eq:non-local-const:
 .. math:: \vec{\sigma} = (1-\bar{d}) \vec{D}:\epsilon

with :math:`\vec{D}` the elastic moduli tensor, :math:`\sigma` the stress tensor, :math:`\epsilon` the strain tensor and :math:`\bar{d}` the non-local damage variable. Note that this stres-strain relationship is similar to the relationship defined in Damage model except :math:`\bar{d}`. The non-local damage model can be extended to the damage constitutive laws: :ref:`sect-smm-cl-damage-marigo` and :ref:`sect-smm-cl-damage-mazars`.

The non-local damage variable :math:`\bar{d}` is defined as follows:

.. _eq:non-local-damage:
 .. math:: \bar{d}(\vec{x}) = \int_{V}W(\vec{x}, \vec{y}) d(\vec{y}) dV(\vec{y})

with :math:`W(\vec{x},\vec{y})` the weight function which averages local damage variables to describe the non-local interactions. A list of available weight functions and its functionalities in \akantu are explained in the next section.

Non-local weight functions
''''''''''''''''''''''''''

The available weight functions in ``Akantu`` are follows:

 - ``base_weight_function``: This weight function averages local damage variables by using a bell-shape function on spatial dimensions.
 -  ``damaged_weight_function``: A linear-shape weight function is applied to average local damage variables. Its slope is determined by damage variables. For example, the damage variables for an element which is highly damaged are averaged over  large spatial dimension (linear function including a small slope).
 - ``remove_damaged_weight_function``: This weight function averages damage values by using a bell-shape function as  ``base_weight_function``, but excludes elements which are fully damaged.
 - ``remove_damaged_with_damage_rate_weight_function``: A bell-shape function is applied to average local damage variables for elements having small damage rates.
 - ``stress_based_weight_function``: Non local integral takes stress states, and use the states to construct weight function: an ellipsoid shape. Detailed explanations of this weight function are given in Giry et al. :cite:`giry13a`.

-----

.. _sec-cohesive-laws:

Cohesive Constitutive laws
``````````````````````````

.. _ssect-smm-cl-coh-snozzi:

Linear Irreversible Law
'''''''''''''''''''''''

Keyword: **cohesive_linear**

Material description with input file:

.. code-block:: python

   #input.dat

   material cohesive_linear [
     name = cohesive
     sigma_c = 0.1                     # critical stress sigma_c  (default: 0)
     G_c = 1e-2                        # Mode I fracture energy
     beta = 0.                         # weighting parameter for sliding and normal opening (default: 0)
     penalty = 0.                      # stiffness in compression to prevent penetration (α in the text)
     kappa = 1.                        # ration between mode-I and mode-II fracture energy (Gc_II/Gc_I)
     contact_after_breaking = true     # Activation of contact when the elements are fully damaged
     max_quad_stress_insertion = false # Insertion of cohesive element when stress is high
		                       # enough just on one quadrature point
				       # if false the average stress on facet's quadrature points is used
   ]

-----
  
.. figure:: figures/cl/linear_cohesive_law.svg
   :alt: Irreversible cohesive laws for explicit simulations.
   :name: fig:smm:coh:linear_cohesive_law
   :align: center
   :width: 60.0%

   Irreversible cohesive laws for explicit simulations.


`Akantu` includes the Snozzi-Molinari :cite:`snozzi_cohesive_2013`
linear irreversible cohesive law (see
:numref:`fig:smm:coh:linear_cohesive_law`). It is an extension to
the Camacho-Ortiz :cite:`camacho_computational_1996` cohesive law in
order to make dissipated fracture energy path-dependent. The concept
of free potential energy is dropped and a new independent parameter
:math:`\kappa` is introduced:

.. math::
  \kappa = \frac{G_\mathrm{c, II}}{G_\mathrm{c, I}}


where :math:`G_\mathrm{c, I}` and :math:`G_\mathrm{c, II}` are the
necessary works of separation per unit area to open completely a
cohesive zone under mode I and mode II, respectively. Their model yields to the
following equation for cohesive tractions :math:`\vec{T}` in case of crack
opening :math:`{\delta}`:

.. math::
  \vec{T} = \left( \frac{\beta^2}{\kappa} \Delta_\mathrm{t} \vec{t} +
    \Delta_\mathrm{n} \vec{n} \right)
  \frac{\sigma_\mathrm{c}}{\delta}
  \left( 1- \frac{\delta}{\delta_\mathrm{c}} \right)
  = \hat{\vec T}\,
  \frac{\sigma_\mathrm{c}}{\delta}
  \left( 1- \frac{\delta}{\delta_\mathrm{c}} \right)
  :label: eq-smm-coh-tractions

where :math:`\sigma_\mathrm{c}` is the material strength along the fracture,
:math:`\delta_\mathrm{c}` the critical effective displacement after which
cohesive tractions are zero (complete decohesion), :math:`\Delta_\mathrm{t}`
and :math:`\Delta_\mathrm{n}` are the tangential and normal components of
the opening displacement vector :math:`\vec{\Delta}`, respectively. The
parameter :math:`\beta` is a weight that indicates how big the tangential
opening contribution is. The effective opening displacement is:

.. math::
   \delta = \sqrt{\frac{\beta^2}{\kappa^2} \Delta_\mathrm{t}^2 + \Delta_\mathrm{n}^2}

In case of unloading or reloading :math:`\delta < \delta_\mathrm{max}`,
tractions are calculated as:

.. math::
   \begin{eqnarray}
   T_\mathrm{n} &= \Delta_\mathrm{n}\, \frac{\sigma_\mathrm{c}}{\delta_\mathrm{max}} \left( 1- \frac{\delta_\mathrm{max}}{\delta_\mathrm{c}} \right) \\
  T_\mathrm{t} &= \frac{\beta^2}{\kappa}\, \Delta_\mathrm{t}\, \frac{\sigma_\mathrm{c}}{\delta_\mathrm{max}} \left( 1- \frac{\delta_\mathrm{max}}{\delta_\mathrm{c}} \right)
   \end{eqnarray}

so that they vary linearly between the origin and the maximum attained
tractions. As shown in :numref:`fig:smm:coh:linear_cohesive_law`,
in this law, the dissipated and reversible energies are:

.. math::
   \begin{eqnarray}
   E_\mathrm{diss} &= \frac{1}{2} \sigma_\mathrm{c}\, \delta_\mathrm{max}\\[1ex]
   E_\mathrm{rev} &= \frac{1}{2} T\, \delta
   \end{eqnarray}

Moreover, a damage parameter :math:`D` can be defined as:

.. math::
  D = \min \left(
    \frac{\delta_\mathrm{max}}{\delta_\mathrm{c}},1 \right)

which varies from 0 (undamaged condition) and 1 (fully
damaged condition). This variable can only increase because damage is
an irreversible process. A simple penalty contact model has been incorporated
in the cohesive law so that normal tractions can be returned in
case of compression:

.. math::
  T_\mathrm{n} = \alpha \Delta_\mathrm{n} \quad\text{if}\quad
  \Delta_\mathrm{n}\quad <\quad 0

where :math:`\alpha` is a stiffness parameter that defaults to zero. The
relative contact energy is equivalent to reversible energy but in
compression.

The material name of the linear decreasing cohesive law is
``material_cohesive_linear`` and its parameters with their respective default
values are:

- ``sigma_c = 0``
- ``delta_c = 0``
- ``beta = 0``
- ``G_c = 0``
- ``kappa = 1``
- ``penalty = 0``

where ``G_c`` corresponds to :math:`G_\mathrm{c, I}`. A random number
generator can be used to assign a random :math:`\sigma_\mathrm{c}` to each
facet following a given distribution (see
Section :ref:`sect-smm-cl`). Only one parameter between ``delta_c``
and ``G_c`` has to be specified. For random :math:`\sigma_\mathrm{c}`
distributions, the chosen parameter of these two is kept fixed and the
other one is varied.

The bi-linear constitutive law works exactly the same way as the linear
one, except for the additional parameter ``delta_0`` that by
default is zero. Two examples for the extrinsic and intrinsic cohesive
elements and also an example to assign different properties to
inter-granular and trans-granular cohesive elements can be found in
the folder ``examples/cohesive_element/``.

----

.. _ssect:smm:cl:coh-friction:

Linear Cohesive Law with Friction
'''''''''''''''''''''''''''''''''

Keyword: **cohesive_linear_friction**

Material description with input file:

.. code-block:: python

   #input.dat

   
   material cohesive_linear_friction [
     name = interface
     beta = 1                       # weighting parameter for sliding and normal opening (default: 0)
     G_c = 30e-3                    # Mode I fracture energy
     penalty = 1.0e6                # stiffness in compression to prevent penetration (α in the text)
     sigma_c = 2.0                  # critical stress sigma_c  (default: 0)
     contact_after_breaking = true  # Activation of contact when the elements are fully damaged
     mu = 0.5                       # Maximum value of the friction coefficient
     penalty_for_friction = 5.0e3   # Penalty parameter for the friction behavior
   ]

-----


This law represents a variation of the linear irreversible cohesive of
the previous section, which adds friction.  The friction behavior is
approximated with an elasto-plastic law, which relates the friction
force to the relative sliding between the two faces of the cohesive
element.  The slope of the elastic branch is called
``penalty_for_friction``, and is defined by the user, together
with the friction coefficient, as a material property.  The friction
contribution evolves with the damage of the cohesive law: it is null
when the damage is zero, and it becomes maximum when the damage is
equal to one.  This is done by defining a current value of the
friction coefficient (mu) that increases linearly with the damage, up
to the value of the friction coefficient defined by the user.  The
yielding plateau of the friction law is given by the product of the
current friction coefficient and the local compression stress acting
in the cohesive element.  Such an approach is equivalent to a
node-to-node contact friction. Its accuracy is acceptable only for
small displacements.

The material name of the linear cohesive law with friction is
``material_cohesive_linear_friction``. Its additional parameters
with respect to those of the linear cohesive law without friction,
with the respective default values, are:

- ``mu = 0``
- ``penalty_for_friction = 0``

.. _ssect:smm:cl:coh-fatigue:

Linear Cohesive Law with Fatigue
''''''''''''''''''''''''''''''''

Keyword: **cohesive_linear_fatigue**

Material description with input file:

.. code-block:: python

   #input.dat

   material cohesive_linear_fatigue [
         name = cohesive
         sigma_c = 1            # critical stress sigma_c  (default: 0)
         beta = 1               # weighting parameter for sliding and normal opening (default: 0)
         delta_c = 1            # Critical displacement
         delta_f = 1            # delta_f (normalization of opening rate to alter reloading stiffness after fatigue)
         count_switches = true  # Count the opening/closing switches per element
   ]

-----


This law represents a variation of the linear irreversible cohesive
law of the previous section, that removes the hypothesis of elastic
unloading-reloading cycles. With this law, some energy is dissipated
also during unloading and reloading with hysteresis. The
implementation follows the work of :cite:`nguyen2001`. During the
unloading-reloading cycle, the traction increment is computed as

.. math::
  \dot{T} =
  \begin{cases}
    K^- \, \dot{\delta} & \text{if $\dot{\delta} < 0$} \\
    K^+ \, \dot{\delta} & \text{if $\dot{\delta} > 0$} \\
  \end{cases}

where :math:`\dot{\delta}` and :math:`\dot{T}` are respectively the effective
opening displacement and the cohesive traction increments with respect
to time, while :math:`K^-` and :math:`K^+` are respectively the unloading and
reloading incremental stiffness. The unloading path is linear and
results in an unloading stiffness

.. math::
  K^- = \frac{T_\mathrm{max}}{\delta_\mathrm{max}}

where :math:`T_\mathrm{max}` and :math:`\delta_\mathrm{max}` are the maximum
cohesive traction and the effective opening displacement reached
during the precedent loading phase. The unloading stiffness remains
constant during the unloading phase. On the other hand the reloading
stiffness increment :math:`\dot{K}^+` is calculated as

.. math::
  \dot{K}^+ =
  \begin{cases}
    - K^+ \, \dot{\delta} / \delta_\mathrm{f} & \text{if $\dot{\delta}
      > 0$} \\
    \left( K^+ - K^- \right) \, \dot{\delta} / \delta_\mathrm{f} &
    \text{if $\dot{\delta}$ < $0$}
  \end{cases}

where :math:`\delta_\mathrm{f}` is a material parameter (refer
to :cite:`vocialta15` for more details). During unloading the stiffness
:math:`K^+` tends to :math:`K^-`, while during reloading :math:`K^+` gets decreased at
every time step. If the cohesive traction during reloading exceeds the
upper limit given by equation :eq:`eq-smm-coh-tractions`, it is
recomputed following the behavior of the linear decreasing cohesive
law for crack opening.

.. _ssect:smm:cl:coh-exponential:

Exponential Cohesive Law
'''''''''''''''''''''''''

Keyword: **cohesive_exponential**

Material description with input file:

.. code-block:: python

   #input.dat

   material cohesive_exponential [
     name = coh1
     sigma_c = 1.5e6             # critical stress sigma_c  (default: 0)
     beta = 1                    # weighting parameter for sliding and normal opening (default: 0)
     delta_c = 1e-4              # Critical displacement
     exponential_penalty = true  # Is contact penalty following the exponential law?
     contact_tangent = 1.0       # Ratio of contact tangent over the initial exponential tangent
   ]
   
-----



Ortiz and Pandolfi proposed this cohesive law in 1999 :cite:`ortiz1999`.  The
traction-opening equation for this law is as follows:

.. math::
   T = e \sigma_c \frac{\delta}{\delta_c}e^{-\delta/ \delta_c}
   :label: eq:exponential_law

This equation is plotted in :numref:`fig:smm:cl:ecl`. The term
:math:`\partial{\vec{T}}/ \partial{\delta}` after the necessary derivation
can expressed as

.. math::
   \frac{\partial{\vec{T}}} {\partial{\delta}} = \hat{\vec{T}} \otimes
   \frac                       {\partial{(T/\delta)}}{\partial{\delta}}
   \frac{\hat{\vec{T}}}{\delta}+ \frac{T}{\delta}  \left[ \beta^2 \mat{I} +
   \left(1-\beta^2\right) \left(\vec{n} \otimes \vec{n}\right)\right]
   :label: eq:tangent_cohesive

where

.. math::
  \frac{\partial{(T/ \delta)}}{\partial{\delta}} = \left\{\begin{array} {l l}
      -e  \frac{\sigma_c}{\delta_c^2  }e^{-\delta  /  \delta_c} &  \quad  \text{if}
      \delta \geq \delta_{max}\\
      0 & \quad \text{if} \delta < \delta_{max}, \delta_n > 0
    \end{array} \right.


As regards the behavior in compression, two options are available:
a contact penalty approach with stiffness following the formulation of
the exponential law and a contact penalty approach with constant
stiffness. In the second case, the stiffness is defined as a function
of the tangent of the exponential law at the origin.

.. figure:: figures/cl/cohesive_exponential.png
   :alt:    Exponential cohesive law
   :name:   fig:smm:cl:ecl
   :align: center

   Exponential cohesive law<|MERGE_RESOLUTION|>--- conflicted
+++ resolved
@@ -624,19 +624,14 @@
    :align: center
    :width: 40.0%
 
-<<<<<<< HEAD
-A different visco-elastic rheological model available to users is the generalized Maxwell chain (see :cite:`de_borst_finiteelement_1994` and Section 46.7.4 of :cite:`diana_manual`).
-It consists of a series of sequential spring-dashpots (Maxwell elements) placed in parallel with
-one single spring (see :numref:`fig:smm:cl:visco-elastic:maxwell`). The relation between stresses and strain comes from
-=======
    Schematic representation of the Maxwell chain
 
 A different visco-elastic rheological model available to users is the
-generalized Maxwell chain. It consists of a series of sequential spring-dashpots
+generalized Maxwell chain (see :cite:`de_borst_finiteelement_1994` and Section 46.7.4 of :cite:`diana_manual`).
+It consists of a series of sequential spring-dashpots
 (Maxwell elements) placed in parallel with one single spring (see
 :numref:`fig-smm-cl-visco-elastic-maxwell`). The relation between stresses and
 strain comes from
->>>>>>> c7dff3d5
 
 .. math:: \sigma \left ( t \right ) =  \int_{-\infty}^{t} E \left ( t, \tau \right ) \mathbf{D} \dot{\varepsilon} d\tau
 
