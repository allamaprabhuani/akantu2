<<<<<<< HEAD
#===============================================================================
# @file   CMakeLists.txt
#
# @author Nicolas Richart <nicolas.richart@epfl.ch>
#
# @date creation: Fri May 08 2020
# @date last modification: Sun Nov 22 2020
#
# @brief  Main cmake file for the documentation
#
#
# @section LICENSE
#
# Copyright (©) 2018-2021 EPFL (Ecole Polytechnique Fédérale de Lausanne)
# Laboratory (LSMS - Laboratoire de Simulation en Mécanique des Solides)
#
# Akantu is free software: you can redistribute it and/or modify it under the
# terms of the GNU Lesser General Public License as published by the Free
# Software Foundation, either version 3 of the License, or (at your option) any
# later version.
# 
# Akantu is distributed in the hope that it will be useful, but WITHOUT ANY
# WARRANTY; without even the implied warranty of MERCHANTABILITY or FITNESS FOR
# A PARTICULAR PURPOSE. See the GNU Lesser General Public License for more
# details.
# 
# You should have received a copy of the GNU Lesser General Public License along
# with Akantu. If not, see <http://www.gnu.org/licenses/>.
#
#===============================================================================


set(DOXYGEN_INPUT_DOX ${CMAKE_CURRENT_BINARY_DIR}/akantu.dox)
set(DOXYGEN_XML_DIR ${CMAKE_CURRENT_BINARY_DIR}/xml)
set(DOXYGEN_OUTPUT ${DOXYGEN_XML_DIR}/index.xml)
=======
# set(DOXYGEN_INPUT_DOX ${CMAKE_CURRENT_BINARY_DIR}/akantu.dox)
# set(DOXYGEN_XML_DIR ${CMAKE_CURRENT_BINARY_DIR}/xml)
# set(DOXYGEN_OUTPUT ${DOXYGEN_XML_DIR}/index.xml)
>>>>>>> 9a8da1fd

# configured documentation tools and intermediate build results
set(BINARY_BUILD_DIR "${CMAKE_CURRENT_BINARY_DIR}/_build")
# Sphinx cache with pickled ReST documents
set(SPHINX_CACHE_DIR "${CMAKE_CURRENT_BINARY_DIR}/_doctrees")
# HTML output directory
set(SPHINX_HTML_DIR "${CMAKE_CURRENT_BINARY_DIR}/html")
set(SPHINX_OUTPUT "${SPHINX_HTML_DIR}/index.html")
set(SPHINX_INPUT "${CMAKE_CURRENT_BINARY_DIR}/conf.py")

# # ---------------------------------------------------------------------------- #
# # Doxygen                                                                      #
# # ---------------------------------------------------------------------------- #
# find_package(Doxygen REQUIRED)

# set(DOXYGEN_WARNINGS NO)
# set(DOXYGEN_QUIET YES)
# if(CMAKE_VERBOSE_MAKEFILE)
#   set(DOXYGEN_WARNINGS YES)
#   set(DOXYGEN_QUIET NO)
# endif(CMAKE_VERBOSE_MAKEFILE)

#   package_get_all_source_files(
#     AKANTU_LIBRARY_SRCS
#     AKANTU_LIBRARY_PUBLIC_HDRS
#     AKANTU_LIBRARY_PRIVATE_HDRS
#     )

# package_get_all_include_directories(
#   _akantu_include_dirs
#   )

# package_get_all_external_informations(
#   PRIVATE_INCLUDE AKANTU_PRIVATE_EXTERNAL_INCLUDE_DIR
#   INTERFACE_INCLUDE AKANTU_INTERFACE_EXTERNAL_INCLUDE_DIR
#   LIBRARIES AKANTU_EXTERNAL_LIBRARIES
#   )

# list(APPEND _akantu_include_dirs
#   ${AKANTU_PRIVATE_EXTERNAL_INCLUDE_DIR}
#   ${AKANTU_INTERFACE_EXTERNAL_INCLUDE_DIR}
#   ${PROJECT_BINARY_DIR}/src)


# file(STRINGS ${PROJECT_SOURCE_DIR}/.clang-format AKANTU_TAB_SIZE
#   REGEX "^TabWidth: *([0-9]*)"
#   )
# string(REGEX REPLACE ".*([0-9]+)" "\\1" AKANTU_TAB_SIZE "${AKANTU_TAB_SIZE}")

# if (CMAKE_VERSION VERSION_GREATER 3.9.5)
#   #set(DOXYGEN_WARNINGS YES)
#   #set(DOXYGEN_QUIET NO)
#   set(DOXYGEN_STRIP_FROM_PATH ${PROJECT_SOURCE_DIR})
#   set(DOXYGEN_STRIP_FROM_INC_PATH ${PROJECT_SOURCE_DIR})
#   set(DOXYGEN_TAB_SIZE ${AKANTU_TAB_SIZE})
#   set(DOXYGEN_ALIASES
#     "rst=\\verbatim embed:rst"
#     "endrst=\\endverbatim"
#     )
#   set(DOXYGEN_WARN_IF_UNDOCUMENTED NO)
#   set(DOXYGEN_WARN_IF_DOC_ERROR NO)
#   set(DOXYGEN_WARN_AS_ERROR NO)
#   set(DOXYGEN_EXCLUDE  "${PROJECT_SOURCE_DIR}/src/common/aka_fwd.hh")
#   set(DOXYGEN_RECURSIVE YES)
#   set(DOXYGEN_EXCLUDE
#     "aka_named_argument.hh"
#     )
#   set(DOXYGEN_EXAMPLE_PATH "${PROJECT_SOURCE_DIR}/examples")
#   set(DOXYGEN_EXAMPLE_RECURSIVE YES)
#   set(DOXYGEN_SOURCE_BROWSER NO)
#   set(DOXYGEN_CLANG_ASSISTED_PARSING NO)
#   #set(DOXYGEN_CLANG_OPTIONS          )
#   set(DOXYGEN_CLANG_DATABASE_PATH ${CMAKE_BINARY_DIR})
#   set(DOXYGEN_USE_MATHJAX YES)
#   set(DOXYGEN_GENERATE_HTML NO)
#   set(DOXYGEN_GENERATE_HTMLHELP NO)
#   set(DOXYGEN_GENERATE_LATEX NO)
#   set(DOXYGEN_GENERATE_XML YES)
#   set(DOXYGEN_XML_OUTPUT xml)
#   set(DOXYGEN_ENABLE_PREPROCESSING YES)
#   set(DOXYGEN_MACRO_EXPANSION YES)
#   set(DOXYGEN_INCLUDE_PATH ${_akantu_include_dirs})
#   set(DOXYGEN_PREDEFINED
#     ${AKANTU_DEFINITIONS}
#     "DOXYGEN"
# #    "AKANTU_TO_IMPLEMENT()="
# #    "DECLARE_NAMED_ARGUMENT()="
# #    "OPTIONAL_NAMED_ARGUMENT(n, v)=v"
# #    "REQUIRED_NAMED_ARGUMENT(n)="
#     )
#   set(DOXYGEN_COLLABORATION_GRAPH NO)
#   set(DOXYGEN_UML_LOOK YES)
#   set(DOXYGEN_TEMPLATE_RELATIONS YES)
#   set(DOXYGEN_CALL_GRAPH YES)
#   set(DOXYGEN_CALLER_GRAPH YES)
#   set(DOXYGEN_DOT_GRAPH_MAX_NODES 500)
#   set(DOXYGEN_SHOW_FILES NO)
#   set(DOXYGEN_LOOKUP_CACHE_SIZE 9)

#   set(_SRCS
#     ${PROJECT_BINARY_DIR}/src/aka_config.hh
#     ${PROJECT_BINARY_DIR}/src/aka_element_classes_info.hh
#     ${AKANTU_LIBRARY_SRCS}
#     ${AKANTU_LIBRARY_PUBLIC_HDRS}
#     ${AKANTU_LIBRARY_PRIVATE_HDRS}
#     )

#   list(REMOVE_ITEM _SRCS
#     "${PROJECT_SOURCE_DIR}/src/common/aka_named_argument.hh")

#   doxygen_add_docs(doxygen-doc
#     ${_SRCS}
#     USE_STAMP_FILE
#     COMMENT "Building XML documentation with Doxygen in ${DOXYGEN_XML_DIR}"
#     )

# else()
#   string(REGEX REPLACE ";" " " AKANTU_DOXYGEN_DEFINTIONS "${AKANTU_DEFINITIONS};DOXYGEN")
#   string(REGEX REPLACE ";" " " AKANTU_DOXYGEN_INCLUDE_DIRS "${_akantu_include_dirs}")

#   make_directory(${DOXYGEN_XML_DIR})

#   configure_file(${CMAKE_CURRENT_SOURCE_DIR}/akantu.dox.in
#     ${DOXYGEN_INPUT_DOX}
#     )

#   add_custom_command(
#     OUTPUT ${DOXYGEN_OUTPUT}
#     COMMAND ${DOXYGEN_EXECUTABLE} ${DOXYGEN_INPUT_DOX}
#     DEPENDS ${DOXYGEN_INPUT_DOX}
#     COMMENT "Building XML documentation with Doxygen in ${DOXYGEN_XML_DIR}"
#     )

#   add_custom_target(doxygen-doc ALL
#     DEPENDS ${DOXYGEN_OUTPUT}
#     )
# endif()

# ---------------------------------------------------------------------------- #
# Sphinx                                                                       #
# ---------------------------------------------------------------------------- #
find_package(Sphinx REQUIRED)

set(SPHINX_VERBOSE_FLAG "-q")
if(CMAKE_VERBOSE_MAKEFILE)
  set(SPHINX_VERBOSE_FLAG)
endif(CMAKE_VERBOSE_MAKEFILE)

configure_file(
  "${CMAKE_CURRENT_SOURCE_DIR}/conf.py"
  "${SPHINX_INPUT}"
  @ONLY)

configure_file(
  "${CMAKE_CURRENT_SOURCE_DIR}/manual/manual-bibliography.bib"
  "${CMAKE_CURRENT_BINARY_DIR}/manual/manual-bibliography.bib"
  COPYONLY)

set(SPHINX_PARALLEL_FLAG)
if (SPHINX_VERSION VERSION_GREATER_EQUAL 1.7.0)
  set(SPHINX_PARALLEL_FLAG -j auto)
endif()

set(_sphinx_command ${SPHINX_BUILD_EXECUTABLE}
  ${SPHINX_PARALLEL_FLAG}
  ${SPHINX_VERBOSE_FLAG} -b html
  -c "${CMAKE_CURRENT_BINARY_DIR}"
  -d "${SPHINX_CACHE_DIR}"
  "${CMAKE_CURRENT_SOURCE_DIR}"
  "${SPHINX_HTML_DIR}"
  )

file(GLOB_RECURSE _SPHINX_SRCS
  "*.rst")

add_custom_command(
  OUTPUT ${SPHINX_OUTPUT}
  COMMAND ${_sphinx_command}
  DEPENDS ${SPHINX_INPUT} ${_SPHINX_SRCS}
  COMMENT "Building HTML documentation with Sphinx in ${SPHINX_HTML_DIR}"
  )

add_custom_target(sphinx-doc ALL
  DEPENDS ${SPHINX_OUTPUT})<|MERGE_RESOLUTION|>--- conflicted
+++ resolved
@@ -1,4 +1,3 @@
-<<<<<<< HEAD
 #===============================================================================
 # @file   CMakeLists.txt
 #
@@ -31,15 +30,6 @@
 #===============================================================================
 
 
-set(DOXYGEN_INPUT_DOX ${CMAKE_CURRENT_BINARY_DIR}/akantu.dox)
-set(DOXYGEN_XML_DIR ${CMAKE_CURRENT_BINARY_DIR}/xml)
-set(DOXYGEN_OUTPUT ${DOXYGEN_XML_DIR}/index.xml)
-=======
-# set(DOXYGEN_INPUT_DOX ${CMAKE_CURRENT_BINARY_DIR}/akantu.dox)
-# set(DOXYGEN_XML_DIR ${CMAKE_CURRENT_BINARY_DIR}/xml)
-# set(DOXYGEN_OUTPUT ${DOXYGEN_XML_DIR}/index.xml)
->>>>>>> 9a8da1fd
-
 # configured documentation tools and intermediate build results
 set(BINARY_BUILD_DIR "${CMAKE_CURRENT_BINARY_DIR}/_build")
 # Sphinx cache with pickled ReST documents
@@ -48,134 +38,6 @@
 set(SPHINX_HTML_DIR "${CMAKE_CURRENT_BINARY_DIR}/html")
 set(SPHINX_OUTPUT "${SPHINX_HTML_DIR}/index.html")
 set(SPHINX_INPUT "${CMAKE_CURRENT_BINARY_DIR}/conf.py")
-
-# # ---------------------------------------------------------------------------- #
-# # Doxygen                                                                      #
-# # ---------------------------------------------------------------------------- #
-# find_package(Doxygen REQUIRED)
-
-# set(DOXYGEN_WARNINGS NO)
-# set(DOXYGEN_QUIET YES)
-# if(CMAKE_VERBOSE_MAKEFILE)
-#   set(DOXYGEN_WARNINGS YES)
-#   set(DOXYGEN_QUIET NO)
-# endif(CMAKE_VERBOSE_MAKEFILE)
-
-#   package_get_all_source_files(
-#     AKANTU_LIBRARY_SRCS
-#     AKANTU_LIBRARY_PUBLIC_HDRS
-#     AKANTU_LIBRARY_PRIVATE_HDRS
-#     )
-
-# package_get_all_include_directories(
-#   _akantu_include_dirs
-#   )
-
-# package_get_all_external_informations(
-#   PRIVATE_INCLUDE AKANTU_PRIVATE_EXTERNAL_INCLUDE_DIR
-#   INTERFACE_INCLUDE AKANTU_INTERFACE_EXTERNAL_INCLUDE_DIR
-#   LIBRARIES AKANTU_EXTERNAL_LIBRARIES
-#   )
-
-# list(APPEND _akantu_include_dirs
-#   ${AKANTU_PRIVATE_EXTERNAL_INCLUDE_DIR}
-#   ${AKANTU_INTERFACE_EXTERNAL_INCLUDE_DIR}
-#   ${PROJECT_BINARY_DIR}/src)
-
-
-# file(STRINGS ${PROJECT_SOURCE_DIR}/.clang-format AKANTU_TAB_SIZE
-#   REGEX "^TabWidth: *([0-9]*)"
-#   )
-# string(REGEX REPLACE ".*([0-9]+)" "\\1" AKANTU_TAB_SIZE "${AKANTU_TAB_SIZE}")
-
-# if (CMAKE_VERSION VERSION_GREATER 3.9.5)
-#   #set(DOXYGEN_WARNINGS YES)
-#   #set(DOXYGEN_QUIET NO)
-#   set(DOXYGEN_STRIP_FROM_PATH ${PROJECT_SOURCE_DIR})
-#   set(DOXYGEN_STRIP_FROM_INC_PATH ${PROJECT_SOURCE_DIR})
-#   set(DOXYGEN_TAB_SIZE ${AKANTU_TAB_SIZE})
-#   set(DOXYGEN_ALIASES
-#     "rst=\\verbatim embed:rst"
-#     "endrst=\\endverbatim"
-#     )
-#   set(DOXYGEN_WARN_IF_UNDOCUMENTED NO)
-#   set(DOXYGEN_WARN_IF_DOC_ERROR NO)
-#   set(DOXYGEN_WARN_AS_ERROR NO)
-#   set(DOXYGEN_EXCLUDE  "${PROJECT_SOURCE_DIR}/src/common/aka_fwd.hh")
-#   set(DOXYGEN_RECURSIVE YES)
-#   set(DOXYGEN_EXCLUDE
-#     "aka_named_argument.hh"
-#     )
-#   set(DOXYGEN_EXAMPLE_PATH "${PROJECT_SOURCE_DIR}/examples")
-#   set(DOXYGEN_EXAMPLE_RECURSIVE YES)
-#   set(DOXYGEN_SOURCE_BROWSER NO)
-#   set(DOXYGEN_CLANG_ASSISTED_PARSING NO)
-#   #set(DOXYGEN_CLANG_OPTIONS          )
-#   set(DOXYGEN_CLANG_DATABASE_PATH ${CMAKE_BINARY_DIR})
-#   set(DOXYGEN_USE_MATHJAX YES)
-#   set(DOXYGEN_GENERATE_HTML NO)
-#   set(DOXYGEN_GENERATE_HTMLHELP NO)
-#   set(DOXYGEN_GENERATE_LATEX NO)
-#   set(DOXYGEN_GENERATE_XML YES)
-#   set(DOXYGEN_XML_OUTPUT xml)
-#   set(DOXYGEN_ENABLE_PREPROCESSING YES)
-#   set(DOXYGEN_MACRO_EXPANSION YES)
-#   set(DOXYGEN_INCLUDE_PATH ${_akantu_include_dirs})
-#   set(DOXYGEN_PREDEFINED
-#     ${AKANTU_DEFINITIONS}
-#     "DOXYGEN"
-# #    "AKANTU_TO_IMPLEMENT()="
-# #    "DECLARE_NAMED_ARGUMENT()="
-# #    "OPTIONAL_NAMED_ARGUMENT(n, v)=v"
-# #    "REQUIRED_NAMED_ARGUMENT(n)="
-#     )
-#   set(DOXYGEN_COLLABORATION_GRAPH NO)
-#   set(DOXYGEN_UML_LOOK YES)
-#   set(DOXYGEN_TEMPLATE_RELATIONS YES)
-#   set(DOXYGEN_CALL_GRAPH YES)
-#   set(DOXYGEN_CALLER_GRAPH YES)
-#   set(DOXYGEN_DOT_GRAPH_MAX_NODES 500)
-#   set(DOXYGEN_SHOW_FILES NO)
-#   set(DOXYGEN_LOOKUP_CACHE_SIZE 9)
-
-#   set(_SRCS
-#     ${PROJECT_BINARY_DIR}/src/aka_config.hh
-#     ${PROJECT_BINARY_DIR}/src/aka_element_classes_info.hh
-#     ${AKANTU_LIBRARY_SRCS}
-#     ${AKANTU_LIBRARY_PUBLIC_HDRS}
-#     ${AKANTU_LIBRARY_PRIVATE_HDRS}
-#     )
-
-#   list(REMOVE_ITEM _SRCS
-#     "${PROJECT_SOURCE_DIR}/src/common/aka_named_argument.hh")
-
-#   doxygen_add_docs(doxygen-doc
-#     ${_SRCS}
-#     USE_STAMP_FILE
-#     COMMENT "Building XML documentation with Doxygen in ${DOXYGEN_XML_DIR}"
-#     )
-
-# else()
-#   string(REGEX REPLACE ";" " " AKANTU_DOXYGEN_DEFINTIONS "${AKANTU_DEFINITIONS};DOXYGEN")
-#   string(REGEX REPLACE ";" " " AKANTU_DOXYGEN_INCLUDE_DIRS "${_akantu_include_dirs}")
-
-#   make_directory(${DOXYGEN_XML_DIR})
-
-#   configure_file(${CMAKE_CURRENT_SOURCE_DIR}/akantu.dox.in
-#     ${DOXYGEN_INPUT_DOX}
-#     )
-
-#   add_custom_command(
-#     OUTPUT ${DOXYGEN_OUTPUT}
-#     COMMAND ${DOXYGEN_EXECUTABLE} ${DOXYGEN_INPUT_DOX}
-#     DEPENDS ${DOXYGEN_INPUT_DOX}
-#     COMMENT "Building XML documentation with Doxygen in ${DOXYGEN_XML_DIR}"
-#     )
-
-#   add_custom_target(doxygen-doc ALL
-#     DEPENDS ${DOXYGEN_OUTPUT}
-#     )
-# endif()
 
 # ---------------------------------------------------------------------------- #
 # Sphinx                                                                       #
