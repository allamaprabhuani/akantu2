.. include:: ./examples/README.rst

Tutorials
<<<<<<< HEAD
=========
=======
=========

Examples
=========

In addition to the tutorials, other C++ and Python examples are available in the ``examples`` folder. 

C++ examples
---------------------

Solid Mechanics Model
`````````````````````

Solid mechanics model examples are available in the ``solid_mechanics_model`` folder.

boundary_conditions
'''''''''''''''''''

In ``predifined_bc`` it is shown how to impose Dirichlet boundary condition using the predefined ``BC::Dirichlet::FixedValue`` (:numref:`fig-ex-predefined_bc`). Three built-in Dirichlet functors exist: ``FixedValue``, ``FlagOnly`` and ``IncrementValue``.

.. _fig-ex-predefined_bc:
.. figure:: manual/figures/examples/predefined_bc.svg
            :align: center

            Dirichlet boundary conditions for the predifined_bc case. 

To define another functor, a class inherited from ``BC::Dirichlet::DirichletFunctor`` can be created as illustrated in the example ``user_defined_bc`` where a sinusoidal BC is imposed. The corresponding sinusoidal displacement is depicted in :numref:`fig-ex-user_defined_bc`. Note that a Neumann BC is also imposed.

.. _fig-ex-user_defined_bc:
.. figure:: manual/figures/examples/user_defined_bc_displ_mag.png
            :align: center

            Displacement magnitude for the user_defined_bc example.
            
static
''''''

In ``static``, an example of how to solve a static problem is presented. The problem geometry is shown in :numref:`fig-ex-static`. The left and bottom side of a 2D plate are blocked with rollers and nodes from the left side are displaced upward by :math:`0.01\%`
of the length of the plate.

.. _fig-ex-static:
.. figure:: manual/figures/examples/static_BC.svg
            :align: center

            Boundary conditions for the static example.
            
The solution for the static analysis is shown in :numref:`fig-ex-static_disp`.

.. _fig-ex-static_disp:
.. figure:: manual/figures/examples/static_displ_mag.png
            :align: center

            Solution of the static analysis: displacement magnitude.
            
explicit
''''''''

In ``explicit``, an example of a dynamic solution with an explicit time integration is shown. 
The explicit scheme is selected using the ``_explicit_lumped_mass`` constant::

   model.initFull(_analysis_method = _explicit_lumped_mass);
   
Note that it is also the default value, hence using ``model.initFull();`` is equivalent.

This example models the propagation of a wave in a steel beam. The beam and the applied displacement in the :math:`x` direction are shown in :numref:`fig-ex-explicit`.

.. _fig-ex-explicit:
.. figure:: manual/figures/explicit.svg
            :align: center
            :width: 90%

            Numerical setup.
            
The length and height of the beam are :math:`L={10}\textrm{m}` and :math:`h =
{1}\textrm{m}`, respectively. The material is linear elastic, homogeneous and
isotropic (density: :math:`7800\mathrm{kg/m}^3`, Young's modulus:
:math:`210\mathrm{GPa}` and Poisson's ratio: :math:`0.3`). The imposed
displacement follow a Gaussian function with a maximum amplitude of :math:`A =
{0.01}\textrm{m}`. The potential, kinetic and total energies are computed. The
safety factor is equal to :math:`0.8`.

The dynamic solution is depicted in :numref:`fig-ex-explicit_disp`.

.. _fig-ex-explicit_disp:
.. figure:: manual/figures/examples/bar_pulse.gif
            :align: center
            :width: 90%

            Dynamic solution: lateral displacement.
            
implicit
''''''''

In ``implicit``, an example of a dynamic solution with an implicit time integration is shown. 
The implicit scheme is selected using the ``_implicit_dynamic`` constant::

   model.initFull(_analysis_method = _implicit_dynamic);
   
This example consists of
a 3D beam of
:math:`10\mathrm{m}\times1\mathrm{m}\times1\mathrm{m}` blocked
on one side and is on a roller on the other side. A constant force of
:math:`5\mathrm{kN}` is applied in its middle.
:numref:`fig-ex-implicit-dynamic` presents the geometry of this case. The
material used is a fictitious linear elastic material with a density of
:math:`1000 \mathrm{kg/m}^3`, a Young's Modulus of
:math:`120 \mathrm{MPa}` and Poisson's ratio of :math:`0.3`. These values
were chosen to simplify the analytical solution.

An approximation of the dynamic response of the middle point of the
beam is given by:

.. math::

    u\left(\frac{L}{2}, t\right)
    = \frac{1}{\pi^4} \left(1 - cos\left(\pi^2 t\right) +
    \frac{1}{81}\left(1 - cos\left(3^2 \pi^2 t\right)\right) +
    \frac{1}{625}\left(1 - cos\left(5^2 \pi^2 t\right)\right)\right)

.. _fig-ex-implicit-dynamic:
.. figure:: manual/figures/implicit_dynamic.svg
            :align: center
            :width: 75%

            Numerical setup.

..
   \begin{figure}[!htb]
     \centering
     \includegraphics[scale=.6]{figures/implicit_dynamic}
     \caption{Numerical setup}
     \label{fig-smm-implicit:dynamic}
   \end{figure}

:numref:`fig-ex-implicit-dynamic_solution` presents the deformed
beam at 3 different times during the simulation: time steps 0, 1000 and
2000.

.. _fig-ex-implicit-dynamic_solution:
.. figure:: manual/figures/dynamic_analysis.png
            :align: center
            :width: 60%

            Deformed beam at three different times (displacement :math:`\times
            10`).

.. _ssect-smm-expl-time-integration:

parser
''''''

In ``io/parser``, an example illustrating how to parse an input file with user-defined parameters is shown. As before, the text input file of the simulation is precised using the method ``initialize``. In the input file, additionally to the usual ``material elastic`` section, there is a section ``user parameters`` with extra user-definied parameters.
Within the main function, those parameters are retrived with::

   const ParserSection & usersect = getUserParser();
   Real parameter_name = usersect.getParameter("parameter_name");

dumper
''''''

In ``io/dumper``, examples of advanced dumping are shown. 

``dumpable_low_level`` aims at illustrating how to manipulate low-level methods of ``DumperIOHelper``. The goal is to visualize a colorized moving train with Paraview. 
It is shown how to dump only a part of the mesh (here the wheels). 

.. _fig-ex-train:
.. figure:: manual/figures/examples/train.gif
            :align: center
            :width: 90%

            The wheels and the full train are dumped separately.
            
``dumpable_interface`` does the same as ``dumpable_low_level`` but using ``dumpers::Dumpable`` which is an interface for other classes (Model, Mesh, ...) to dump themselves.

new_material
''''''''''''

In ``new_material`` it is shown how to use a user-defined material for the simulation. All the details are described in :ref:`sect-smm-ncl`. The geometry solved is shown in :numref:`fig-ex-new_material`.

.. _fig-ex-new_material:
.. figure:: manual/figures/examples/barre_trou.svg
            :align: center
            :width: 90%

            Problem geometry.
            
parallel
''''''''

In ``parallel``, an example show how to run a simulation in parallel. Note that you need to have compile Akantu with the ``parallel`` option.
>>>>>>> 24194d38
<|MERGE_RESOLUTION|>--- conflicted
+++ resolved
@@ -1,197 +1,2 @@
 .. include:: ./examples/README.rst
 
-Tutorials
-<<<<<<< HEAD
-=========
-=======
-=========
-
-Examples
-=========
-
-In addition to the tutorials, other C++ and Python examples are available in the ``examples`` folder. 
-
-C++ examples
----------------------
-
-Solid Mechanics Model
-`````````````````````
-
-Solid mechanics model examples are available in the ``solid_mechanics_model`` folder.
-
-boundary_conditions
-'''''''''''''''''''
-
-In ``predifined_bc`` it is shown how to impose Dirichlet boundary condition using the predefined ``BC::Dirichlet::FixedValue`` (:numref:`fig-ex-predefined_bc`). Three built-in Dirichlet functors exist: ``FixedValue``, ``FlagOnly`` and ``IncrementValue``.
-
-.. _fig-ex-predefined_bc:
-.. figure:: manual/figures/examples/predefined_bc.svg
-            :align: center
-
-            Dirichlet boundary conditions for the predifined_bc case. 
-
-To define another functor, a class inherited from ``BC::Dirichlet::DirichletFunctor`` can be created as illustrated in the example ``user_defined_bc`` where a sinusoidal BC is imposed. The corresponding sinusoidal displacement is depicted in :numref:`fig-ex-user_defined_bc`. Note that a Neumann BC is also imposed.
-
-.. _fig-ex-user_defined_bc:
-.. figure:: manual/figures/examples/user_defined_bc_displ_mag.png
-            :align: center
-
-            Displacement magnitude for the user_defined_bc example.
-            
-static
-''''''
-
-In ``static``, an example of how to solve a static problem is presented. The problem geometry is shown in :numref:`fig-ex-static`. The left and bottom side of a 2D plate are blocked with rollers and nodes from the left side are displaced upward by :math:`0.01\%`
-of the length of the plate.
-
-.. _fig-ex-static:
-.. figure:: manual/figures/examples/static_BC.svg
-            :align: center
-
-            Boundary conditions for the static example.
-            
-The solution for the static analysis is shown in :numref:`fig-ex-static_disp`.
-
-.. _fig-ex-static_disp:
-.. figure:: manual/figures/examples/static_displ_mag.png
-            :align: center
-
-            Solution of the static analysis: displacement magnitude.
-            
-explicit
-''''''''
-
-In ``explicit``, an example of a dynamic solution with an explicit time integration is shown. 
-The explicit scheme is selected using the ``_explicit_lumped_mass`` constant::
-
-   model.initFull(_analysis_method = _explicit_lumped_mass);
-   
-Note that it is also the default value, hence using ``model.initFull();`` is equivalent.
-
-This example models the propagation of a wave in a steel beam. The beam and the applied displacement in the :math:`x` direction are shown in :numref:`fig-ex-explicit`.
-
-.. _fig-ex-explicit:
-.. figure:: manual/figures/explicit.svg
-            :align: center
-            :width: 90%
-
-            Numerical setup.
-            
-The length and height of the beam are :math:`L={10}\textrm{m}` and :math:`h =
-{1}\textrm{m}`, respectively. The material is linear elastic, homogeneous and
-isotropic (density: :math:`7800\mathrm{kg/m}^3`, Young's modulus:
-:math:`210\mathrm{GPa}` and Poisson's ratio: :math:`0.3`). The imposed
-displacement follow a Gaussian function with a maximum amplitude of :math:`A =
-{0.01}\textrm{m}`. The potential, kinetic and total energies are computed. The
-safety factor is equal to :math:`0.8`.
-
-The dynamic solution is depicted in :numref:`fig-ex-explicit_disp`.
-
-.. _fig-ex-explicit_disp:
-.. figure:: manual/figures/examples/bar_pulse.gif
-            :align: center
-            :width: 90%
-
-            Dynamic solution: lateral displacement.
-            
-implicit
-''''''''
-
-In ``implicit``, an example of a dynamic solution with an implicit time integration is shown. 
-The implicit scheme is selected using the ``_implicit_dynamic`` constant::
-
-   model.initFull(_analysis_method = _implicit_dynamic);
-   
-This example consists of
-a 3D beam of
-:math:`10\mathrm{m}\times1\mathrm{m}\times1\mathrm{m}` blocked
-on one side and is on a roller on the other side. A constant force of
-:math:`5\mathrm{kN}` is applied in its middle.
-:numref:`fig-ex-implicit-dynamic` presents the geometry of this case. The
-material used is a fictitious linear elastic material with a density of
-:math:`1000 \mathrm{kg/m}^3`, a Young's Modulus of
-:math:`120 \mathrm{MPa}` and Poisson's ratio of :math:`0.3`. These values
-were chosen to simplify the analytical solution.
-
-An approximation of the dynamic response of the middle point of the
-beam is given by:
-
-.. math::
-
-    u\left(\frac{L}{2}, t\right)
-    = \frac{1}{\pi^4} \left(1 - cos\left(\pi^2 t\right) +
-    \frac{1}{81}\left(1 - cos\left(3^2 \pi^2 t\right)\right) +
-    \frac{1}{625}\left(1 - cos\left(5^2 \pi^2 t\right)\right)\right)
-
-.. _fig-ex-implicit-dynamic:
-.. figure:: manual/figures/implicit_dynamic.svg
-            :align: center
-            :width: 75%
-
-            Numerical setup.
-
-..
-   \begin{figure}[!htb]
-     \centering
-     \includegraphics[scale=.6]{figures/implicit_dynamic}
-     \caption{Numerical setup}
-     \label{fig-smm-implicit:dynamic}
-   \end{figure}
-
-:numref:`fig-ex-implicit-dynamic_solution` presents the deformed
-beam at 3 different times during the simulation: time steps 0, 1000 and
-2000.
-
-.. _fig-ex-implicit-dynamic_solution:
-.. figure:: manual/figures/dynamic_analysis.png
-            :align: center
-            :width: 60%
-
-            Deformed beam at three different times (displacement :math:`\times
-            10`).
-
-.. _ssect-smm-expl-time-integration:
-
-parser
-''''''
-
-In ``io/parser``, an example illustrating how to parse an input file with user-defined parameters is shown. As before, the text input file of the simulation is precised using the method ``initialize``. In the input file, additionally to the usual ``material elastic`` section, there is a section ``user parameters`` with extra user-definied parameters.
-Within the main function, those parameters are retrived with::
-
-   const ParserSection & usersect = getUserParser();
-   Real parameter_name = usersect.getParameter("parameter_name");
-
-dumper
-''''''
-
-In ``io/dumper``, examples of advanced dumping are shown. 
-
-``dumpable_low_level`` aims at illustrating how to manipulate low-level methods of ``DumperIOHelper``. The goal is to visualize a colorized moving train with Paraview. 
-It is shown how to dump only a part of the mesh (here the wheels). 
-
-.. _fig-ex-train:
-.. figure:: manual/figures/examples/train.gif
-            :align: center
-            :width: 90%
-
-            The wheels and the full train are dumped separately.
-            
-``dumpable_interface`` does the same as ``dumpable_low_level`` but using ``dumpers::Dumpable`` which is an interface for other classes (Model, Mesh, ...) to dump themselves.
-
-new_material
-''''''''''''
-
-In ``new_material`` it is shown how to use a user-defined material for the simulation. All the details are described in :ref:`sect-smm-ncl`. The geometry solved is shown in :numref:`fig-ex-new_material`.
-
-.. _fig-ex-new_material:
-.. figure:: manual/figures/examples/barre_trou.svg
-            :align: center
-            :width: 90%
-
-            Problem geometry.
-            
-parallel
-''''''''
-
-In ``parallel``, an example show how to run a simulation in parallel. Note that you need to have compile Akantu with the ``parallel`` option.
->>>>>>> 24194d38
