#!/bin/bash

set -o errexit
set -o pipefail

show_help() {
    cat << EOF
Usage: ${0##*/} -n NAME -e EXECUTABLE [-p MPI_WRAPPER] [-s SCRIPT_FILE]
          [-r REFERENCE_FILE] [-w WORKING_DIR] [ARGS]
Execute the test in the good configuration according to the options given

    -e EXECUTABLE     Main executable of the test
    -n NAME           Name of the test
    -p MPI_WRAPPER    Executes the test for multiple parallel configuration
    -s SCRIPT_FILE    Script to execute after the execution of the test to
                      postprocess the results
    -v VALGRIND_PATH  Running the test using valgrind
    -r REFERENCE_FILE Reference file to compare with if the name of the file
                      contains a <nb_proc> this will be used for the different
                      configuration when -p is given
    -w WORKING_DIR    The directory in which to execute the test
    -E ENVIRONMENT_FILE File to source before running tests
    -h                Print this helps
EOF
}

full_redirect() {
<<<<<<< HEAD
    local nproc=$1
    shift
    local name=$1
    shift

    local sout=".lastout"
    local serr=".lasterr"
  if [ "${nproc}" -ne 0 ]; then
       sout="-${nproc}${sout}"
       serr="-${nproc}${serr}"
    fi
    echo "Run $*"
    (($* | tee "${name}${sout}") 3>&1 1>&2 2>&3 | tee "${name}${serr}") 3>&1 1>&2 2>&3

    lastout="${name}${sout}"
=======
  local nproc=$1
  shift
  local name=$1
  shift

  local sout=".lastout"
  local serr=".lasterr"
  if [ "${nproc}" -ne 0 ]; then
    sout="-${nproc}${sout}"
    serr="-${nproc}${serr}"
  fi
  echo "Run $*"
  ( ($* | tee "${name}${sout}") 3>&1 1>&2 2>&3 | tee "${name}${serr}") 3>&1 1>&2 2>&3

  lastout="${name}${sout}"
>>>>>>> adf76025
}

name=
executable=
parallel=
postprocess_script=
reference=
working_dir=
envi=
parallel_processes="2"
<<<<<<< HEAD

=======
>>>>>>> adf76025
valgrind=""

while :
do
  case "$1" in
    -e)
      executable=$2
      shift 2
      ;;
    -E)
      envi="$2"
      shift 2
      ;;
    -h | --help)
      show_help
      exit 0
      ;;
    -n)
      name="$2"
      shift 2
      ;;
    -N)
      parallel_processes="$2"
      shift 2
      ;;
    -p)
      parallel="$2"
      shift 2
      ;;
    -r)
      reference="$2"
      shift 2
      ;;
    -s)
      postprocess_script="$2"
      shift 2
      ;;
    -w)
      working_dir="$2"
      shift 2
      ;;
    -v)
      valgrind="$2"
      shift 2
      ;;
    --) # End of all options
      shift
      break
      ;;
    -*)
      echo "Error: Unknown option: $1" >&2
      show_help
      exit 1
      ;;
    *) #No more options
      break
      ;;
  esac
done

_args=$*

if [ -n "${envi}" ]; then
  source "${envi}"
fi

if [ -z "${name}" ] || [ -z "${executable}" ]; then
<<<<<<< HEAD
    echo "Missing executable or name"
    show_help
    exit 1
fi

if [ -n "${working_dir}" ]; then
    echo "Entering directory ${working_dir}"
    cd "${working_dir}"
fi

if [ -z "${parallel}" ]; then
    echo "Executing the test ${name}"
=======
  echo "Missing executable or name"
  show_help
  exit 1
fi

if [ -n "${working_dir}" ]; then
#    current_directory=$PWD
  echo "Entering directory ${working_dir}"
  cd "${working_dir}"
fi

if [ -z "${parallel}" ]; then
  echo "Executing the test ${name}"
>>>>>>> adf76025
  full_redirect 0 "${name}" "${valgrind} ${executable} ${_args}"
else
  #for i in ${parallel_processes}; do
  i=${parallel_processes}
  echo "Executing the test ${name} for ${i} procs"
  full_redirect "$i" "${name}"_"$i" "${parallel} ${i} ${valgrind} ${executable} ${_args}"
  #done
fi

if [ -n "${postprocess_script}" ]; then
  echo "Executing the test ${name} post-processing"
  full_redirect 0 "${name}_pp" "./${postprocess_script}"
fi

if [ -n "${reference}" ]; then
<<<<<<< HEAD
   echo "Comparing last generated output to the reference file"
=======
  echo "Comparing last generated output to the reference file"
>>>>>>> adf76025
  diff -w "${lastout}" "${reference}"
fi<|MERGE_RESOLUTION|>--- conflicted
+++ resolved
@@ -25,23 +25,6 @@
 }
 
 full_redirect() {
-<<<<<<< HEAD
-    local nproc=$1
-    shift
-    local name=$1
-    shift
-
-    local sout=".lastout"
-    local serr=".lasterr"
-  if [ "${nproc}" -ne 0 ]; then
-       sout="-${nproc}${sout}"
-       serr="-${nproc}${serr}"
-    fi
-    echo "Run $*"
-    (($* | tee "${name}${sout}") 3>&1 1>&2 2>&3 | tee "${name}${serr}") 3>&1 1>&2 2>&3
-
-    lastout="${name}${sout}"
-=======
   local nproc=$1
   shift
   local name=$1
@@ -57,7 +40,6 @@
   ( ($* | tee "${name}${sout}") 3>&1 1>&2 2>&3 | tee "${name}${serr}") 3>&1 1>&2 2>&3
 
   lastout="${name}${sout}"
->>>>>>> adf76025
 }
 
 name=
@@ -68,10 +50,6 @@
 working_dir=
 envi=
 parallel_processes="2"
-<<<<<<< HEAD
-
-=======
->>>>>>> adf76025
 valgrind=""
 
 while :
@@ -139,20 +117,6 @@
 fi
 
 if [ -z "${name}" ] || [ -z "${executable}" ]; then
-<<<<<<< HEAD
-    echo "Missing executable or name"
-    show_help
-    exit 1
-fi
-
-if [ -n "${working_dir}" ]; then
-    echo "Entering directory ${working_dir}"
-    cd "${working_dir}"
-fi
-
-if [ -z "${parallel}" ]; then
-    echo "Executing the test ${name}"
-=======
   echo "Missing executable or name"
   show_help
   exit 1
@@ -166,7 +130,6 @@
 
 if [ -z "${parallel}" ]; then
   echo "Executing the test ${name}"
->>>>>>> adf76025
   full_redirect 0 "${name}" "${valgrind} ${executable} ${_args}"
 else
   #for i in ${parallel_processes}; do
@@ -182,10 +145,6 @@
 fi
 
 if [ -n "${reference}" ]; then
-<<<<<<< HEAD
-   echo "Comparing last generated output to the reference file"
-=======
   echo "Comparing last generated output to the reference file"
->>>>>>> adf76025
   diff -w "${lastout}" "${reference}"
 fi