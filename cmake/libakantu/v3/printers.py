#!/usr/bin/env python3
""" printers.py: gdb pretty printers"""

__author__ = "Nicolas Richart"
__credits__ = [
    "Nicolas Richart <nicolas.richart@epfl.ch>",
]
__copyright__ = (
    "Copyright (©) 2016-2021 EPFL (Ecole Polytechnique Fédérale"
    " de Lausanne) Laboratory (LSMS - Laboratoire de Simulation"
    " en Mécanique des Solides)"
)
__license__ = "LGPLv3"


#
# Inspired from boost's pretty printers from
# Rüdiger Sonderfeld <ruediger@c-plusplus.de>
# and from Pretty-printers for libstc++ from Free Software Foundation, Inc.
#
import gdb
import re
import sys
import itertools

try:
    import gdb.printing
except ImportError:
    raise RuntimeError("Your GDB is too old")

class AkantuPrinter(object):
    regex = None

    @classmethod
    def supports(cls, typename):
        # print('{0} ~= {1}'.format(typename, cls.regex), file=sys.stderr)
        return cls.regex.search(typename)

    @classmethod
    def get_basic_type(cls, value):
        """Determines the type associated to a value"""

        _type = value.type
        # If it points to a reference, get the reference.
        if _type.code == gdb.TYPE_CODE_REF:
            _type = _type.target()

        # Get the unqualified type, stripped of typedefs.
        _type = _type.unqualified().strip_typedefs()

        return _type.tag


<<<<<<< HEAD
if __use_gdb_pp__:
    __akantu_pretty_printers__ = gdb.printing.RegexpCollectionPrettyPrinter(
        "libakantu-v3"
    )
else:

    class AkantuPrettyPrinters(object):
        def __init__(self, name):
            super(AkantuPrettyPrinters, self).__init__()
            self.name = name
            self.printers = {}

        @property
        def enabled(self):
            return True

        def add_printer(self, name, regex, printer):
            self.printers[name] = printer

        def __call__(self, val):
            typename = AkantuPrinter.get_basic_type(val)
            if not typename:
                return None

            for name, printer in self.printers.items():
                if printer.supports(typename):
                    return printer

            return None

    __akantu_pretty_printers__ = AkantuPrettyPrinters("libakantu-v3")
=======
__akantu_pretty_printers__ = gdb.printing.RegexpCollectionPrettyPrinter("libakantu-v3")
>>>>>>> ea422d3a


def register_pretty_printer(pretty_printer):
    "Registers a Pretty Printer"

<<<<<<< HEAD
    __akantu_pretty_printers__.add_printer(
        pretty_printer.name, pretty_printer.regex, pretty_printer
    )

=======
    __akantu_pretty_printers__.add_printer(pretty_printer.name,
                                           pretty_printer.regex,
                                           pretty_printer)
>>>>>>> ea422d3a
    return pretty_printer

@register_pretty_printer
class AkaArrayPrinter(AkantuPrinter):
    """Pretty printer for akantu::Array<T>"""
<<<<<<< HEAD

    regex = re.compile("^akantu::Array<(.*?), (true|false)>$")
    name = "akantu::Array"
=======
    regex = re.compile('^akantu::Array<(.*?), (true|false)>$|^akantu::ArrayDataLayer<(.*?), \(akantu::ArrayAllocationType\)1>$')
    name = 'akantu::Array'
>>>>>>> ea422d3a

    def __init__(self, value):
        self.typename = self.get_basic_type(value)
        self.value = value
        self.ptr = self.value["values"]
        self.size = int(self.value["size_"])
        self.nb_component = int(self.value["nb_component"])

<<<<<<< HEAD
    def display_hint(self):
        return "array"

    def to_string(self):
        m = self.regex.search(self.typename)
        return "Array<{0}>({1}, {2}) stored at {3}".format(
            m.group(1), self.size, self.nb_component, self.ptr
        )
=======
    def to_string(self):
        m = self.regex.search(self.typename)
        return 'Array<{0}>({1}, {2}) stored at {3}'.format(
            m.group(1), self.size, self.nb_component, self.ptr)
    
    def display_hint(self):
        return 'array'
>>>>>>> ea422d3a

    def children(self):
        _ptr = self.ptr
        for i in range(self.size):
<<<<<<< HEAD
            _values = [
                "{0}".format((_ptr + j).dereference()) for j in range(self.nb_component)
            ]
            _ptr = _ptr + self.nb_component
            yield (
                "[{0}]".format(i),
                ("{0}" if self.nb_component == 1 else "[{0}]").format(
                    ", ".join(_values)
                ),
            )


if sys.version_info[0] > 2:
    # Python 3 stuff
    Iterator = object
else:
    # Python 2 stuff
    class Iterator:
        """Compatibility mixin for iterators
=======
            for j in range(self.nb_component):
                yield ('[{0}, {1}]'.format(i, j), (_ptr + j).dereference())
            _ptr = _ptr + self.nb_component
>>>>>>> ea422d3a


<<<<<<< HEAD
        Idea stolen from the "six" documentation:
        <http://pythonhosted.org/six/#six.Iterator>
        """

        def next(self):
            return self.__next__()


class RbtreeIterator(Iterator):
=======
class RbtreeIterator(object):
>>>>>>> ea422d3a
    """
    Turn an RB-tree-based container (std::map, std::set etc.) into
    a Python iterable object.
    """
    def __init__(self, rbtree):
        self.size = rbtree["_M_t"]["_M_impl"]["_M_node_count"]
        self.node = rbtree["_M_t"]["_M_impl"]["_M_header"]["_M_left"]
        self.count = 0

    def __iter__(self):
        return self

    def __len__(self):
        return int(self.size)

    def __next__(self):
        if self.count == self.size:
            raise StopIteration
        result = self.node
        self.count = self.count + 1
        if self.count < self.size:
            # Compute the next node.
            node = self.node
            if node.dereference()["_M_right"]:
                node = node.dereference()["_M_right"]
                while node.dereference()["_M_left"]:
                    node = node.dereference()["_M_left"]
            else:
                parent = node.dereference()["_M_parent"]
                while node == parent.dereference()["_M_right"]:
                    node = parent
                    parent = parent.dereference()["_M_parent"]
                if node.dereference()["_M_right"] != parent:
                    node = parent
                    self.node = node
        return result

def get_value_from_aligned_membuf(buf, valtype):
    """Returns the value held in a __gnu_cxx::__aligned_membuf."""
    return buf["_M_storage"].address.cast(valtype.pointer()).dereference()


def get_value_from_Rb_tree_node(node):
    """Returns the value held in an _Rb_tree_node<_Val>"""
    try:
        member = node.type.fields()[1].name
        if member == "_M_value_field":
            # C++03 implementation, node contains the value as a member
            return node["_M_value_field"]
        elif member == "_M_storage":
            # C++11 implementation, node stores value in __aligned_membuf
            valtype = node.type.template_argument(0)
            return get_value_from_aligned_membuf(node["_M_storage"], valtype)
    except:  # noqa: E722
        pass
    raise ValueError("Unsupported implementation for %s" % str(node.type))


def find_type(orig, name):
    typ = orig.strip_typedefs()
    while True:
        # Strip cv-qualifiers.  PR 67440.
        search = "%s::%s" % (typ.unqualified(), name)
        try:
            return gdb.lookup_type(search)
        except RuntimeError:
            pass
        # The type was not found, so try the superclass.  We only need
        # to check the first superclass, so we don't bother with
        # anything fancier here.
        field = typ.fields()[0]
        if not field.is_base_class:
            raise ValueError("Cannot find type %s::%s" % (str(orig), name))
        typ = field.type


@register_pretty_printer
class AkaElementTypeMapArrayPrinter(AkantuPrinter):
    """Pretty printer for akantu::ElementTypeMap<Array<T>>"""

    regex = re.compile(
        "^akantu::ElementTypeMap<akantu::Array<(.*?), (true|false)>\*, akantu::(.*?)>$"
    )  # noqa: E501,W605
    name = "akantu::ElementTypeMapArray"

    # Turn an RbtreeIterator into a pretty-print iterator.
    class _rb_iter(object):
        def __init__(self, rbiter, type, ghost_type):
            self.rbiter = rbiter
            self.count = 0
            self.type = type
            self.ghost_type = ghost_type

        def __iter__(self):
            return self

        def __next__(self):
            if self.count % 2 == 0:
                n = next(self.rbiter)
                n = n.cast(self.type).dereference()
                n = get_value_from_Rb_tree_node(n)
                self.pair = n
                item = "{0}:{1}".format(n["first"], self.ghost_type)
            else:
                item = self.pair["second"].dereference()
            result = ("[{0}]".format(self.count), item)
            self.count = self.count + 1
            return result

    def _iter(self, not_ghost, ghost, type):
        iter_size = (len(not_ghost), len(ghost))
        it = self._rb_iter(not_ghost, type, "_not_ghost")
        for _ in range(iter_size[0] * 2):
            yield next(it)

        it = self._rb_iter(ghost, type, "_ghost")
        for _ in range(iter_size[1] * 2):
            yield next(it)

        raise StopIteration

    def __init__(self, value):
        self.typename = self.get_basic_type(value)
        self.value = value
        self.data = self.value["data"]
        self.ghost_data = self.value["ghost_data"]

    def to_string(self):
        m = self.regex.search(self.typename)
        return "ElementTypMapArray<{0}> with " "{1} _not_ghost and {2} _ghost".format(
            m.group(1),
            len(RbtreeIterator(self.data)),
            len(RbtreeIterator(self.ghost_data)),
        )

    def children(self):
        # m = self.regex.search(self.typename)
        rep_type = find_type(self.data.type, "_Rep_type")
        node = find_type(rep_type, "_Link_type")
        node = node.strip_typedefs()

        return itertools.chain(
            self._rb_iter(RbtreeIterator(self.data), node, "_not_ghost"),
            self._rb_iter(RbtreeIterator(self.ghost_data), node, "_ghost"),
        )

    def display_hint(self):
        return "map"


# @register_pretty_printer
class AkaTensorPrinter(AkantuPrinter):
    """Pretty printer for akantu::Tensor<T>"""

    regex = re.compile("^akantu::Tensor<(.*), +(.*), +(.*)>$")
    name = "akantu::Tensor"

    value = None
    typename = ""
    ptr = None
    dims = []
    ndims = 0

    def pretty_print(self):
        def ij2str(i, j, m):
            return "{0}".format((self.ptr + m * j + i).dereference())

        def line(i, m, n):
            return "[{0}]".format(", ".join((ij2str(i, j, m) for j in range(n))))

        m = int(self.dims[0])
        if self.ndims == 1:
            n = 1
        else:
            n = int(self.dims[1])

        return "[{0}]".format(", ".join(line(i, m, n) for i in range(m)))

    def __init__(self, value):
        self.typename = self.get_basic_type(value)
        self.value = value
        self.ptr = self.value["values"]
        self.dims = self.value["n"]

    def children(self):
        yield ("values", self.pretty_print())
        yield ("wrapped", self.value["wrapped"])


@register_pretty_printer
class AkaVectorPrinter(AkaTensorPrinter):
    """Pretty printer for akantu::Vector<T>"""

    regex = re.compile("^akantu::Vector<(.*)>$")
    name = "akantu::Vector"
    n = 0
    ptr = 0x0

    def __init__(self, value):
        super(AkaVectorPrinter, self).__init__(value)
        self.ndims = 1

    def to_string(self):
        m = self.regex.search(self.typename)
        return "Vector<{0}>({1}) [{2}]".format(
            m.group(1), int(self.dims[0]), str(self.ptr)
        )


@register_pretty_printer
class AkaMatrixPrinter(AkaTensorPrinter):
    """Pretty printer for akantu::Matrix<T>"""

    regex = re.compile("^akantu::Matrix<(.*)>$")
    name = "akantu::Matrix"

    def __init__(self, value):
        super(AkaMatrixPrinter, self).__init__(value)
        self.ndims = 2

    def to_string(self):
        m = self.regex.search(self.typename)
        return "Matrix<%s>(%d, %d) [%s]" % (
            m.group(1),
            int(self.dims[0]),
            int(self.dims[1]),
            str(self.ptr),
        )


@register_pretty_printer
class AkaElementPrinter(AkantuPrinter):
    """Pretty printer for akantu::Element"""

    regex = re.compile("^akantu::Element$")
    name = "akantu::Element"

    def __init__(self, value):
        self.typename = self.get_basic_type(value)
        self.value = value

        self.element = self.value["element"]
        self.eltype = self.value["type"]
        self.ghost_type = self.value["ghost_type"]
        self._ek_not_defined = gdb.parse_and_eval("akantu::_not_defined")
        self._casper = gdb.parse_and_eval("akantu::_casper")
        self._max_uint = gdb.parse_and_eval("(akantu::Int) -1")

    def to_string(self):
        if (
            (self.element == self._max_uint)
            and (self.eltype == self._ek_not_defined)
            and (self.ghost_type == self._casper)
        ):
            return "ElementNull"

        return "Element({0}, {1}, {2})".format(
            self.element, self.eltype, self.ghost_type
        )


def register_akantu_printers(obj):
    "Register Akantu Pretty Printers."
    gdb.printing.register_pretty_printer(obj, __akantu_pretty_printers__)<|MERGE_RESOLUTION|>--- conflicted
+++ resolved
@@ -28,6 +28,7 @@
 except ImportError:
     raise RuntimeError("Your GDB is too old")
 
+
 class AkantuPrinter(object):
     regex = None
 
@@ -51,69 +52,26 @@
         return _type.tag
 
 
-<<<<<<< HEAD
-if __use_gdb_pp__:
-    __akantu_pretty_printers__ = gdb.printing.RegexpCollectionPrettyPrinter(
-        "libakantu-v3"
-    )
-else:
-
-    class AkantuPrettyPrinters(object):
-        def __init__(self, name):
-            super(AkantuPrettyPrinters, self).__init__()
-            self.name = name
-            self.printers = {}
-
-        @property
-        def enabled(self):
-            return True
-
-        def add_printer(self, name, regex, printer):
-            self.printers[name] = printer
-
-        def __call__(self, val):
-            typename = AkantuPrinter.get_basic_type(val)
-            if not typename:
-                return None
-
-            for name, printer in self.printers.items():
-                if printer.supports(typename):
-                    return printer
-
-            return None
-
-    __akantu_pretty_printers__ = AkantuPrettyPrinters("libakantu-v3")
-=======
 __akantu_pretty_printers__ = gdb.printing.RegexpCollectionPrettyPrinter("libakantu-v3")
->>>>>>> ea422d3a
 
 
 def register_pretty_printer(pretty_printer):
     "Registers a Pretty Printer"
 
-<<<<<<< HEAD
     __akantu_pretty_printers__.add_printer(
         pretty_printer.name, pretty_printer.regex, pretty_printer
     )
-
-=======
-    __akantu_pretty_printers__.add_printer(pretty_printer.name,
-                                           pretty_printer.regex,
-                                           pretty_printer)
->>>>>>> ea422d3a
     return pretty_printer
+
 
 @register_pretty_printer
 class AkaArrayPrinter(AkantuPrinter):
     """Pretty printer for akantu::Array<T>"""
-<<<<<<< HEAD
-
-    regex = re.compile("^akantu::Array<(.*?), (true|false)>$")
+
+    regex = re.compile(
+        "^akantu::Array<(.*?), (true|false)>$|^akantu::ArrayDataLayer<(.*?), \(akantu::ArrayAllocationType\)1>$"
+    )
     name = "akantu::Array"
-=======
-    regex = re.compile('^akantu::Array<(.*?), (true|false)>$|^akantu::ArrayDataLayer<(.*?), \(akantu::ArrayAllocationType\)1>$')
-    name = 'akantu::Array'
->>>>>>> ea422d3a
 
     def __init__(self, value):
         self.typename = self.get_basic_type(value)
@@ -122,72 +80,29 @@
         self.size = int(self.value["size_"])
         self.nb_component = int(self.value["nb_component"])
 
-<<<<<<< HEAD
-    def display_hint(self):
-        return "array"
-
     def to_string(self):
         m = self.regex.search(self.typename)
         return "Array<{0}>({1}, {2}) stored at {3}".format(
             m.group(1), self.size, self.nb_component, self.ptr
         )
-=======
-    def to_string(self):
-        m = self.regex.search(self.typename)
-        return 'Array<{0}>({1}, {2}) stored at {3}'.format(
-            m.group(1), self.size, self.nb_component, self.ptr)
-    
+
     def display_hint(self):
-        return 'array'
->>>>>>> ea422d3a
+        return "array"
 
     def children(self):
         _ptr = self.ptr
         for i in range(self.size):
-<<<<<<< HEAD
-            _values = [
-                "{0}".format((_ptr + j).dereference()) for j in range(self.nb_component)
-            ]
+            for j in range(self.nb_component):
+                yield ("[{0}, {1}]".format(i, j), (_ptr + j).dereference())
             _ptr = _ptr + self.nb_component
-            yield (
-                "[{0}]".format(i),
-                ("{0}" if self.nb_component == 1 else "[{0}]").format(
-                    ", ".join(_values)
-                ),
-            )
-
-
-if sys.version_info[0] > 2:
-    # Python 3 stuff
-    Iterator = object
-else:
-    # Python 2 stuff
-    class Iterator:
-        """Compatibility mixin for iterators
-=======
-            for j in range(self.nb_component):
-                yield ('[{0}, {1}]'.format(i, j), (_ptr + j).dereference())
-            _ptr = _ptr + self.nb_component
->>>>>>> ea422d3a
-
-
-<<<<<<< HEAD
-        Idea stolen from the "six" documentation:
-        <http://pythonhosted.org/six/#six.Iterator>
-        """
-
-        def next(self):
-            return self.__next__()
-
-
-class RbtreeIterator(Iterator):
-=======
+
+
 class RbtreeIterator(object):
->>>>>>> ea422d3a
     """
     Turn an RB-tree-based container (std::map, std::set etc.) into
     a Python iterable object.
     """
+
     def __init__(self, rbtree):
         self.size = rbtree["_M_t"]["_M_impl"]["_M_node_count"]
         self.node = rbtree["_M_t"]["_M_impl"]["_M_header"]["_M_left"]
@@ -221,6 +136,7 @@
                     self.node = node
         return result
 
+
 def get_value_from_aligned_membuf(buf, valtype):
     """Returns the value held in a __gnu_cxx::__aligned_membuf."""
     return buf["_M_storage"].address.cast(valtype.pointer()).dereference()
