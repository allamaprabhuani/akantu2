#===============================================================================
# Copyright (©) 2010-2023 EPFL (Ecole Polytechnique Fédérale de Lausanne)
# Laboratory (LSMS - Laboratoire de Simulation en Mécanique des Solides)
#
# This file is part of Akantu
# 
# Akantu is free software: you can redistribute it and/or modify it under the
# terms of the GNU Lesser General Public License as published by the Free
# Software Foundation, either version 3 of the License, or (at your option) any
# later version.
# 
# Akantu is distributed in the hope that it will be useful, but WITHOUT ANY
# WARRANTY; without even the implied warranty of MERCHANTABILITY or FITNESS FOR
# A PARTICULAR PURPOSE. See the GNU Lesser General Public License for more
# details.
# 
# You should have received a copy of the GNU Lesser General Public License along
# with Akantu. If not, see <http://www.gnu.org/licenses/>.
#
#===============================================================================


#===============================================================================
function(set_third_party_shared_libirary_name _var _lib)
  set(${_var}
    ${PROJECT_BINARY_DIR}/third-party/lib/${CMAKE_SHARED_LIBRARY_PREFIX}${_lib}${CMAKE_SHARED_LIBRARY_SUFFIX}
    CACHE FILEPATH "" FORCE)
endfunction()

# ==============================================================================
function(_add_file_to_copy target file)
  get_filename_component(_file_name_we ${file} NAME_WE)
  get_filename_component(_file_name_ext ${file} EXT)
  get_filename_component(_file_name ${file} NAME)
  get_filename_component(_file_path ${file}
    ABSOLUTE BASE_DIR ${CMAKE_CURRENT_SOURCE_DIR})

  configure_file(
    ${_file_path}
    ${CMAKE_CURRENT_BINARY_DIR}/${_file_name}
    COPYONLY)

  # set(copy_target copy_${_file_name_we}_${_file_name_ext}_${target})
  # add_custom_target(${copy_target}
  #   DEPENDS ${CMAKE_CURRENT_BINARY_DIR}/${_file_name})
  # add_custom_command(
  #   OUTPUT ${CMAKE_CURRENT_BINARY_DIR}/${_file_name}
  #   COMMAND ${CMAKE_COMMAND} -E copy_if_different
  #               ${file}
	# 	${CMAKE_CURRENT_BINARY_DIR}
  #   WORKING_DIRECTORY ${CMAKE_CURRENT_SOURCE_DIR}
  #   DEPENDS ${_file_path}
  #   COMMENT "Copying file ${_file_name} for the target ${target}"
  #   )
  # add_dependencies(${target} ${copy_target})
endfunction()

# ==============================================================================
function(get_target_list_of_associated_files tgt files)
  if(TARGET ${tgt})
    get_target_property(_type ${tgt} TYPE)
  else()
    set(_type ${tgt}-NOTFOUND)
  endif()

  if(_type STREQUAL "SHARED_LIBRARY"
      OR _type STREQUAL "STATIC_LIBRARY"
      OR _type STREQUAL "MODULE_LIBRARY"
      OR _type STREQUAL "EXECUTABLE")
    get_target_property(_srcs ${tgt} SOURCES)
    set(_dep_ressources)
    foreach(_file ${_srcs})
      list(APPEND _dep_ressources ${CMAKE_CURRENT_SOURCE_DIR}/${_file})
    endforeach()
  elseif(_type)
    get_target_property(_dep_ressources ${tgt} RESSOURCES)
  endif()

  set(${files} ${_dep_ressources} PARENT_SCOPE)
endfunction()

#===============================================================================
<<<<<<< HEAD
=======
# Generate the list of currently loaded materials
function(generate_material_list)
  message(STATUS "Determining the list of recognized materials...")

  package_get_all_include_directories(
    AKANTU_LIBRARY_INCLUDE_DIRS
    )

  package_get_all_external_informations(
    PRIVATE_INCLUDE AKANTU_PRIVATE_EXTERNAL_INCLUDE_DIR
    INTERFACE_INCLUDE AKANTU_INTERFACE_EXTERNAL_INCLUDE_DIR
    LIBRARIES AKANTU_EXTERNAL_LIBRARIES
    )

  set(_include_dirs
    ${AKANTU_INCLUDE_DIRS}
    ${AKANTU_PRIVATE_EXTERNAL_INCLUDE_DIR}
    ${AKANTU_INTERFACE_EXTERNAL_INCLUDE_DIR}
    )

  try_run(_material_list_run _material_list_compile
    ${CMAKE_BINARY_DIR}
    ${PROJECT_SOURCE_DIR}/cmake/material_lister.cc
    CMAKE_FLAGS "-DINCLUDE_DIRECTORIES:STRING=${_include_dirs}" "-DCMAKE_CXX_STANDARD=${AKANTU_CXX_STANDARD}"
    COMPILE_DEFINITIONS "-DAKANTU_CMAKE_LIST_MATERIALS"
    COMPILE_OUTPUT_VARIABLE _compile_results
    RUN_OUTPUT_VARIABLE _result_material_list)

  if(_material_list_compile AND "${_material_list_run}" EQUAL 0)
    message(STATUS "Materials included in Akantu:")
    string(REPLACE "\n" ";" _material_list "${_result_material_list}")
    foreach(_mat ${_material_list})
      string(REPLACE ":" ";" _mat_key "${_mat}")
      list(GET _mat_key 0 _key)
      list(GET _mat_key 1 _class)
      list(LENGTH _mat_key _l)

      if("${_l}" GREATER 2)
        list(REMOVE_AT _mat_key 0 1)
        set(_opt " -- options: [")
        foreach(_o ${_mat_key})
          set(_opt "${_opt} ${_o}")
        endforeach()
        set(_opt "${_opt} ]")
      else()
        set(_opt "")
      endif()

      message(STATUS "   ${_class} -- key: ${_key}${_opt}")
    endforeach()
  else()
    message(STATUS "Could not determine the list of materials.")
    message("${_compile_results}")
  endif()
endfunction()

#===============================================================================
>>>>>>> bbc031e5
# Declare the options for the types and defines the approriate typedefs
function(declare_akantu_types)
  set(AKANTU_TYPE_FLOAT "double (64bit)" CACHE STRING "Precision force floating point types")
  mark_as_advanced(AKANTU_TYPE_FLOAT)
  set_property(CACHE AKANTU_TYPE_FLOAT PROPERTY STRINGS
    "quadruple (128bit)"
    "double (64bit)"
    "float (32bit)"
    )

  set(AKANTU_TYPE_INTEGER "int (32bit)" CACHE STRING "Size of the integer types")
  mark_as_advanced(AKANTU_TYPE_INTEGER)
  set_property(CACHE AKANTU_TYPE_INTEGER PROPERTY STRINGS
    "int (32bit)"
    "long int (64bit)"
    )

  include(CheckTypeSize)

  # ----------------------------------------------------------------------------
  # Floating point types
  # ----------------------------------------------------------------------------
  if(AKANTU_TYPE_FLOAT STREQUAL "float (32bit)")
    set(AKANTU_FLOAT_TYPE "float" CACHE INTERNAL "")
    set(AKANTU_FLOAT_SIZE 4 CACHE INTERNAL "")
  elseif(AKANTU_TYPE_FLOAT STREQUAL "double (64bit)")
    set(AKANTU_FLOAT_TYPE "double" CACHE INTERNAL "")
    set(AKANTU_FLOAT_SIZE 8 CACHE INTERNAL "")
  elseif(AKANTU_TYPE_FLOAT STREQUAL "quadruple (128bit)")
    check_type_size("long double" LONG_DOUBLE)
    if(HAVE_LONG_DOUBLE)
      set(AKANTU_FLOAT_TYPE "long double" CACHE INTERNAL "")
      set(AKANTU_FLOAT_SIZE 16 CACHE INTERNAL "")
      message("This feature is not tested and will most probably not compile")
    else()
      message(FATAL_ERROR "The type long double is not defined on your system")
    endif()
  else()
    message(FATAL_ERROR "The float type is not defined")
  endif()

  include(CheckIncludeFileCXX)
  include(CheckCXXSourceCompiles)

  # ----------------------------------------------------------------------------
  # Integer types
  # ----------------------------------------------------------------------------
  check_include_file_cxx(cstdint HAVE_CSTDINT)
  if(NOT HAVE_CSTDINT)
    check_include_file_cxx(stdint.h HAVE_STDINT_H)
    if(HAVE_STDINT_H)
      list(APPEND _int_include stdint.h)
    endif()
  else()
    list(APPEND _int_include cstdint)
  endif()


  check_include_file_cxx(cstddef HAVE_CSTDDEF)
  if(NOT HAVE_CSTDINT)
    check_include_file_cxx(stddef.h HAVE_STDDEF_H)
    if(HAVE_STDINT_H)
      list(APPEND _int_include stddef.h)
    endif()
  else()
    list(APPEND _int_include cstddef)
  endif()

  if(AKANTU_TYPE_INTEGER STREQUAL "int (32bit)")
    set(AKANTU_INTEGER_SIZE 4 CACHE INTERNAL "")
    check_type_size("int" INT)
    if(INT EQUAL 4)
      set(AKANTU_SIGNED_INTEGER_TYPE "int" CACHE INTERNAL "")
      set(AKANTU_UNSIGNED_INTEGER_TYPE "unsigned int" CACHE INTERNAL "")
    else()
      check_type_size("int32_t" INT32_T LANGUAGE CXX)
      if(HAVE_INT32_T)
        set(AKANTU_SIGNED_INTEGER_TYPE "int32_t" CACHE INTERNAL "")
        set(AKANTU_UNSIGNED_INTEGER_TYPE "uint32_t" CACHE INTERNAL "")
        list(APPEND _extra_includes ${_int_include})
      endif()
    endif()
  elseif(AKANTU_TYPE_INTEGER STREQUAL "long int (64bit)")
    set(AKANTU_INTEGER_SIZE 8 CACHE INTERNAL "")
    check_type_size("long int" LONG_INT)
    if(LONG_INT EQUAL 8)
      set(AKANTU_SIGNED_INTEGER_TYPE "long int" CACHE INTERNAL "")
      set(AKANTU_UNSIGNED_INTEGER_TYPE "unsigned long int" CACHE INTERNAL "")
    else()
      check_type_size("long long int" LONG_LONG_INT)
      if(HAVE_LONG_LONG_INT AND LONG_LONG_INT EQUAL 8)
        set(AKANTU_SIGNED_INTEGER_TYPE "long long int" CACHE INTERNAL "")
        set(AKANTU_UNSIGNED_INTEGER_TYPE "unsigned long long int" CACHE INTERNAL "")
      else()
        check_type_size("int64_t" INT64_T)
        if(HAVE_INT64_T)
          set(AKANTU_SIGNED_INTEGER_TYPE "int64_t" CACHE INTERNAL "")
          set(AKANTU_UNSIGNED_INTEGER_TYPE "uint64_t" CACHE INTERNAL "")
          list(APPEND _extra_includes ${_int_include})
        endif()
      endif()
    endif()
  else()
    message(FATAL_ERROR "The integer type is not defined")
  endif()

  # ----------------------------------------------------------------------------
  # includes
  # ----------------------------------------------------------------------------
  foreach(_inc ${_extra_includes})
    set(_incs "#include <${_inc}>\n${_incs}")
  endforeach()
  set(AKANTU_TYPES_EXTRA_INCLUDES ${_incs} CACHE INTERNAL "")

  # ----------------------------------------------------------------------------
  set(CMAKE_REQUIRED_FLAGS "-Werror -Wall -std=c++${AKANTU_CXX_STANDARD}")
  set(CMAKE_REQUIRED_INCLUDES "${PROJECT_SOURCE_DIR}/src/common")
  file(READ ${PROJECT_SOURCE_DIR}/cmake/check_constexpr_map.cc _check_constexpr_map_code)
  check_cxx_source_compiles("${_check_constexpr_map_code}"
    can_compile_constexpr_map)

  if(can_compile_constexpr_map EQUAL 1)
    set(AKANTU_CAN_COMPILE_CONSTEXPR_MAP TRUE CACHE INTERNAL "")
  else()
    set(AKANTU_CAN_COMPILE_CONSTEXPR_MAP FALSE CACHE INTERNAL "")
  endif()


  file(READ ${PROJECT_SOURCE_DIR}/cmake/check_gnu_unlikely.cc _has_gnu_unlikely_code)
  check_cxx_source_compiles("${_has_unlikely_code}"
    has_gnu_unlikely)
  if(has_gnu_unlikely EQUAL 1)
    set(AKANTU_HAS_GNU_UNLIKELY FALSE CACHE INTERNAL "")
  else()
    file(READ ${PROJECT_SOURCE_DIR}/cmake/check_builtin_expect.cc _has_builtin_expect_code)
    check_cxx_source_compiles("${_has_builtin_expect_code}"
      has_builtin_expect)
    if(has_builtin_expect EQUAL 1)
      set(AKANTU_HAS_BUILTIN_EXPECT FALSE CACHE INTERNAL "")
    endif()
  endif()
endfunction()


function(mask_package_options prefix)
  get_property(_list DIRECTORY PROPERTY VARIABLES)
  foreach(_var ${_list})
    if("${_var}" MATCHES "^${prefix}.*")
      mark_as_advanced(${_var})
    endif()
  endforeach()
endfunction()<|MERGE_RESOLUTION|>--- conflicted
+++ resolved
@@ -80,66 +80,6 @@
 endfunction()
 
 #===============================================================================
-<<<<<<< HEAD
-=======
-# Generate the list of currently loaded materials
-function(generate_material_list)
-  message(STATUS "Determining the list of recognized materials...")
-
-  package_get_all_include_directories(
-    AKANTU_LIBRARY_INCLUDE_DIRS
-    )
-
-  package_get_all_external_informations(
-    PRIVATE_INCLUDE AKANTU_PRIVATE_EXTERNAL_INCLUDE_DIR
-    INTERFACE_INCLUDE AKANTU_INTERFACE_EXTERNAL_INCLUDE_DIR
-    LIBRARIES AKANTU_EXTERNAL_LIBRARIES
-    )
-
-  set(_include_dirs
-    ${AKANTU_INCLUDE_DIRS}
-    ${AKANTU_PRIVATE_EXTERNAL_INCLUDE_DIR}
-    ${AKANTU_INTERFACE_EXTERNAL_INCLUDE_DIR}
-    )
-
-  try_run(_material_list_run _material_list_compile
-    ${CMAKE_BINARY_DIR}
-    ${PROJECT_SOURCE_DIR}/cmake/material_lister.cc
-    CMAKE_FLAGS "-DINCLUDE_DIRECTORIES:STRING=${_include_dirs}" "-DCMAKE_CXX_STANDARD=${AKANTU_CXX_STANDARD}"
-    COMPILE_DEFINITIONS "-DAKANTU_CMAKE_LIST_MATERIALS"
-    COMPILE_OUTPUT_VARIABLE _compile_results
-    RUN_OUTPUT_VARIABLE _result_material_list)
-
-  if(_material_list_compile AND "${_material_list_run}" EQUAL 0)
-    message(STATUS "Materials included in Akantu:")
-    string(REPLACE "\n" ";" _material_list "${_result_material_list}")
-    foreach(_mat ${_material_list})
-      string(REPLACE ":" ";" _mat_key "${_mat}")
-      list(GET _mat_key 0 _key)
-      list(GET _mat_key 1 _class)
-      list(LENGTH _mat_key _l)
-
-      if("${_l}" GREATER 2)
-        list(REMOVE_AT _mat_key 0 1)
-        set(_opt " -- options: [")
-        foreach(_o ${_mat_key})
-          set(_opt "${_opt} ${_o}")
-        endforeach()
-        set(_opt "${_opt} ]")
-      else()
-        set(_opt "")
-      endif()
-
-      message(STATUS "   ${_class} -- key: ${_key}${_opt}")
-    endforeach()
-  else()
-    message(STATUS "Could not determine the list of materials.")
-    message("${_compile_results}")
-  endif()
-endfunction()
-
-#===============================================================================
->>>>>>> bbc031e5
 # Declare the options for the types and defines the approriate typedefs
 function(declare_akantu_types)
   set(AKANTU_TYPE_FLOAT "double (64bit)" CACHE STRING "Precision force floating point types")
