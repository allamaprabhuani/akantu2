--- conflicted
+++ resolved
@@ -30,37 +30,6 @@
 #===============================================================================
 
 #===============================================================================
-<<<<<<< HEAD
-=======
-macro(include_boost)
-  set(Boost_LIBRARIES)
-  find_package(Boost REQUIRED)
-  mark_as_advanced(Boost_DIR)
-  if(Boost_FOUND)
-    list(APPEND AKANTU_EXTERNAL_LIB_INCLUDE_DIR ${Boost_INCLUDE_DIRS} ${Boost_INCLUDE_DIR})
-  endif()
-  message(STATUS "Looking for Boost liraries")
-  set(AKANTU_BOOST_COMPONENT_ALREADY_DONE)
-  foreach(_comp ${AKANTU_BOOST_COMPONENTS})
-    list(FIND AKANTU_BOOST_COMPONENT_ALREADY_DONE ${_comp} _res)
-    if(_res EQUAL -1)
-      find_package(Boost COMPONENTS ${_comp} QUIET)
-      string(TOUPPER ${_comp} _u_comp)
-      if(Boost_${_u_comp}_FOUND)
-	message(STATUS "   ${_comp}: FOUND")
-	set(AKANTU_BOOST_${_u_comp} TRUE CACHE INTERNAL "" FORCE)
-	list(APPEND Boost_LIBRARIES ${Boost_${_u_comp}_LIBRARY})
-	list(APPEND AKANTU_EXTERNAL_LIBRARIES ${Boost_${_u_comp}_LIBRARY})
-      else()
-	message(STATUS "   ${_comp}: NOT FOUND")
-      endif()
-      list(APPEND AKANTU_BOOST_COMPONENT_ALREADY_DONE ${_comp})
-    endif()
-  endforeach()
-endmacro()
-
-#===============================================================================
->>>>>>> d5d9c899
 function(set_third_party_shared_libirary_name _var _lib)
   set(${_var}
     ${PROJECT_BINARY_DIR}/third-party/lib/${CMAKE_SHARED_LIBRARY_PREFIX}${_lib}${CMAKE_SHARED_LIBRARY_SUFFIX}
