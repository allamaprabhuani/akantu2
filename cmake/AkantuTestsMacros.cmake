#===============================================================================
# @file   AkantuTestsMacros.cmake
#
# @author Nicolas Richart <nicolas.richart@epfl.ch>
#
# @date creation: Fri Sep 03 2010
# @date last modification: Tue Jun 30 2020
#
# @brief  macros for tests
#
#
# @section LICENSE
#
# Copyright (©) 2010-2021 EPFL (Ecole Polytechnique Fédérale de Lausanne)
# Laboratory (LSMS - Laboratoire de Simulation en Mécanique des Solides)
#
# Akantu is free software: you can redistribute it and/or modify it under the
# terms of the GNU Lesser General Public License as published by the Free
# Software Foundation, either version 3 of the License, or (at your option) any
# later version.
# 
# Akantu is distributed in the hope that it will be useful, but WITHOUT ANY
# WARRANTY; without even the implied warranty of MERCHANTABILITY or FITNESS FOR
# A PARTICULAR PURPOSE. See the GNU Lesser General Public License for more
# details.
# 
# You should have received a copy of the GNU Lesser General Public License along
# with Akantu. If not, see <http://www.gnu.org/licenses/>.
#
#===============================================================================


#[=======================================================================[.rst:
AkantuTestsMacros
-----------------

This modules provides the functions to helper to declare tests and folders
containing tests in akantu

.. command:: add_test_tree

add_test_tree(<test_direcotry>)

``<test_directory>`` is the entry direcroty of the full structure of
subfolders containing tests

.. command:: add_akantu_test

add_akantu_test(<dir> <desc>)

This function add a subdirectory ``<dir>`` of tests that will be conditionnaly
activable and will be visible only if the parent folder as been activated An
option ``AKANTU_BUILD_TEST_<dir>`` will appear in ccmake with the description
``<desc>``. The compilation of all tests can be forced with the option
``AKANTU_BUILD_ALL_TESTS``

.. command:: register_test

register_test(<test_name>
  SOURCES <sources>...
  PACKAGE <akantu_packages>...
  SCRIPT <scirpt>
  [FILES_TO_COPY <filenames>...]
  [DEPENDS <targets>...]
  [DIRECTORIES_TO_CREATE <directories>...]
  [COMPILE_OPTIONS <flags>...]
  [EXTRA_FILES <filnames>...]
  [LINK_LIBRARIES <libraries>...]
  [INCLUDE_DIRECTORIES <include>...]
  [UNSABLE]
  [PARALLEL]
  [PARALLEL_LEVEL <procs>...]
  )

This function defines a test ``<test_name>_run`` this test could be of
different nature depending on the context. If Just sources are provided the
test consist of running the executable generated. If a file ``<test_name>.sh``
is present the test will execute the script. And if a ``<test_name>.verified``
exists the output of the test will be compared to this reference file

The options are:

``SOURCES <sources>...``
The list of source files to compile to generate the executable of the test

``PACKAGE <akantu_packages>...``
The list of package to which this test belongs. The test will be activable
only of all the packages listed are activated

``SCRIPT <script>``
The script to execute instead of the executable

``FILES_TO_COPY <filenames>...``
List of files to copy from the source directory to the build directory

``DEPENDS <targets>...``
List of targets the test depends on, for example if a mesh as to be generated

``DIRECTORIES_TO_CREATE <directories>...``
Obsolete. This specifies a list of directories that have to be created in
the build folder

``COMPILE_OPTIONS <flags>...``
List of extra compilations options to pass to the compiler

``EXTRA_FILES <filnames>...``
Files to consider when generating a package_source

``UNSABLE``
If this option is specified the test can be unacitivated by the glocal option
``AKANTU_BUILD_UNSTABLE_TESTS``, this is mainly intendeed to remove test
under developement from the continious integration

``PARALLEL``
This specifies that this test should be run in parallel. It will generate a
series of test for different number of processors. This automaticaly adds a
dependency to the package ``AKANTU_PARALLEL``

``PARALLEL_LEVEL``
This defines the different processor numbers to use, if not defined the
macro tries to determine it in a "clever" way

]=======================================================================]

set(AKANTU_DRIVER_SCRIPT ${AKANTU_CMAKE_DIR}/akantu_test_driver.sh)

# ==============================================================================
macro(add_test_tree dir)
  if(AKANTU_TESTS)
    enable_testing()
    include(CTest)
    mark_as_advanced(BUILD_TESTING)

    set(_akantu_current_parent_test ${dir} CACHE INTERNAL "Current test folder" FORCE)
    set(_akantu_${dir}_tests_count 0 CACHE INTERNAL "" FORCE)

    string(TOUPPER ${dir} _u_dir)
    set(AKANTU_BUILD_${_u_dir} ON CACHE INTERNAL "${desc}" FORCE)

    package_get_all_test_folders(_test_dirs)

    foreach(_dir ${_test_dirs})
      add_subdirectory(${_dir})
    endforeach()
  endif()
endmacro()


set(_test_flags
  UNSTABLE
  PARALLEL
  PYTHON
  GTEST
  HEADER_ONLY
  )

set(_test_one_variables
  POSTPROCESS
  SCRIPT
  )

set(_test_multi_variables
  SOURCES
  FILES_TO_COPY
  DEPENDS
  DIRECTORIES_TO_CREATE
  COMPILE_OPTIONS
  EXTRA_FILES
  LINK_LIBRARIES
  INCLUDE_DIRECTORIES
  PACKAGE
  PARALLEL_LEVEL
  )


# ==============================================================================
function(add_akantu_test dir desc)
  if(NOT EXISTS ${CMAKE_CURRENT_SOURCE_DIR}/${dir})
    return()
  endif()

  set(_my_parent_dir ${_akantu_current_parent_test})

  # initialize variables
  set(_akantu_current_parent_test ${dir} CACHE INTERNAL "Current test folder" FORCE)
  set(_akantu_${dir}_tests_count 0 CACHE INTERNAL "" FORCE)

  # set the option for this directory
  string(TOUPPER ${dir} _u_dir)
  option(AKANTU_BUILD_${_u_dir} "${desc}")
  mark_as_advanced(AKANTU_BUILD_${_u_dir})

  # add the sub-directory
  add_subdirectory(${dir})

  # if no test can be activated make the option disappear
  set(_force_deactivate_count FALSE)
  if(${_akantu_${dir}_tests_count} EQUAL 0)
    set(_force_deactivate_count TRUE)
  endif()

  # if parent off make the option disappear
  set(_force_deactivate_parent FALSE)
  string(TOUPPER ${_my_parent_dir} _u_parent_dir)
  if(NOT AKANTU_BUILD_${_u_parent_dir})
    set(_force_deactivate_parent TRUE)
  endif()

  if(_force_deactivate_parent OR _force_deactivate_count OR AKANTU_BUILD_ALL_TESTS)
    if(NOT DEFINED _AKANTU_BUILD_${_u_dir}_SAVE)
      set(_AKANTU_BUILD_${_u_dir}_SAVE ${AKANTU_BUILD_${_u_dir}} CACHE INTERNAL "" FORCE)
    endif()
    unset(AKANTU_BUILD_${_u_dir} CACHE)
    if(AKANTU_BUILD_ALL_TESTS AND NOT _force_deactivate_count)
      set(AKANTU_BUILD_${_u_dir} ON CACHE INTERNAL "${desc}" FORCE)
    else()
      set(AKANTU_BUILD_${_u_dir} OFF CACHE INTERNAL "${desc}" FORCE)
    endif()
  else()
    if(DEFINED _AKANTU_BUILD_${_u_dir}_SAVE)
      unset(AKANTU_BUILD_${_u_dir} CACHE)
      set(AKANTU_BUILD_${_u_dir} ${_AKANTU_BUILD_${_u_dir}_SAVE} CACHE BOOL "${desc}")
      unset(_AKANTU_BUILD_${_u_dir}_SAVE CACHE)
    endif()
  endif()

  # adding up to the parent count
  math(EXPR _tmp_parent_count "${_akantu_${dir}_tests_count} + ${_akantu_${_my_parent_dir}_tests_count}")
  set(_akantu_${_my_parent_dir}_tests_count ${_tmp_parent_count} CACHE INTERNAL "" FORCE)

  # restoring the parent current dir
  set(_akantu_current_parent_test ${_my_parent_dir} CACHE INTERNAL "Current test folder" FORCE)
endfunction()

function(is_test_active is_active)
  cmake_parse_arguments(_register_test
    "${_test_flags}"
    "${_test_one_variables}"
    "${_test_multi_variables}"
    ${ARGN}
    )

  if(NOT _register_test_PACKAGE)
    message(FATAL_ERROR "No reference package was defined for the test"
      " ${test_name} in folder ${CMAKE_CURRENT_SOURCE_DIR}")
  endif()

  if(_register_test_PYTHON)
    list(APPEND _register_test_PACKAGE python_interface)
  endif()

  set(_test_act TRUE)
  # Activate the test anly if all packages associated to the test are activated
  foreach(_package ${_register_test_PACKAGE})
    package_is_activated(${_package} _act)
    if(NOT _act)
      set(_test_act FALSE)
    endif()
  endforeach()

  # check if the test is marked unstable and if the unstable test should be run
  if(_register_test_UNSTABLE AND NOT AKANTU_BUILD_UNSTABLE_TESTS)
    set(_test_act FALSE)
  endif()

  if(_test_act)
    # todo this should be checked for the build package_sources since the file will not be listed.
    math(EXPR _tmp_parent_count "${_akantu_${_akantu_current_parent_test}_tests_count} + 1")
    set(_akantu_${_akantu_current_parent_test}_tests_count ${_tmp_parent_count} CACHE INTERNAL "" FORCE)
  endif()

  string(TOUPPER ${_akantu_current_parent_test} _u_parent)
  if(NOT (AKANTU_BUILD_${_u_parent} OR AKANTU_BUILD_ALL_TESTS))
    set(_test_act FALSE)
  endif()

  set(${is_active} ${_test_act} PARENT_SCOPE)
endfunction()

# ------------------------------------------------------------------------------
function(register_gtest_sources)
  cmake_parse_arguments(_register_test
    "${_test_flags}"
    "${_test_one_variables}"
    "${_test_multi_variables}"
    ${ARGN}
    )

  is_test_active(_is_active ${ARGN})
  register_test_files_to_package(${ARGN})

  if(NOT _is_active)
    return()
  endif()

  if(_register_test_PACKAGE)
    set(_list ${_gtest_PACKAGE})
    list(APPEND _list ${_register_test_PACKAGE})
    list(REMOVE_DUPLICATES _list)
    set(_gtest_PACKAGE ${_list} PARENT_SCOPE)
  endif()

  foreach (_var ${_test_flags})
    if(_var STREQUAL "HEADER_ONLY")
      if(NOT DEFINED_register_test_${_var})
        set(_gtest_${_var} OFF PARENT_SCOPE)
      elseif(NOT DEFINED _gtest_${_var})
        set(_gtest_${_var} ON PARENT_SCOPE)
      endif()
      continue()
    endif()

    if(_register_test_${_var})
      set(_gtest_${_var} ON PARENT_SCOPE)
    else()
      if(_gtest_${_var})
        message("Another gtest file required ${_var} to be ON it will be globally set for this folder...")
      endif()
    endif()
  endforeach()

  if(_register_test_UNPARSED_ARGUMENTS)
    list(APPEND _register_test_SOURCES ${_register_test_UNPARSED_ARGUMENTS})
  endif()

  foreach (_var ${_test_multi_variables})
    if(_register_test_${_var})
      set(_list ${_gtest_${_var}})
      list(APPEND _list ${_register_test_${_var}})
      list(REMOVE_DUPLICATES _list)
      set(_gtest_${_var} ${_list} PARENT_SCOPE)
    endif()
  endforeach()
endfunction()

# ==============================================================================
function(akantu_pybind11_add_module target)
  package_is_activated(pybind11 _pybind11_act)
  if(_pybind11_act)
    package_get_all_external_informations(
      INTERFACE_INCLUDE AKANTU_INTERFACE_EXTERNAL_INCLUDE_DIR
      )

    pybind11_add_module(${target} ${ARGN})
    target_link_libraries(${target} PRIVATE akantu)
    target_include_directories(${target} SYSTEM PRIVATE ${PYBIND11_INCLUDE_DIR} ${PROJECT_SOURCE_DIR}/python)
    set_property(TARGET ${target} PROPERTY DEBUG_POSTFIX "")
  endif()
endfunction()

# ==============================================================================
function(register_gtest_test test_name)
  if(NOT _gtest_PACKAGE)
    return()
  endif()

  set(_argn ${test_name}_gtest)

  set(_link_libraries GTest::GTest GTest::Main)

  list(FIND _gtest_PACKAGE python_interface _pos)
  package_is_activated(python_interface _python_interface_act)

  if(_python_interface_act AND (NOT _pos EQUAL -1))
    list(APPEND _link_libraries pybind11::embed)
    set(_compile_flags COMPILE_OPTIONS "AKANTU_TEST_USE_PYBIND11")
  endif()

  is_test_active(_is_active ${ARGN} PACKAGE ${_gtest_PACKAGE})
  if(NOT _is_active)
    return()
  endif()

  register_gtest_sources(${ARGN}
    SOURCES ${PROJECT_SOURCE_DIR}/test/test_gtest_main.cc
    LINK_LIBRARIES ${_link_libraries}
    PACKAGE ${_gtest_PACKAGE}
    ${_compile_flags}
    )

  foreach (_var ${_test_flags})
    if(_gtest_${_var})
      list(APPEND _argn ${_var})
      unset(_gtest_${_var})
    endif()
  endforeach()

  foreach (_var ${_test_multi_variables})
    if(_gtest_${_var})
      list(APPEND _argn ${_var} ${_gtest_${_var}})
      unset(_gtest_${_var})
    endif()
  endforeach()

  register_test(${_argn} GTEST)
  target_include_directories(${test_name}_gtest PRIVATE ${PROJECT_SOURCE_DIR}/test)
endfunction()

# ==============================================================================
function(register_test test_name)
  cmake_parse_arguments(_register_test
    "${_test_flags}"
    "${_test_one_variables}"
    "${_test_multi_variables}"
    ${ARGN}
    )

  register_test_files_to_package(${ARGN})
  is_test_active(_test_act ${ARGN})
  if(NOT _test_act)
    return()
  endif()

  set(_extra_args)

  # check that the sources are files that need to be compiled
  if(_register_test_SOURCES} OR _register_test_UNPARSED_ARGUMENTS)
    set(_need_to_compile TRUE)
  else()
    set(_need_to_compile FALSE)
  endif()

  set(_compile_source)
  foreach(_file ${_register_test_SOURCES} ${_register_test_UNPARSED_ARGUMENTS})
    if(_file MATCHES "\\.cc$" OR _file MATCHES "\\.hh$")
      list(APPEND _compile_source ${_file})
    endif()
  endforeach()

  if(_compile_source)
    # get the include directories for sources in activated directories
    package_get_all_include_directories(
      AKANTU_LIBRARY_INCLUDE_DIRS
      )

    # get the external packages compilation and linking informations
    package_get_all_external_informations(
      INTERFACE_INCLUDE AKANTU_EXTERNAL_INCLUDE_DIR
      )

    foreach(_pkg ${_register_test_PACKAGE})
      package_get_nature(${_pkg} _nature)
      if(_nature MATCHES "^external.*")
        package_get_include_dir(${_pkg} _incl)
        package_get_libraries(${_pkg} _libs)

        list(APPEND _register_test_INCLUDE_DIRECTORIES ${_incl})
        list(APPEND _register_test_LINK_LIBRARIES ${_libs})
      endif()
    endforeach()

    # Register the executable to compile
    add_executable(${test_name} ${_compile_source})

    # set the proper includes to build most of the tests
    target_include_directories(${test_name}
      PRIVATE ${AKANTU_LIBRARY_INCLUDE_DIRS}
              ${AKANTU_EXTERNAL_INCLUDE_DIR}
              ${PROJECT_BINARY_DIR}/src
              ${_register_test_INCLUDE_DIRECTORIES})

    if(NOT _register_test_HEADER_ONLY)
      target_link_libraries(${test_name} PRIVATE akantu ${_register_test_LINK_LIBRARIES})
    else()
      get_target_property(_features akantu INTERFACE_COMPILE_FEATURES)
      target_link_libraries(${test_name} ${_register_test_LINK_LIBRARIES})
      target_compile_features(${test_name} PRIVATE ${_features})
    endif()

    # add the extra compilation options
    if(_register_test_COMPILE_OPTIONS)
      set_target_properties(${test_name}
        PROPERTIES COMPILE_DEFINITIONS "${_register_test_COMPILE_OPTIONS}")
    endif()

    if(AKANTU_EXTRA_CXX_FLAGS)
      set_target_properties(${test_name}
        PROPERTIES COMPILE_FLAGS "${AKANTU_EXTRA_CXX_FLAGS}")
    endif()
  else()
    add_custom_target(${test_name} ALL)
    if(_register_test_UNPARSED_ARGUMENTS AND NOT _register_test_SCRIPT)
      set(_register_test_SCRIPT ${_register_test_UNPARSED_ARGUMENTS})
    endif()
  endif()

  if(_register_test_DEPENDS)
    add_dependencies(${test_name} ${_register_test_DEPENDS})
  endif()

  # copy the needed files to the build folder
  if(_register_test_FILES_TO_COPY)
    foreach(_file ${_register_test_FILES_TO_COPY})
      _add_file_to_copy(${test_name} "${_file}")
    endforeach()
  endif()

  # create the needed folders in the build folder
  if(_register_test_DIRECTORIES_TO_CREATE)
    foreach(_dir ${_register_test_DIRECTORIES_TO_CREATE})
      if(IS_ABSOLUTE ${dir})
        file(MAKE_DIRECTORY "${_dir}")
      else()
        file(MAKE_DIRECTORY "${CMAKE_CURRENT_BINARY_DIR}/${_dir}")
      endif()
    endforeach()
  endif()

  # register the test for ctest
  set(_arguments -n "${test_name}")
  if(_register_test_SCRIPT)
    _add_file_to_copy(${test_name} ${_register_test_SCRIPT})
    if(_register_test_PYTHON)
      if(NOT PYTHONINTERP_FOUND)
        find_package(PythonInterp ${AKANTU_PREFERRED_PYTHON_VERSION} REQUIRED)
      endif()
      list(APPEND _arguments -e "${PYTHON_EXECUTABLE}")
      list(APPEND _extra_args "${_register_test_SCRIPT}")
      add_dependencies(${test_name} py11_akantu)
    else()
      list(APPEND _arguments -e "./${_register_test_SCRIPT}")
    endif()
  elseif(EXISTS "${CMAKE_CURRENT_SOURCE_DIR}/${test_name}.sh")
    _add_file_to_copy(${test_name} ${test_name}.sh)
    list(APPEND _arguments -e "./${test_name}.sh")
  else()
    list(APPEND _arguments -e "./${test_name}")
  endif()

  if(_register_test_GTEST)
    list(APPEND _extra_args "--" "--gtest_output=xml:${PROJECT_BINARY_DIR}/gtest_reports/${test_name}.xml")
  endif()
  
  list(APPEND _arguments -E "${PROJECT_BINARY_DIR}/akantu_environement.sh")

  package_is_activated(parallel _is_parallel)
  if(_is_parallel AND AKANTU_TESTS_ALWAYS_USE_MPI AND NOT _register_test_PARALLEL)
    set(_register_test_PARALLEL TRUE)
    set(_register_test_PARALLEL_LEVEL 1)
  endif()

  if(_register_test_PARALLEL AND _is_parallel)
    set(_exe ${MPIEXEC})
    if(NOT _exe)
      set(_exe ${MPIEXEC_EXECUTABLE})
    endif()
    list(APPEND _arguments -p "${_exe} ${MPIEXEC_PREFLAGS} ${MPIEXEC_NUMPROC_FLAG}")
    if(_register_test_PARALLEL_LEVEL)
      set(_procs "${_register_test_PARALLEL_LEVEL}")
    elseif(CMAKE_VERSION VERSION_GREATER "3.0")
      set(_procs)
      if(MPIEXEC_MAX_NUMPROCS)
        set(N MPIEXEC_MAX_NUMPROCS)
      else()
        include(ProcessorCount)
        ProcessorCount(N)
      endif()
      
      while(N GREATER 1)
        list(APPEND _procs ${N})
        math(EXPR N "${N} / 2")
      endwhile()
      list(APPEND _procs 1)
    endif()

    if(NOT _procs)
      set(_procs 2)
    endif()
  endif()

  if(_register_test_POSTPROCESS)
    list(APPEND _arguments -s "${_register_test_POSTPROCESS}")
    file(COPY ${CMAKE_CURRENT_SOURCE_DIR}/${_register_test_POSTPROCESS}
      FILE_PERMISSIONS OWNER_READ OWNER_WRITE OWNER_EXECUTE GROUP_READ GROUP_EXECUTE WORLD_READ WORLD_EXECUTE
      DESTINATION ${CMAKE_CURRENT_BINARY_DIR})
  endif()

  list(APPEND _arguments -w "${CMAKE_CURRENT_BINARY_DIR}")

  if(EXISTS "${CMAKE_CURRENT_SOURCE_DIR}/${test_name}.verified")
    list(APPEND _arguments -r "${CMAKE_CURRENT_SOURCE_DIR}/${test_name}.verified")
  endif()

  if(CMAKE_BUILD_TYPE MATCHES "[Vv][Aa][Ll][Gg][Rr][Ii][Nn][Dd]" AND VALGRINDXECUTABLE)
    list(APPEND _arguments -v "${VALGRIND_EXECUTABLE} --error-exitcode=111 --leak-check=full --suppressions=${PROJECT_SOURCE_DIR}/test/ci/ompi_init.supp")
  endif()
<<<<<<< HEAD
=======

>>>>>>> adf76025
  string(REPLACE ";" " " _command "${_arguments}")

  # register them test
  if(_procs)
    foreach(p ${_procs})
      add_test(NAME ${test_name}_${p} COMMAND ${AKANTU_DRIVER_SCRIPT} ${_arguments} -N ${p} ${_extra_args})
      set_property(TEST ${test_name}_${p} PROPERTY PROCESSORS ${p})
    endforeach()
  else()
    add_test(NAME ${test_name} COMMAND ${AKANTU_DRIVER_SCRIPT} ${_arguments} ${_extra_args})
    set_property(TEST ${test_name} PROPERTY PROCESSORS 1)
  endif()
endfunction()


function(register_test_files_to_package)
  cmake_parse_arguments(_register_test
    "${_test_flags}"
    "${_test_one_variables}"
    "${_test_multi_variables}"
    ${ARGN}
    )

  if(_register_test_PYTHON)
    list(APPEND _register_test_PACKAGE python_interface)
  endif()

  set(_test_all_files)
  # add the source files in the list of all files
  foreach(_file ${_register_test_SOURCES} ${_register_test_UNPARSED_ARGUMENTS}
      ${_register_test_EXTRA_FILES} ${_register_test_SOURCES} ${_register_test_SCRIPT}
      ${_register_test_POSTPROCESS} ${_register_test_FILES_TO_COPY})
    if(EXISTS ${CMAKE_CURRENT_SOURCE_DIR}/${_file} OR EXISTS ${_file})
      list(APPEND _test_all_files "${_file}")
    else()
      message("The file \"${_file}\" registred by the test \"${test_name}\" does not exists")
    endif()
  endforeach()

  # add the different dependencies files (meshes, local libraries, ...)
  foreach(_dep ${_register_test_DEPENDS})
    get_target_list_of_associated_files(${_dep} _dep_ressources)
    if(_dep_ressources)
      list(APPEND _test_all_files "${_dep_ressources}")
    endif()
  endforeach()

  # add extra files to the list of files referenced by a given test
  if(EXISTS "${CMAKE_CURRENT_SOURCE_DIR}/${test_name}.sh")
    list(APPEND _test_all_files "${test_name}.sh")
  endif()
  if(EXISTS "${CMAKE_CURRENT_SOURCE_DIR}/${test_name}.verified")
    list(APPEND _test_all_files "${test_name}.verified")
  endif()
  if(_register_test_SCRIPT)
    list(APPEND _test_all_files "${_register_test_SCRIPT}")
  endif()

  # clean the list of all files for this test and add them in the total list
  foreach(_file ${_test_all_files})
    get_filename_component(_full ${_file} ABSOLUTE)
    file(RELATIVE_PATH __file ${PROJECT_SOURCE_DIR} ${_full})
    list(APPEND _tmp "${__file}")
  endforeach()

  foreach(_pkg ${_register_test_PACKAGE})
    package_get_name(${_pkg} _pkg_name)
    _package_add_to_variable(TESTS_FILES ${_pkg_name} ${_tmp})
  endforeach()
endfunction()<|MERGE_RESOLUTION|>--- conflicted
+++ resolved
@@ -584,10 +584,7 @@
   if(CMAKE_BUILD_TYPE MATCHES "[Vv][Aa][Ll][Gg][Rr][Ii][Nn][Dd]" AND VALGRINDXECUTABLE)
     list(APPEND _arguments -v "${VALGRIND_EXECUTABLE} --error-exitcode=111 --leak-check=full --suppressions=${PROJECT_SOURCE_DIR}/test/ci/ompi_init.supp")
   endif()
-<<<<<<< HEAD
-=======
-
->>>>>>> adf76025
+
   string(REPLACE ";" " " _command "${_arguments}")
 
   # register them test
