/**
 * @file   dumper_lammps.hh
 *
 * @author Till Junge <till.junge@epfl.ch>
 *
 * @date creation: Thu Nov 25 2010
 * @date last modification: Tue Jun 04 2013
 *
 * @brief  header for lammps dumper
 *
 *
 * Copyright (©) 2010-2012, 2014 EPFL (Ecole Polytechnique Fédérale de Lausanne)
 * Laboratory (LSMS - Laboratoire de Simulation en Mécanique des Solides)
 *
 * IOHelper is free  software: you can redistribute it and/or  modify it under
 * the terms  of the  GNU Lesser  General Public  License as  published by  the
 * Free Software Foundation, either version 3 of the License, or (at your
 * option) any later version.
 *
 * IOHelper is  distributed in the  hope that it  will be useful, but  WITHOUT
 * ANY WARRANTY; without even the implied warranty of MERCHANTABILITY or FITNESS
 * FOR A  PARTICULAR PURPOSE. See  the GNU  Lesser General  Public License  for
 * more details.
 *
 * You should  have received  a copy  of the GNU  Lesser General  Public License
 * along with IOHelper. If not, see <http://www.gnu.org/licenses/>.
 *
 */

/* -------------------------------------------------------------------------- */
#ifndef IOHELPER_DUMPER_LAMMPS_H_
#define IOHELPER_DUMPER_LAMMPS_H_
/* -------------------------------------------------------------------------- */
#include "dumper.hh"
/* -------------------------------------------------------------------------- */
#include <fstream>
#include <type_traits>
/* -------------------------------------------------------------------------- */


namespace iohelper {

enum LammpsAtomStyle { atomic, bond }; // please extend ad libidum

template <LammpsAtomStyle style>
class DumperLammps : public Dumper, public Visitor {
  /* ------------------------------------------------------------------------ */
  /* Constructors/Destructors                                                 */
  /* ------------------------------------------------------------------------ */
public:
  DumperLammps(Real * bounds = nullptr, const std::string & prefix = "./");

  ~DumperLammps() override = default;

  /* ------------------------------------------------------------------------ */
  /* Methods                                                                  */
  /* ------------------------------------------------------------------------ */
public:
  //! dump to file
  void dump(const std::string & current_name = std::string(),
            UInt count = UInt(-1)) override;
  void dumpHead(Real * bounds = nullptr);
  template<typename T>
  void visitField(T & visited);

  void dumpFinalize();
  //! set mode for file creation : TEXT, BASE64, COMPRESSED
  void setMode(int mode) override { Dumper::setMode(mode); }
  void dumpAdd(int grain_id = 1);
<<<<<<< HEAD
  void setEmbeddedValue(__attribute__((unused)) const std::string & name,
                        __attribute__((unused)) int value) {}

protected:
  template <typename Cont, std::enable_if_t<is_vector<Cont>::value> * = nullptr>
  void writeData(const Cont & cont, UInt dim);

  template <typename Cont, std::enable_if_t<is_matrix<Cont>::value> * = nullptr>
  void writeData(const Cont & cont, UInt dim);
=======
  void setEmbeddedValue(const std::string & /*name*/, int /*value*/
){}
>>>>>>> adf76025

  /* ------------------------------------------------------------------------ */
  /* Accessors */
  /* ------------------------------------------------------------------------ */
public:
  /* ------------------------------------------------------------------------ */
  /* Class Members                                                            */
  /* ------------------------------------------------------------------------ */
private:
  // position of where the number of atoms is printed;
  std::streampos nb_atom_position;
  // current number of atoms printed to the file
  unsigned long int curr_nb_atom;
  std::fstream lammps_dump_file;
  Real * bounds;

  //! flag to produce zipped files
  bool flag_compressed;
  //! current values
  int grain_id;
};

/* -------------------------------------------------------------------------- */
template <LammpsAtomStyle style>
template <typename Cont, std::enable_if_t<is_vector<Cont>::value> *>
void DumperLammps<style>::writeData(const Cont & cont, UInt dim) {
  for (UInt i = 0; i < dim; ++i) {
    this->lammps_dump_file << cont[i] << " ";
  }
}

/* -------------------------------------------------------------------------- */
template <LammpsAtomStyle style>
template <typename Cont, std::enable_if_t<is_matrix<Cont>::value> *>
void DumperLammps<style>::writeData(const Cont & cont, UInt /*dim*/) {
  for (decltype(cont.rows()) i = 0; i < cont.rows(); ++i) {
    for (decltype(cont.cols()) j = 0; j < cont.cols(); ++j) {
      this->lammps_dump_file << cont(i, j) << " ";
    }
  }
}

/* -------------------------------------------------------------------------- */
template <>
template <typename T>
void DumperLammps<bond>::visitField(T & visited) {
  auto dim = visited.getDim();

  for (auto && cont : visited) {
    this->lammps_dump_file << this->curr_nb_atom + 1 << " "
                           << this->grain_id + 2 << " 1 ";
    writeData(cont, dim);
    this->lammps_dump_file << "\n";
    ++this->curr_nb_atom;
  }
}

/* -------------------------------------------------------------------------- */
template <>
template <typename T>
void DumperLammps<atomic>::visitField(T & visited) {
  UInt dim = visited.getDim();

  for (auto && cont : visited) {
    this->lammps_dump_file << this->curr_nb_atom + 1 << " 1 ";
    this->writeData(cont, dim);
    this->lammps_dump_file << "\n";
    ++this->curr_nb_atom;
  }
}

/* -------------------------------------------------------------------------- */
}

/* -------------------------------------------------------------------------- */
#include "field_inline_impl.hh"
/* -------------------------------------------------------------------------- */

#endif /* IOHELPER_DUMPER_LAMMPS_H_ */<|MERGE_RESOLUTION|>--- conflicted
+++ resolved
@@ -37,7 +37,6 @@
 #include <type_traits>
 /* -------------------------------------------------------------------------- */
 
-
 namespace iohelper {
 
 enum LammpsAtomStyle { atomic, bond }; // please extend ad libidum
@@ -60,16 +59,13 @@
   void dump(const std::string & current_name = std::string(),
             UInt count = UInt(-1)) override;
   void dumpHead(Real * bounds = nullptr);
-  template<typename T>
-  void visitField(T & visited);
+  template <typename T> void visitField(T & visited);
 
   void dumpFinalize();
   //! set mode for file creation : TEXT, BASE64, COMPRESSED
   void setMode(int mode) override { Dumper::setMode(mode); }
   void dumpAdd(int grain_id = 1);
-<<<<<<< HEAD
-  void setEmbeddedValue(__attribute__((unused)) const std::string & name,
-                        __attribute__((unused)) int value) {}
+  void setEmbeddedValue(const std::string & /*name*/, int /*value*/) {}
 
 protected:
   template <typename Cont, std::enable_if_t<is_vector<Cont>::value> * = nullptr>
@@ -77,10 +73,6 @@
 
   template <typename Cont, std::enable_if_t<is_matrix<Cont>::value> * = nullptr>
   void writeData(const Cont & cont, UInt dim);
-=======
-  void setEmbeddedValue(const std::string & /*name*/, int /*value*/
-){}
->>>>>>> adf76025
 
   /* ------------------------------------------------------------------------ */
   /* Accessors */
@@ -153,7 +145,7 @@
 }
 
 /* -------------------------------------------------------------------------- */
-}
+} // namespace iohelper
 
 /* -------------------------------------------------------------------------- */
 #include "field_inline_impl.hh"
