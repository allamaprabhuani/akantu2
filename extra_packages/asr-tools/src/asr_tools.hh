/**
 * @file   asr_tools.hh
 * @author Aurelia Cuba Ramos <aurelia.cubaramos@epfl.ch>
 * @date   Tue Jan 16 10:26:53 2014
 *
 * @brief  tools for the analysis of ASR samples
 *
 * @section LICENSE
 *
 * Copyright (©) 2010-2011 EPFL (Ecole Polytechnique Fédérale de Lausanne)
 * Laboratory (LSMS - Laboratoire de Simulation en Mécanique des Solides)
 *
 * Akantu is free  software: you can redistribute it and/or  modify it under the
 * terms  of the  GNU Lesser  General Public  License as  published by  the Free
 * Software Foundation, either version 3 of the License, or (at your option) any
 * later version.
 *
 * Akantu is  distributed in the  hope that it  will be useful, but  WITHOUT ANY
 * WARRANTY; without even the implied warranty of MERCHANTABILITY or FITNESS FOR
 * A  PARTICULAR PURPOSE. See  the GNU  Lesser General  Public License  for more
 * details.
 *
 * You should  have received  a copy  of the GNU  Lesser General  Public License
 * along with Akantu. If not, see <http://www.gnu.org/licenses/>.
 *
 */
/* -------------------------------------------------------------------------- */
#include <aka_array.hh>
#include <aka_iterators.hh>
#include <boundary_condition_functor.hh>
#include <map>
#include <mesh.hh>
#include <mesh_accessor.hh>
#include <mesh_events.hh>
#include <unordered_set>
/* -------------------------------------------------------------------------- */
#include "material_cohesive_linear_sequential.hh"
#include "solid_mechanics_model.hh"
#ifdef AKANTU_COHESIVE_ELEMENT
#include "solid_mechanics_model_cohesive.hh"
#endif
#ifdef AKANTU_FLUID_DIFFUSION
#include "fluid_diffusion_model.hh"
#endif
/* -------------------------------------------------------------------------- */

#ifndef __AKANTU_ASR_TOOLS_HH__
#define __AKANTU_ASR_TOOLS_HH__

namespace akantu {
class NodeGroup;
class SolidMechanicsModel;
} // namespace akantu

namespace akantu {

class ASRTools : public MeshEventHandler {
public:
  ASRTools(SolidMechanicsModel & model);

  virtual ~ASRTools() = default;

  /// This function is used in case of uni-axial boundary conditions:
  /// It detects the nodes, on which a traction needs to be applied and stores
  /// them in a node group
  void fillNodeGroup(NodeGroup & node_group, bool multi_axial = false);

  /// compute volumes of each phase
  void computePhaseVolumes();

  /// compute volume of the model passed to ASRTools (RVE if FE2_mat)
  void computeModelVolume();

  /// Apply free expansion boundary conditions
  void applyFreeExpansionBC();

  /// Apply loaded boundary conditions
  void applyLoadedBC(const Vector<Real> & traction, const ID & element_group,
                     bool multi_axial);

  /// This function computes the average displacement along one side of the
  /// sample,
  /// caused by the expansion of gel pockets
  Real computeAverageDisplacement(SpatialDirection direction);

  /// This function computes a compoment of average volumetric strain tensor,
  /// i.e. eps_macro_xx or eps_macro_yy or eps_macro_zz
  Real computeVolumetricExpansion(SpatialDirection direction);

  /// This function computes the amount of damage in one material phase
  Real computeDamagedVolume(const ID & mat_name);

  /// This function is used to compute the average stiffness by performing a
  /// virtual loading test
  Real performLoadingTest(SpatialDirection direction, bool tension);

  /// perform tension tests and integrate the internal force on the upper
  /// surface
  void computeStiffnessReduction(std::ofstream & file_output, Real time,
                                 bool tension = true);

  /// just the average properties, NO tension test
  void computeAverageProperties(std::ofstream & file_output);

  /// Same as the last one but writes a csv with first column having time in
  /// days
  void computeAverageProperties(std::ofstream & file_output, Real time);

  /// computes and writes only displacements and strains
  void computeAveragePropertiesCohesiveModel(std::ofstream & file_output,
                                             Real time);

  /// Averages strains & displacements + damage ratios in FE2 material
  void computeAveragePropertiesFe2Material(std::ofstream & file_output,
                                           Real time);

  /// Save the state of the simulation for subsequent restart
  void saveState(UInt current_step);

  /// Load to previous state of the simulation for restart
  bool loadState(UInt & current_step);

  /// compute the volume occupied by a given material
  Real computePhaseVolume(const ID & mat_name);

  /// apply eigenstrain in cracks, that are filled with gel
  void applyEigenGradUinCracks(const Matrix<Real> prescribed_eigen_grad_u,
                               const ID & material_name);

  /// apply eigenstrain in the cracks, that advanced in the last step
  void applyEigenGradUinCracks(const Matrix<Real> prescribed_eigen_grad_u,
                               const ElementTypeMapUInt & critical_elements,
                               bool to_add = false);

  /// fill fully cracked elements with gel
  void fillCracks(ElementTypeMapReal & saved_damage);

  /// drain the gel in fully cracked elements
  void drainCracks(const ElementTypeMapReal & saved_damage);

  Real computeSmallestElementSize();

  // /// apply homogeneous temperature on Solid Mechanics Model
  // void applyTemperatureFieldToSolidmechanicsModel(const Real & temperature);

  /// compute ASR strain by a sigmoidal rule (Larive, 1998)
  void computeASRStrainLarive(const Real & delta_time_day, const Real & T,
                              Real & ASRStrain, const Real & eps_inf,
                              const Real & time_ch_ref,
                              const Real & time_lat_ref, const Real & U_C,
                              const Real & U_L, const Real & T_ref);

  /// compute increase in gel strain within 1 timestep
  Real computeDeltaGelStrainThermal(const Real delta_time_day, const Real k,
                                    const Real activ_energy, const Real R,
                                    const Real T,
                                    Real & amount_reactive_particles,
                                    const Real saturation_const);

  /// compute linear increase in gel strain
  Real computeDeltaGelStrainLinear(const Real delta_time, const Real k);

  /// insert multiple blocks of cohesive elements
  void insertASRCohesivesRandomly(const UInt & nb_coh_elem,
                                  std::string matrix_mat_name, Real gap_ratio);
  /// insert multiple blocks of cohesive elements
  void insertASRCohesivesRandomly3D(const UInt & nb_coh_elem,
                                    std::string matrix_mat_name,
                                    Real gap_ratio);

  /// ASR insertion for 1st order 3D elements
  void insertASRCohesiveLoops3D(const UInt & nb_insertions,
                                std::string facet_mat_name, Real gap_ratio);

  /// insert block of cohesive elements based on the coord of the central
  void insertASRCohesivesByCoords(const Matrix<Real> & positions,
                                  Real gap_ratio = 0);

  /// communicates crack numbers from not ghosts to ghosts cohesive elements
  void communicateCrackNumbers();

protected:
  /// put flags on all nodes who have a ghost counterpart
  void communicateFlagsOnNodes();

  /// pick facets by passed coordinates
  void pickFacetsByCoord(const Matrix<Real> & positions);

  /// pick facets randomly within specified material
  void pickFacetsRandomly(UInt nb_insertions, std::string facet_mat_name);

  /// build closed facets loop around random point of specified material
  void closedFacetsLoopAroundPoint(UInt nb_insertions, std::string mat_name);

  /// check if the cohesive can be inserted and nodes are not on the partition
  /// border and ASR nodes
  bool isFacetAndNodesGood(Element & facet, UInt material_id);

  /// check if the node is surrounded by the material
  bool isNodeWithinMaterial(Element & node, UInt material_id);

  /// pick two neighbors of a central facet in 2D: returns true if success
  bool pickFacetNeighborsOld(Element & cent_facet);

  /// version working for both 2d and 3d
  bool pickFacetNeighbors(Element & cent_facet);

  /// optimise doubled facets group, insert facets, and cohesive elements,
  /// update connectivities
  void insertOppositeFacetsAndCohesives();

  /// no cohesive elements in-between neighboring solid elements
  void preventCohesiveInsertionInNeighbors();

  /// assign crack tags to the clusters
  void assignCrackNumbers();

  /// change coordinates of central crack nodes to create an artificial gap
  void insertGap(const Real gap_ratio);

  /// same in 3D
  void insertGap3D(const Real gap_ratio);

  /// on elements added for asr-tools
  void onElementsAdded(const Array<Element> & elements,
                       const NewElementsEvent & element_event);

  void onNodesAdded(const Array<UInt> & new_nodes,
                    const NewNodesEvent & nodes_event);

public:
  /// update the element group in case connectivity changed after cohesive
  /// elements insertion
  void updateElementGroup(const std::string group_name);

  /// works only for the MaterialCohesiveLinearSequential
  template <UInt dim> UInt insertCohesiveElementsSelectively();

  // /// apply self-weight force
  // void applyBodyForce();

  /// apply delta u on nodes
  void applyDeltaU(Real delta_u);

  /// apply eigenstrain on gel material
  void applyGelStrain(const Matrix<Real> & prestrain);
  /* ------------------------------------------------------------------------ */
  /// RVE part

  /// apply boundary contions based on macroscopic deformation gradient
  virtual void
  applyBoundaryConditionsRve(const Matrix<Real> & displacement_gradient);

  /// apply homogeneous temperature field from the macroscale level to the RVEs
  virtual void applyHomogeneousTemperature(const Real & temperature);

  /// remove temperature from RVE on the end of ASR advancement
  virtual void removeTemperature();

  /// averages scalar field over the WHOLE!!! volume of a model
  Real averageScalarField(const ID & field_name);

  /// compute average stress or strain in the model
  Real averageTensorField(UInt row_index, UInt col_index,
                          const ID & field_type);

  /// compute effective stiffness of the RVE (in tension by default)
  void homogenizeStiffness(Matrix<Real> & C_macro, bool tensile_test = true);

  /// compute average eigenstrain
  void homogenizeEigenGradU(Matrix<Real> & eigen_gradu_macro);

  /// compute damage to the RVE area ratio
  void computeDamageRatio(Real & damage);

  /// compute damage to material area ratio
  void computeDamageRatioPerMaterial(Real & damage_ratio,
                                     const ID & material_name);

  /// compute ratio between total crack and RVE volumes
  void computeCrackVolume(Real & crack_volume_ratio);

  /// compute crack volume to material volume ratio
  void computeCrackVolumePerMaterial(Real & crack_volume,
                                     const ID & material_name);

  /// dump the RVE
  void dumpRve();

  /// compute average stress in the RVE
  void homogenizeStressField(Matrix<Real> & stress);

  /// compute hydrostatic part of the stress and assign homogen direction
  void setStiffHomogenDir(Matrix<Real> & stress);

  /// storing nodal fields before tests
  void storeNodalFields();

  /// restoring nodal fields before tests
  void restoreNodalFields();

  /// resetting nodal fields
  void resetNodalFields();

  /// restoring internal fields after tests
  void restoreInternalFields();

  /// resetting internal fields with history
  void resetInternalFields();

  /// store damage in materials who have damage
  void storeDamageField();

  /// assign stored values to the current ones
  void restoreDamageField();

  /// find the corner nodes
  void findCornerNodes();

  /// perform virtual testing
  void performVirtualTesting(const Matrix<Real> & H,
                             Matrix<Real> & eff_stresses,
                             Matrix<Real> & eff_strains, const UInt test_no);

  /// clear the eigenstrain (to exclude stresses due to internal pressure)
  void clearASREigenStrain();

  /// store elemental eigenstrain in an array
  void storeASREigenStrain(Array<Real> & stored_eig);

  /// restore eigenstrain in ASR sites from previously stored values
  void restoreASREigenStrain(Array<Real> & stored_eig);
  /* ------------------------------------------------------------------------
   */
public:
  // Accessors
  bool isTensileHomogen() { return this->tensile_homogenization; };

  /// phase volumes
  Real getPhaseVolume(const std::string & material_name) {
    if (not this->phase_volumes.size())
      computePhaseVolumes();

    return this->phase_volumes.find(material_name)->second;
  };

  /// set the value of the insertion flag
  AKANTU_SET_MACRO(CohesiveInsertion, cohesive_insertion, bool);

  /// get the corner nodes
  AKANTU_GET_MACRO(CornerNodes, corner_nodes, const Array<UInt> &);

  /* --------------------------------------------------------------------- */
  /* Members */
  /* --------------------------------------------------------------------- */

private:
  SolidMechanicsModel & model;

  // /// 2D hardcoded - no 3D support currently
  // using voigt_h = VoigtHelper<2>;

protected:
  /// volume of the RVE
  Real volume;

  /// corner nodes 1, 2, 3, 4 (see Leonardo's thesis, page 98)
  Array<UInt> corner_nodes;

  /// bottom nodes
  std::unordered_set<UInt> bottom_nodes;

  /// left nodes
  std::unordered_set<UInt> left_nodes;

  /// dump counter
  UInt nb_dumps;

  /// flag to activate ASR expansion through cohesive elements
  bool cohesive_insertion;

  /// booleans for applying delta u
  bool doubled_facets_ready;
  bool doubled_nodes_ready;

  // arrays to store nodal values during virtual tests
  Array<Real> disp_stored;
  Array<Real> ext_force_stored;
  Array<bool> boun_stored;

  /// if stiffness homogenization will be done in tension
  bool tensile_homogenization{false};

  /// phase volumes
  std::map<std::string, Real> phase_volumes;

  /// array to store flags on nodes position modification
  Array<bool> modified_pos;

  /// array to store flags on nodes that are synchronized between processors
  Array<bool> partition_border_nodes;

  /// array to store flags on nodes where ASR elements are inserted
  Array<bool> ASR_nodes;
};

/* --------------------------------------------------------------------------
 */
/* ASR material selector */
/* --------------------------------------------------------------------------
 */
class GelMaterialSelector : public MeshDataMaterialSelector<std::string> {
public:
  GelMaterialSelector(SolidMechanicsModel & model, std::string gel_material,
                      const UInt nb_gel_pockets,
                      std::string aggregate_material = "aggregate",
                      bool gel_pairs = false)
      : MeshDataMaterialSelector<std::string>("physical_names", model),
        model(model), gel_material(gel_material),
        nb_gel_pockets(nb_gel_pockets), nb_placed_gel_pockets(0),
        aggregate_material(aggregate_material), gel_pairs(gel_pairs) {}

  void initGelPocket() {
    aggregate_material_id = model.getMaterialIndex(aggregate_material);

    Mesh & mesh = this->model.getMesh();
    UInt dim = model.getSpatialDimension();
    //    Element el{_triangle_3, 0, _not_ghost};
    for (auto el_type : model.getMaterial(aggregate_material)
                            .getElementFilter()
                            .elementTypes(dim)) {

      const auto & filter =
          model.getMaterial(aggregate_material).getElementFilter()(el_type);
      if (!filter.size() == 0)
        AKANTU_EXCEPTION("Check the element type for aggregate material");

      Element el{el_type, 0, _not_ghost};
      UInt nb_element = mesh.getNbElement(el.type, el.ghost_type);
      Array<Real> barycenter(nb_element, dim);

      for (auto && data : enumerate(make_view(barycenter, dim))) {
        el.element = std::get<0>(data);
        auto & bary = std::get<1>(data);
        mesh.getBarycenter(el, bary);
      }

      /// generate the gel pockets
      srand(0.);
      Vector<Real> center(dim);
      std::set<int> checked_baries;
      while (nb_placed_gel_pockets != nb_gel_pockets) {
        /// get a random bary center
        UInt bary_id = rand() % nb_element;
        if (checked_baries.find(bary_id) != checked_baries.end())
          continue;
        checked_baries.insert(bary_id);
        el.element = bary_id;
        if (MeshDataMaterialSelector<std::string>::operator()(el) ==
            aggregate_material_id) {
          gel_pockets.push_back(el);
          nb_placed_gel_pockets += 1;
        }
      }
    }
    is_gel_initialized = true;
    std::cout << nb_placed_gel_pockets << " gelpockets placed" << std::endl;
  }

  void initGelPocketPairs() {
    aggregate_material_id = model.getMaterialIndex(aggregate_material);

    Mesh & mesh = this->model.getMesh();
    auto & mesh_facets = mesh.getMeshFacets();
    UInt dim = model.getSpatialDimension();
    //    Element el{_triangle_3, 0, _not_ghost};
    for (auto el_type : model.getMaterial(aggregate_material)
                            .getElementFilter()
                            .elementTypes(dim)) {

      const auto & filter =
          model.getMaterial(aggregate_material).getElementFilter()(el_type);
      if (!filter.size() == 0)
        AKANTU_EXCEPTION("Check the element type for aggregate material");

      Element el{el_type, 0, _not_ghost};
      UInt nb_element = mesh.getNbElement(el.type, el.ghost_type);
      Array<Real> barycenter(nb_element, dim);

      for (auto && data : enumerate(make_view(barycenter, dim))) {
        el.element = std::get<0>(data);
        auto & bary = std::get<1>(data);
        mesh.getBarycenter(el, bary);
      }

      /// generate the gel pockets
      srand(0.);
      Vector<Real> center(dim);
      std::set<int> checked_baries;
      while (nb_placed_gel_pockets != nb_gel_pockets) {
        /// get a random bary center
        UInt bary_id = rand() % nb_element;
        if (checked_baries.find(bary_id) != checked_baries.end())
          continue;
        checked_baries.insert(bary_id);
        el.element = bary_id;
        if (MeshDataMaterialSelector<std::string>::operator()(el) ==
            aggregate_material_id) {
          auto & sub_to_element =
              mesh_facets.getSubelementToElement(el.type, el.ghost_type);
          auto sub_to_el_it =
              sub_to_element.begin(sub_to_element.getNbComponent());
          const Vector<Element> & subelements_to_element =
              sub_to_el_it[el.element];
          bool successful_placement{false};
          for (auto & subelement : subelements_to_element) {
            auto && connected_elements = mesh_facets.getElementToSubelement(
                subelement.type, subelement.ghost_type)(subelement.element);
            for (auto & connected_element : connected_elements) {
              if (connected_element.element == el.element)
                continue;
              if (MeshDataMaterialSelector<std::string>::operator()(
                      connected_element) == aggregate_material_id) {
                gel_pockets.push_back(el);
                gel_pockets.push_back(connected_element);
                nb_placed_gel_pockets += 1;
                successful_placement = true;
                break;
              }
            }
            if (successful_placement)
              break;
          }
        }
      }
    }
    is_gel_initialized = true;
    std::cout << nb_placed_gel_pockets << " ASR-pocket pairs placed"
              << std::endl;
  }

  UInt operator()(const Element & elem) {

    if (not is_gel_initialized) {
      if (this->gel_pairs) {
        initGelPocketPairs();
      } else {
        initGelPocket();
      }
    }

    UInt temp_index = MeshDataMaterialSelector<std::string>::operator()(elem);
    if (temp_index != aggregate_material_id)
      return temp_index;
    auto iit = gel_pockets.begin();
    auto eit = gel_pockets.end();
    if (std::find(iit, eit, elem) != eit) {
      return model.getMaterialIndex(gel_material);
    }
    return temp_index;
  }

protected:
  SolidMechanicsModel & model;
  std::string gel_material;
  std::vector<Element> gel_pockets;
  UInt nb_gel_pockets;
  UInt nb_placed_gel_pockets;
  std::string aggregate_material{"aggregate"};
  UInt aggregate_material_id{1};
  bool is_gel_initialized{false};
  bool gel_pairs{false};
};

/* -------------------------------------------------------------------------- */
/* -------------------------------------------------------------------------- */
using MaterialCohesiveRules = std::map<std::pair<ID, ID>, ID>;

class GelMaterialCohesiveRulesSelector : public MaterialSelector {
public:
  GelMaterialCohesiveRulesSelector(SolidMechanicsModelCohesive & model,
                                   const MaterialCohesiveRules & rules,
                                   std::string gel_material,
                                   const UInt nb_gel_pockets,
                                   std::string aggregate_material = "aggregate",
                                   bool gel_pairs = false)
      : model(model), mesh_data_id("physical_names"), mesh(model.getMesh()),
        mesh_facets(model.getMeshFacets()), dim(model.getSpatialDimension()),
        rules(rules), gel_selector(model, gel_material, nb_gel_pockets,
                                   aggregate_material, gel_pairs),
        default_cohesive(model) {}

  UInt operator()(const Element & element) {
    if (mesh_facets.getSpatialDimension(element.type) == (dim - 1)) {
      const std::vector<Element> & element_to_subelement =
          mesh_facets.getElementToSubelement(element.type, element.ghost_type)(
              element.element);
      // Array<bool> & facets_check = model.getFacetsCheck();

      const Element & el1 = element_to_subelement[0];
      const Element & el2 = element_to_subelement[1];

      ID id1 = model.getMaterial(gel_selector(el1)).getName();
      ID id2 = id1;
      if (el2 != ElementNull) {
        id2 = model.getMaterial(gel_selector(el2)).getName();
      }

      auto rit = rules.find(std::make_pair(id1, id2));
      if (rit == rules.end()) {
        rit = rules.find(std::make_pair(id2, id1));
      }

      if (rit != rules.end()) {
        return model.getMaterialIndex(rit->second);
      }
    }

    if (Mesh::getKind(element.type) == _ek_cohesive) {
      return default_cohesive(element);
    }

    return gel_selector(element);
  }

private:
  SolidMechanicsModelCohesive & model;
  ID mesh_data_id;
  const Mesh & mesh;
  const Mesh & mesh_facets;
  UInt dim;
  MaterialCohesiveRules rules;

  GelMaterialSelector gel_selector;
  DefaultMaterialCohesiveSelector default_cohesive;
};

/* ------------------------------------------------------------------------ */
/* Boundary conditions functors */
/* -------------------------------------------------------------------------*/

class Pressure : public BC::Neumann::NeumannFunctor {
public:
  Pressure(SolidMechanicsModel & model, const Array<Real> & pressure_on_qpoint,
           const Array<Real> & quad_coords)
      : model(model), pressure_on_qpoint(pressure_on_qpoint),
        quad_coords(quad_coords) {}

  inline void operator()(const IntegrationPoint & quad_point,
                         Vector<Real> & dual, const Vector<Real> & coord,
                         const Vector<Real> & normal) const {

    // get element types
    auto && mesh = model.getMesh();
    const UInt dim = mesh.getSpatialDimension();
    const GhostType gt = akantu::_not_ghost;
    const UInt facet_nb = quad_point.element;
    const ElementKind cohesive_kind = akantu::_ek_cohesive;
    const ElementType type_facet = quad_point.type;
    const ElementType type_coh = FEEngine::getCohesiveElementType(type_facet);
    auto && cohesive_conn = mesh.getConnectivity(type_coh, gt);
    const UInt nb_nodes_coh_elem = cohesive_conn.getNbComponent();
    auto && facet_conn = mesh.getConnectivity(type_facet, gt);
    const UInt nb_nodes_facet = facet_conn.getNbComponent();
    auto && fem_boundary = model.getFEEngineBoundary();
    UInt nb_quad_points = fem_boundary.getNbIntegrationPoints(type_facet, gt);
    auto facet_nodes_it = make_view(facet_conn, nb_nodes_facet).begin();

    AKANTU_DEBUG_ASSERT(nb_nodes_coh_elem == 2 * nb_nodes_facet,
                        "Different number of nodes belonging to one cohesive "
                        "element face and facet");
    // const akantu::Mesh &mesh_facets = cohesive_mesh.getMeshFacets();
    const Array<std::vector<Element>> & elem_to_subelem =
        mesh.getElementToSubelement(type_facet, gt);
    const auto & adjacent_elems = elem_to_subelem(facet_nb);
    auto normal_corrected = normal;

    // loop over all adjacent elements
    UInt coh_elem_nb;
    if (not adjacent_elems.empty()) {
      for (UInt f : arange(adjacent_elems.size())) {
        if (adjacent_elems[f].kind() != cohesive_kind)
          continue;
        coh_elem_nb = adjacent_elems[f].element;
        Array<UInt> upper_nodes(nb_nodes_coh_elem / 2);
        Array<UInt> lower_nodes(nb_nodes_coh_elem / 2);
        for (UInt node : arange(nb_nodes_coh_elem / 2)) {
          upper_nodes(node) = cohesive_conn(coh_elem_nb, node);
          lower_nodes(node) =
              cohesive_conn(coh_elem_nb, node + nb_nodes_coh_elem / 2);
        }
        bool upper_face = true;
        bool lower_face = true;
        Vector<UInt> facet_nodes = facet_nodes_it[facet_nb];
        for (UInt s : arange(nb_nodes_facet)) {
          auto idu = upper_nodes.find(facet_nodes(s));
          auto idl = lower_nodes.find(facet_nodes(s));
          if (idu == UInt(-1))
            upper_face = false;
          else if (idl == UInt(-1))
            lower_face = false;
        }
        if (upper_face && not lower_face)
          normal_corrected *= -1;
        else if (not upper_face && lower_face)
          normal_corrected *= 1;
        else
          AKANTU_EXCEPTION("Error in defining side of the cohesive element");
        break;
      }
    }

    auto flow_qpoint_it = make_view(quad_coords, dim).begin();
    bool node_found;
    for (auto qp : arange(nb_quad_points)) {
      const Vector<Real> flow_quad_coord =
          flow_qpoint_it[coh_elem_nb * nb_quad_points + qp];
      if (flow_quad_coord != coord)
        continue;
      Real P = pressure_on_qpoint(coh_elem_nb * nb_quad_points + qp);
      // if (P < 0)
      //   P = 0.;
      dual = P * normal_corrected;
      node_found = true;
    }
    if (not node_found)
      AKANTU_EXCEPTION("Quad point is not found in the flow mesh");
  }

protected:
  SolidMechanicsModel & model;
  const Array<Real> & pressure_on_qpoint;
  const Array<Real> & quad_coords;
};

/* ------------------------------------------------------------------------ */
class PressureSimple : public BC::Neumann::NeumannFunctor {
public:
  PressureSimple(SolidMechanicsModel & model, const Real pressure,
                 const std::string group_name)
      : model(model), pressure(pressure), group_name(group_name) {}

  inline void operator()(const IntegrationPoint & quad_point,
                         Vector<Real> & dual, const Vector<Real> & /*coord*/,
                         const Vector<Real> & normal) const {

    // get element types
    auto && mesh = model.getMesh();
    AKANTU_DEBUG_ASSERT(mesh.elementGroupExists(group_name),
                        "Element group is not registered in the mesh");
    const GhostType gt = akantu::_not_ghost;
    const UInt facet_nb = quad_point.element;
    const ElementType type_facet = quad_point.type;
    auto && facet_conn = mesh.getConnectivity(type_facet, gt);
    const UInt nb_nodes_facet = facet_conn.getNbComponent();
    auto facet_nodes_it = make_view(facet_conn, nb_nodes_facet).begin();
    auto & group = mesh.getElementGroup(group_name);
    Array<UInt> element_ids = group.getElements(type_facet);
    AKANTU_DEBUG_ASSERT(element_ids.size(),
                        "Provided group doesn't contain this element type");
    auto id = element_ids.find(facet_nb);
    AKANTU_DEBUG_ASSERT(id != UInt(-1),
                        "Quad point doesn't belong to this element group");

    auto normal_corrected = normal;

    if (id < element_ids.size() / 2)
      normal_corrected *= -1;
    else if (id >= element_ids.size())
      AKANTU_EXCEPTION("Error in defining side of the cohesive element");
    else
      normal_corrected *= 1;

    dual = pressure * normal_corrected;
  }

protected:
  SolidMechanicsModel & model;
  const Real pressure;
  const std::string group_name;
};

/* ------------------------------------------------------------------- */
class PressureVolumeDependent : public BC::Neumann::NeumannFunctor {
public:
  PressureVolumeDependent(SolidMechanicsModel & model,
                          const Real ASR_volume_ratio,
                          const std::string group_name,
                          const Real compressibility)
      : model(model), ASR_volume_ratio(ASR_volume_ratio),
        group_name(group_name), compressibility(compressibility) {}

  inline void operator()(const IntegrationPoint & quad_point,
                         Vector<Real> & dual, const Vector<Real> & /*coord*/,
                         const Vector<Real> & /*normal*/) const {

    // get element types
    auto && mesh = model.getMesh();
    AKANTU_DEBUG_ASSERT(mesh.elementGroupExists(group_name),
                        "Element group is not registered in the mesh");
    auto dim = mesh.getSpatialDimension();
    const GhostType gt = akantu::_not_ghost;
    const UInt facet_nb = quad_point.element;
    const ElementType type_facet = quad_point.type;
    auto && facet_conn = mesh.getConnectivity(type_facet, gt);
    const UInt nb_nodes_facet = facet_conn.getNbComponent();
    auto facet_nodes_it = make_view(facet_conn, nb_nodes_facet).begin();
    auto & group = mesh.getElementGroup(group_name);
    Array<UInt> element_ids = group.getElements(type_facet);
    auto && pos = mesh.getNodes();
    const auto pos_it = make_view(pos, dim).begin();
    auto && disp = model.getDisplacement();
    const auto disp_it = make_view(disp, dim).begin();
    auto && fem_boundary = model.getFEEngineBoundary();
    UInt nb_quad_points = fem_boundary.getNbIntegrationPoints(type_facet, gt);

    AKANTU_DEBUG_ASSERT(element_ids.size(),
                        "Provided group doesn't contain this element type");
    auto id = element_ids.find(facet_nb);
    AKANTU_DEBUG_ASSERT(id != UInt(-1),
                        "Quad point doesn't belong to this element group");

    // get normal to the current positions
    const auto & current_pos = model.getCurrentPosition();
    Array<Real> quad_normals(0, dim);
    fem_boundary.computeNormalsOnIntegrationPoints(current_pos, quad_normals,
                                                   type_facet, gt);
    auto normals_it = quad_normals.begin(dim);
    Vector<Real> normal_corrected(
        normals_it[quad_point.element * nb_quad_points + quad_point.num_point]);

    // auto normal_corrected = normal;
    UInt opposite_facet_nb(-1);
    if (id < element_ids.size() / 2) {
      normal_corrected *= -1;
      opposite_facet_nb = element_ids(id + element_ids.size() / 2);
    } else if (id >= element_ids.size())
      AKANTU_EXCEPTION("Error in defining side of the cohesive element");
    else {
      normal_corrected *= 1;
      opposite_facet_nb = element_ids(id - element_ids.size() / 2);
    }

    /// compute current area of a gap
    Vector<UInt> first_facet_nodes = facet_nodes_it[facet_nb];
    Vector<UInt> second_facet_nodes = facet_nodes_it[opposite_facet_nb];
    /* corners of a quadrangle consequently
            A---M---B
            \      |
            D--N--C */
    UInt A, B, C, D;
    A = first_facet_nodes(0);
    B = first_facet_nodes(1);
    C = second_facet_nodes(0);
    D = second_facet_nodes(1);

    /// quadrangle's area through diagonals
    Vector<Real> AC, BD;
    Vector<Real> A_pos = Vector<Real>(pos_it[A]) + Vector<Real>(disp_it[A]);
    Vector<Real> B_pos = Vector<Real>(pos_it[B]) + Vector<Real>(disp_it[B]);
    Vector<Real> C_pos = Vector<Real>(pos_it[C]) + Vector<Real>(disp_it[C]);
    Vector<Real> D_pos = Vector<Real>(pos_it[D]) + Vector<Real>(disp_it[D]);
    Vector<Real> M_pos = (A_pos + B_pos) * 0.5;
    Vector<Real> N_pos = (C_pos + D_pos) * 0.5;
    Vector<Real> MN = M_pos - N_pos;
    Vector<Real> AB = A_pos - B_pos;
    Vector<Real> AB_0 = Vector<Real>(pos_it[A]) - Vector<Real>(pos_it[B]);

    // ASR volume computed as AB * thickness (AB * ratio)
    Real ASR_volume = AB_0.norm() * AB_0.norm() * ASR_volume_ratio;
    Real current_volume = AB.norm() * MN.norm();
    current_volume =
        Math::are_float_equal(current_volume, 0.) ? 0 : current_volume;
    Real volume_change = current_volume - ASR_volume;
    Real pressure_change{0};
    if (volume_change < 0) {
      pressure_change = -volume_change / ASR_volume / this->compressibility;
    }
    dual = pressure_change * normal_corrected;
  }

protected:
  SolidMechanicsModel & model;
  const Real ASR_volume_ratio;
  const std::string group_name;
  const Real compressibility;
};
/* ------------------------------------------------------------------- */
class PressureVolumeDependent3D : public BC::Neumann::NeumannFunctor {
public:
  PressureVolumeDependent3D(SolidMechanicsModel & model,
                            const Real ASR_volume_ratio,
                            const std::string group_name,
                            const Real compressibility, const Real multiplier)
      : model(model), ASR_volume_ratio(ASR_volume_ratio),
        group_name(group_name), compressibility(compressibility),
        multiplier(multiplier) {}

  inline void operator()(const IntegrationPoint & quad_point,
                         Vector<Real> & dual, const Vector<Real> & /*coord*/,
                         const Vector<Real> & /*normal*/) const {

    // get element types
    auto && mesh = model.getMesh();
    AKANTU_DEBUG_ASSERT(mesh.elementGroupExists(group_name),
                        "Element group is not registered in the mesh");
    auto dim = mesh.getSpatialDimension();
    const GhostType gt = akantu::_not_ghost;
    const UInt facet_nb = quad_point.element;
    const ElementType type_facet = quad_point.type;
    auto && facet_conn = mesh.getConnectivity(type_facet, gt);
    const UInt nb_nodes_facet = facet_conn.getNbComponent();
    auto facet_nodes_it = make_view(facet_conn, nb_nodes_facet).begin();
    auto & group = mesh.getElementGroup(group_name);
    Array<UInt> element_ids = group.getElements(type_facet);
    auto && pos = mesh.getNodes();
    const auto pos_it = make_view(pos, dim).begin();
    auto && disp = model.getDisplacement();
    const auto disp_it = make_view(disp, dim).begin();
    auto && fem_boundary = model.getFEEngineBoundary();
    UInt nb_quad_points = fem_boundary.getNbIntegrationPoints(type_facet, gt);

    AKANTU_DEBUG_ASSERT(element_ids.size(),
                        "Provided group doesn't contain this element type");
    auto id = element_ids.find(facet_nb);
    AKANTU_DEBUG_ASSERT(id != UInt(-1),
                        "Quad point doesn't belong to this element group");

    // get normal to the current positions
    const auto & current_pos = model.getCurrentPosition();
    Array<Real> quad_normals(0, dim);
    fem_boundary.computeNormalsOnIntegrationPoints(current_pos, quad_normals,
                                                   type_facet, gt);
    auto normals_it = quad_normals.begin(dim);
    Vector<Real> normal_corrected(
        normals_it[quad_point.element * nb_quad_points + quad_point.num_point]);

    // auto normal_corrected = normal;
<<<<<<< HEAD
    // UInt opposite_facet_nb(-1);
    if (id < element_ids.size() / 2) {
      normal_corrected *= -1;
      // opposite_facet_nb = element_ids(id + element_ids.size() / 2);
    } else if (id >= element_ids.size())
=======
    if (id < element_ids.size() / 2) {
      normal_corrected *= -1;
      // opposite_facet_nb = element_ids(id + element_ids.size() / 2);
    } else if (id >= element_ids.size()) {
>>>>>>> 6fc327da
      AKANTU_EXCEPTION("Error in defining side of the cohesive element");
    } else {
      normal_corrected *= 1;
      // opposite_facet_nb = element_ids(id - element_ids.size() / 2);
    }

    // /// compute current area of a gap
    // Vector<UInt> first_facet_nodes = facet_nodes_it[facet_nb];
    // Vector<UInt> second_facet_nodes = facet_nodes_it[opposite_facet_nb];
    // /* corners of a quadrangle consequently
    //         A---M---B
    //         \      |
    //         D--N--C */
    // UInt A, B, C, D;
    // A = first_facet_nodes(0);
    // B = first_facet_nodes(1);
    // C = second_facet_nodes(0);
    // D = second_facet_nodes(1);

    // /// quadrangle's area through diagonals
    // Vector<Real> AC, BD;
    // Vector<Real> A_pos = Vector<Real>(pos_it[A]) + Vector<Real>(disp_it[A]);
    // Vector<Real> B_pos = Vector<Real>(pos_it[B]) + Vector<Real>(disp_it[B]);
    // Vector<Real> C_pos = Vector<Real>(pos_it[C]) + Vector<Real>(disp_it[C]);
    // Vector<Real> D_pos = Vector<Real>(pos_it[D]) + Vector<Real>(disp_it[D]);
    // Vector<Real> M_pos = (A_pos + B_pos) * 0.5;
    // Vector<Real> N_pos = (C_pos + D_pos) * 0.5;
    // Vector<Real> MN = M_pos - N_pos;
    // Vector<Real> AB = A_pos - B_pos;
    // Vector<Real> AB_0 = Vector<Real>(pos_it[A]) - Vector<Real>(pos_it[B]);

    // // ASR volume computed as AB * thickness (AB * ratio)
    // Real ASR_volume = AB_0.norm() * AB_0.norm() * ASR_volume_ratio;
    // Real current_volume = AB.norm() * MN.norm();
    // current_volume =
    //     Math::are_float_equal(current_volume, 0.) ? 0 : current_volume;
    // Real volume_change = current_volume - ASR_volume;
    // Real pressure_change{0};
    // if (volume_change < 0) {
    //   pressure_change = -volume_change / ASR_volume / this->compressibility;
    // }
    // dual = pressure_change * normal_corrected;
    dual = multiplier * normal_corrected;
  }

protected:
  SolidMechanicsModel & model;
  const Real ASR_volume_ratio;
  const std::string group_name;
  const Real compressibility;
  const Real multiplier;
};

/* ------------------------------------------------------------------------ */
class DeltaU : public BC::Dirichlet::DirichletFunctor {
public:
  DeltaU(const SolidMechanicsModel & model, const Real delta_u,
         const Array<std::tuple<UInt, UInt>> & node_pairs)
      : model(model), delta_u(delta_u), node_pairs(node_pairs),
        displacement(model.getDisplacement()) {}

  inline void operator()(UInt node, Vector<bool> & flags, Vector<Real> & primal,
                         const Vector<Real> &) const {

    // get element types
    auto && mesh = model.getMesh();
    const UInt dim = mesh.getSpatialDimension();
    auto && mesh_facets = mesh.getMeshFacets();
    auto disp_it = make_view(displacement, dim).begin();
    CSR<Element> nodes_to_elements;
    MeshUtils::buildNode2Elements(mesh_facets, nodes_to_elements, dim - 1);

    // get actual distance between two nodes
    Vector<Real> node_disp(disp_it[node]);
    Vector<Real> other_node_disp(dim);
    bool upper_face = false;
    bool lower_face = false;
    for (auto && pair : this->node_pairs) {
      if (node == std::get<0>(pair)) {
        other_node_disp = disp_it[std::get<1>(pair)];
        upper_face = true;
        break;
      } else if (node == std::get<1>(pair)) {
        other_node_disp = disp_it[std::get<0>(pair)];
        lower_face = true;
        break;
      }
    }
    AKANTU_DEBUG_ASSERT(upper_face == true or lower_face == true,
                        "Error in identifying the node in tuple");
    Real sign = -upper_face + lower_face;

    // compute normal at node (averaged between two surfaces)
    Vector<Real> normal(dim);
    for (auto & elem : nodes_to_elements.getRow(node)) {
      if (mesh.getKind(elem.type) != _ek_regular)
        continue;
      if (elem.ghost_type != _not_ghost)
        continue;
      auto & doubled_facets_array = mesh_facets.getData<bool>(
          "doubled_facets", elem.type, elem.ghost_type);
      if (doubled_facets_array(elem.element) != true)
        continue;

      auto && fe_engine_facet = model.getFEEngine("FacetsFEEngine");
      auto nb_qpoints_per_facet =
          fe_engine_facet.getNbIntegrationPoints(elem.type, elem.ghost_type);
      const auto & normals_on_quad =
          fe_engine_facet.getNormalsOnIntegrationPoints(elem.type,
                                                        elem.ghost_type);
      auto normals_it = make_view(normals_on_quad, dim).begin();
      normal +=
          sign * Vector<Real>(normals_it[elem.element * nb_qpoints_per_facet]);
    }
    normal /= normal.norm();

    // get distance between two nodes in normal direction
    Real node_disp_norm = node_disp.dot(normal);
    Real other_node_disp_norm = other_node_disp.dot(-1. * normal);
    Real dist = node_disp_norm + other_node_disp_norm;
    Real prop_factor = dist == 0. ? 0.5 : node_disp_norm / dist;

    // get correction displacement
    Real correction = delta_u - dist;

    // apply absolute value of displacement
    primal += normal * correction * prop_factor;
    flags.set(false);
  }

protected:
  const SolidMechanicsModel & model;
  const Real delta_u;
  const Array<std::tuple<UInt, UInt>> node_pairs;
  Array<Real> displacement;
};

} // namespace akantu

#endif /* __AKANTU_ASR_TOOLS_HH__ */<|MERGE_RESOLUTION|>--- conflicted
+++ resolved
@@ -936,18 +936,10 @@
         normals_it[quad_point.element * nb_quad_points + quad_point.num_point]);
 
     // auto normal_corrected = normal;
-<<<<<<< HEAD
-    // UInt opposite_facet_nb(-1);
-    if (id < element_ids.size() / 2) {
-      normal_corrected *= -1;
-      // opposite_facet_nb = element_ids(id + element_ids.size() / 2);
-    } else if (id >= element_ids.size())
-=======
     if (id < element_ids.size() / 2) {
       normal_corrected *= -1;
       // opposite_facet_nb = element_ids(id + element_ids.size() / 2);
     } else if (id >= element_ids.size()) {
->>>>>>> 6fc327da
       AKANTU_EXCEPTION("Error in defining side of the cohesive element");
     } else {
       normal_corrected *= 1;
