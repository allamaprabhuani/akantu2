/**
 * @file   material_iterative_stiffness_reduction.cc
 * @author Aurelia Isabel Cuba Ramos <aurelia.cubaramos@epfl.ch>
 * @date   Thu Feb 18 16:03:56 2016
 *
 * @brief  Implementation of material iterative stiffness reduction
 *
 *
 * Copyright (©) 2010-2011 EPFL (Ecole Polytechnique Fédérale de Lausanne)
 * Laboratory (LSMS - Laboratoire de Simulation en Mécanique des Solides)
 *
 * Akantu is free  software: you can redistribute it and/or  modify it under the
 * terms  of the  GNU Lesser  General Public  License as  published by  the Free
 * Software Foundation, either version 3 of the License, or (at your option) any
 * later version.
 *
 * Akantu is  distributed in the  hope that it  will be useful, but  WITHOUT ANY
 * WARRANTY; without even the implied warranty of MERCHANTABILITY or FITNESS FOR
 * A  PARTICULAR PURPOSE. See  the GNU  Lesser General  Public License  for more
 * details.
 *
 * You should  have received  a copy  of the GNU  Lesser General  Public License
 * along with Akantu. If not, see <http://www.gnu.org/licenses/>.
 *
 */

/* -------------------------------------------------------------------------- */
#include "material_iterative_stiffness_reduction.hh"
#include "communicator.hh"
/* -------------------------------------------------------------------------- */

namespace akantu {

<<<<<<< HEAD
=======
/* -------------------------------------------------------------------------- */
template <UInt spatial_dimension>
MaterialIterativeStiffnessReduction<spatial_dimension>::
    MaterialIterativeStiffnessReduction(SolidMechanicsModel & model,
                                        const ID & id)
    : MaterialDamageIterative<spatial_dimension>(model, id),
      eps_u("ultimate_strain", *this), D("tangent", *this), Gf(0.),
      crack_band_width(0.), reduction_constant(0.) {
  AKANTU_DEBUG_IN();

  this->registerParam("Gf", Gf, _pat_parsable | _pat_modifiable,
                      "fracture energy");
  this->registerParam("crack_band_width", crack_band_width,
                      _pat_parsable | _pat_modifiable, "crack_band_width");
  this->registerParam("reduction_constant", reduction_constant, 2.,
                      _pat_parsable | _pat_modifiable, "reduction constant");

  this->eps_u.initialize(1);
  this->D.initialize(1);

  AKANTU_DEBUG_OUT();
}

/* -------------------------------------------------------------------------- */
template <UInt spatial_dimension>
void MaterialIterativeStiffnessReduction<spatial_dimension>::initMaterial() {
  AKANTU_DEBUG_IN();
  MaterialDamageIterative<spatial_dimension>::initMaterial();

  for (auto ghost_type : ghost_types) {
    /// loop over all types in the filter
    for (auto & el_type :
         this->element_filter.elementTypes(_ghost_type = ghost_type)) {
      /// get the stiffness on each quad point
      auto Sc_it = this->Sc(el_type, ghost_type).begin();
      /// get the tangent of the tensile softening on each quad point
      auto D_it = this->D(el_type, ghost_type).begin();
      auto D_end = this->D(el_type, ghost_type).end();
      /// get the ultimate strain on each quad
      auto eps_u_it = this->eps_u(el_type, ghost_type).begin();
      // compute the tangent and the ultimate strain for each quad
      for (; D_it != D_end; ++Sc_it, ++D_it, ++eps_u_it) {
        *eps_u_it = ((2. * this->Gf) / (*Sc_it * this->crack_band_width));
        *D_it = *(Sc_it) / ((*eps_u_it) - ((*Sc_it) / this->E));
      }
    }
  }

  AKANTU_DEBUG_OUT();
}

/* -------------------------------------------------------------------------- */
template <UInt spatial_dimension>
void MaterialIterativeStiffnessReduction<spatial_dimension>::
    computeNormalizedEquivalentStress(const Array<Real> & grad_u,
                                      ElementType el_type,
                                      GhostType ghost_type) {
  AKANTU_DEBUG_IN();
  /// storage for the current stress
  Matrix<Real> sigma(spatial_dimension, spatial_dimension);
  /// Vector to store eigenvalues of current stress tensor
  Vector<Real> eigenvalues(spatial_dimension);

  /// iterators on the needed internal fields
  auto Sc_it = this->Sc(el_type, ghost_type).begin();
  auto dam_it = this->damage(el_type, ghost_type).begin();
  auto equivalent_stress_it =
      this->equivalent_stress(el_type, ghost_type).begin();
  auto grad_u_it = grad_u.begin(spatial_dimension, spatial_dimension);
  auto grad_u_end = grad_u.end(spatial_dimension, spatial_dimension);

  /// loop over all the quadrature points and compute the equivalent stress
  for (; grad_u_it != grad_u_end; ++grad_u_it) {
    /// compute the stress
    sigma.zero();
    MaterialElastic<spatial_dimension>::computeStressOnQuad(*grad_u_it, sigma,
                                                            0.);
    MaterialDamageIterative<spatial_dimension>::computeDamageAndStressOnQuad(
        sigma, *dam_it);
    /// compute eigenvalues
    sigma.eig(eigenvalues);

    /// find max eigenvalue and normalize by tensile strength
    *equivalent_stress_it =
        *(std::max_element(eigenvalues.storage(),
                           eigenvalues.storage() + spatial_dimension)) /
        (*Sc_it);
    ++Sc_it;
    ++equivalent_stress_it;
    ++dam_it;
  }

  AKANTU_DEBUG_OUT();
}

/* -------------------------------------------------------------------------- */
template <UInt spatial_dimension>
UInt MaterialIterativeStiffnessReduction<spatial_dimension>::updateDamage() {
  UInt nb_damaged_elements = 0;

  if (this->norm_max_equivalent_stress >= 1.) {

    AKANTU_DEBUG_IN();

    /// update the damage only on non-ghosts elements! Doesn't make sense to
    /// update on ghost.
    GhostType ghost_type = _not_ghost;

    /// loop over all the elements
    for (auto && el_type : this->model.getFEEngine().getMesh().elementTypes(
             spatial_dimension, ghost_type)) {

      /// get iterators on the needed internal fields
      auto equivalent_stress_it =
          this->equivalent_stress(el_type, ghost_type).begin();
      auto equivalent_stress_end =
          this->equivalent_stress(el_type, ghost_type).end();
      auto dam_it = this->damage(el_type, ghost_type).begin();
      auto reduction_it = this->reduction_step(el_type, ghost_type).begin();
      auto eps_u_it = this->eps_u(el_type, ghost_type).begin();
      auto Sc_it = this->Sc(el_type, ghost_type).begin();
      auto D_it = this->D(el_type, ghost_type).begin();

      /// loop over all the quads of the given element type
      for (; equivalent_stress_it != equivalent_stress_end;
           ++equivalent_stress_it, ++dam_it, ++reduction_it, ++eps_u_it,
           ++Sc_it, ++D_it) {

        /// check if damage occurs
        if (*equivalent_stress_it >=
            (1 - this->dam_tolerance) * this->norm_max_equivalent_stress) {

          /// check if this element can still be damaged
          if (*reduction_it == this->max_reductions)
            continue;

          /// increment the counter of stiffness reduction steps
          *reduction_it += 1;
          if (*reduction_it == this->max_reductions)
            *dam_it = this->max_damage;
          else {
            /// update the damage on this quad
            *dam_it =
                1. - (1. / std::pow(this->reduction_constant, *reduction_it));
            /// update the stiffness on this quad
            *Sc_it = (*eps_u_it) * (1. - (*dam_it)) * this->E * (*D_it) /
                     ((1. - (*dam_it)) * this->E + (*D_it));
          }
          nb_damaged_elements += 1;
        }
      }
    }
  }

  auto rve_model = dynamic_cast<SolidMechanicsModelRVE *>(&this->model);
  if (rve_model == NULL) {
    const auto & comm = this->model.getMesh().getCommunicator();
    comm.allReduce(nb_damaged_elements, SynchronizerOperation::_sum);
  }
  AKANTU_DEBUG_OUT();
  return nb_damaged_elements;
}

/* -------------------------------------------------------------------------- */

>>>>>>> 1a7b1e21
INSTANTIATE_MATERIAL(iterative_stiffness_reduction,
                     MaterialIterativeStiffnessReduction);

} // namespace akantu<|MERGE_RESOLUTION|>--- conflicted
+++ resolved
@@ -31,174 +31,6 @@
 
 namespace akantu {
 
-<<<<<<< HEAD
-=======
-/* -------------------------------------------------------------------------- */
-template <UInt spatial_dimension>
-MaterialIterativeStiffnessReduction<spatial_dimension>::
-    MaterialIterativeStiffnessReduction(SolidMechanicsModel & model,
-                                        const ID & id)
-    : MaterialDamageIterative<spatial_dimension>(model, id),
-      eps_u("ultimate_strain", *this), D("tangent", *this), Gf(0.),
-      crack_band_width(0.), reduction_constant(0.) {
-  AKANTU_DEBUG_IN();
-
-  this->registerParam("Gf", Gf, _pat_parsable | _pat_modifiable,
-                      "fracture energy");
-  this->registerParam("crack_band_width", crack_band_width,
-                      _pat_parsable | _pat_modifiable, "crack_band_width");
-  this->registerParam("reduction_constant", reduction_constant, 2.,
-                      _pat_parsable | _pat_modifiable, "reduction constant");
-
-  this->eps_u.initialize(1);
-  this->D.initialize(1);
-
-  AKANTU_DEBUG_OUT();
-}
-
-/* -------------------------------------------------------------------------- */
-template <UInt spatial_dimension>
-void MaterialIterativeStiffnessReduction<spatial_dimension>::initMaterial() {
-  AKANTU_DEBUG_IN();
-  MaterialDamageIterative<spatial_dimension>::initMaterial();
-
-  for (auto ghost_type : ghost_types) {
-    /// loop over all types in the filter
-    for (auto & el_type :
-         this->element_filter.elementTypes(_ghost_type = ghost_type)) {
-      /// get the stiffness on each quad point
-      auto Sc_it = this->Sc(el_type, ghost_type).begin();
-      /// get the tangent of the tensile softening on each quad point
-      auto D_it = this->D(el_type, ghost_type).begin();
-      auto D_end = this->D(el_type, ghost_type).end();
-      /// get the ultimate strain on each quad
-      auto eps_u_it = this->eps_u(el_type, ghost_type).begin();
-      // compute the tangent and the ultimate strain for each quad
-      for (; D_it != D_end; ++Sc_it, ++D_it, ++eps_u_it) {
-        *eps_u_it = ((2. * this->Gf) / (*Sc_it * this->crack_band_width));
-        *D_it = *(Sc_it) / ((*eps_u_it) - ((*Sc_it) / this->E));
-      }
-    }
-  }
-
-  AKANTU_DEBUG_OUT();
-}
-
-/* -------------------------------------------------------------------------- */
-template <UInt spatial_dimension>
-void MaterialIterativeStiffnessReduction<spatial_dimension>::
-    computeNormalizedEquivalentStress(const Array<Real> & grad_u,
-                                      ElementType el_type,
-                                      GhostType ghost_type) {
-  AKANTU_DEBUG_IN();
-  /// storage for the current stress
-  Matrix<Real> sigma(spatial_dimension, spatial_dimension);
-  /// Vector to store eigenvalues of current stress tensor
-  Vector<Real> eigenvalues(spatial_dimension);
-
-  /// iterators on the needed internal fields
-  auto Sc_it = this->Sc(el_type, ghost_type).begin();
-  auto dam_it = this->damage(el_type, ghost_type).begin();
-  auto equivalent_stress_it =
-      this->equivalent_stress(el_type, ghost_type).begin();
-  auto grad_u_it = grad_u.begin(spatial_dimension, spatial_dimension);
-  auto grad_u_end = grad_u.end(spatial_dimension, spatial_dimension);
-
-  /// loop over all the quadrature points and compute the equivalent stress
-  for (; grad_u_it != grad_u_end; ++grad_u_it) {
-    /// compute the stress
-    sigma.zero();
-    MaterialElastic<spatial_dimension>::computeStressOnQuad(*grad_u_it, sigma,
-                                                            0.);
-    MaterialDamageIterative<spatial_dimension>::computeDamageAndStressOnQuad(
-        sigma, *dam_it);
-    /// compute eigenvalues
-    sigma.eig(eigenvalues);
-
-    /// find max eigenvalue and normalize by tensile strength
-    *equivalent_stress_it =
-        *(std::max_element(eigenvalues.storage(),
-                           eigenvalues.storage() + spatial_dimension)) /
-        (*Sc_it);
-    ++Sc_it;
-    ++equivalent_stress_it;
-    ++dam_it;
-  }
-
-  AKANTU_DEBUG_OUT();
-}
-
-/* -------------------------------------------------------------------------- */
-template <UInt spatial_dimension>
-UInt MaterialIterativeStiffnessReduction<spatial_dimension>::updateDamage() {
-  UInt nb_damaged_elements = 0;
-
-  if (this->norm_max_equivalent_stress >= 1.) {
-
-    AKANTU_DEBUG_IN();
-
-    /// update the damage only on non-ghosts elements! Doesn't make sense to
-    /// update on ghost.
-    GhostType ghost_type = _not_ghost;
-
-    /// loop over all the elements
-    for (auto && el_type : this->model.getFEEngine().getMesh().elementTypes(
-             spatial_dimension, ghost_type)) {
-
-      /// get iterators on the needed internal fields
-      auto equivalent_stress_it =
-          this->equivalent_stress(el_type, ghost_type).begin();
-      auto equivalent_stress_end =
-          this->equivalent_stress(el_type, ghost_type).end();
-      auto dam_it = this->damage(el_type, ghost_type).begin();
-      auto reduction_it = this->reduction_step(el_type, ghost_type).begin();
-      auto eps_u_it = this->eps_u(el_type, ghost_type).begin();
-      auto Sc_it = this->Sc(el_type, ghost_type).begin();
-      auto D_it = this->D(el_type, ghost_type).begin();
-
-      /// loop over all the quads of the given element type
-      for (; equivalent_stress_it != equivalent_stress_end;
-           ++equivalent_stress_it, ++dam_it, ++reduction_it, ++eps_u_it,
-           ++Sc_it, ++D_it) {
-
-        /// check if damage occurs
-        if (*equivalent_stress_it >=
-            (1 - this->dam_tolerance) * this->norm_max_equivalent_stress) {
-
-          /// check if this element can still be damaged
-          if (*reduction_it == this->max_reductions)
-            continue;
-
-          /// increment the counter of stiffness reduction steps
-          *reduction_it += 1;
-          if (*reduction_it == this->max_reductions)
-            *dam_it = this->max_damage;
-          else {
-            /// update the damage on this quad
-            *dam_it =
-                1. - (1. / std::pow(this->reduction_constant, *reduction_it));
-            /// update the stiffness on this quad
-            *Sc_it = (*eps_u_it) * (1. - (*dam_it)) * this->E * (*D_it) /
-                     ((1. - (*dam_it)) * this->E + (*D_it));
-          }
-          nb_damaged_elements += 1;
-        }
-      }
-    }
-  }
-
-  auto rve_model = dynamic_cast<SolidMechanicsModelRVE *>(&this->model);
-  if (rve_model == NULL) {
-    const auto & comm = this->model.getMesh().getCommunicator();
-    comm.allReduce(nb_damaged_elements, SynchronizerOperation::_sum);
-  }
-  AKANTU_DEBUG_OUT();
-  return nb_damaged_elements;
-}
-
-/* -------------------------------------------------------------------------- */
-
->>>>>>> 1a7b1e21
 INSTANTIATE_MATERIAL(iterative_stiffness_reduction,
                      MaterialIterativeStiffnessReduction);
 
