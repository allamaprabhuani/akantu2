--- conflicted
+++ resolved
@@ -95,19 +95,6 @@
                            const Matrix<Real> & rotation_matrix);
 
 protected:
-<<<<<<< HEAD
-  inline auto computePrincStrainAndRotMatrix(const Matrix<Real> & sigma,
-                                             const Matrix<Real> & grad_u,
-                                             bool max_strain = true);
-  /// compute smoothening coefficient based on minus delta0 and param K
-  inline Real computeSmoothingFactor(const Real & eps, const Real & sigma_prime,
-                                     const Real & dam, const Real & delta0);
-=======
-  /// constitutive law for all element of a type
-  void computeStress(ElementType el_type,
-                     GhostType ghost_type = _not_ghost) override;
->>>>>>> 9111b750
-
   inline UInt updateDamageOnQuad(UInt quad_index, Real /*eq_stress*/,
                                  ElementType el_type, GhostType ghost_type);
 
