--- conflicted
+++ resolved
@@ -115,13 +115,7 @@
 /* -------------------------------------------------------------------------- */
 void NTNFricRegNoRegularisation::addDumpFieldToDumper(
     const std::string & dumper_name, const std::string & field_id) {
-<<<<<<< HEAD
-#ifdef AKANTU_USE_IOHELPER
-  //  const SynchronizedArray<UInt> * nodal_filter =
-  //  &(this->contact.getSlaves());
-=======
   AKANTU_DEBUG_IN();
->>>>>>> ea422d3a
 
   if (field_id == "frictional_contact_pressure") {
     this->internalAddDumpFieldToDumper(
@@ -132,11 +126,7 @@
     NTNBaseFriction::addDumpFieldToDumper(dumper_name, field_id);
   }
 
-<<<<<<< HEAD
-#endif
-=======
   AKANTU_DEBUG_OUT();
->>>>>>> ea422d3a
 }
 
 } // namespace akantu