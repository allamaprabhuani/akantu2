/**
 * @file   ntn_base_friction.cc
 *
 * @author David Simon Kammer <david.kammer@epfl.ch>
 *
 * @date creation: Tue Dec 02 2014
 * @date last modification: Fri Feb 23 2018
 *
 * @brief  implementation of ntn base friction
 *
 * @section LICENSE
 *
 * Copyright (©) 2015-2018 EPFL (Ecole Polytechnique Fédérale de Lausanne)
 * Laboratory (LSMS - Laboratoire de Simulation en Mécanique des Solides)
 *
 * Akantu is free  software: you can redistribute it and/or  modify it under the
 * terms  of the  GNU Lesser  General Public  License as published by  the Free
 * Software Foundation, either version 3 of the License, or (at your option) any
 * later version.
 *
 * Akantu is  distributed in the  hope that it  will be useful, but  WITHOUT ANY
 * WARRANTY; without even the implied warranty of MERCHANTABILITY or FITNESS FOR
 * A PARTICULAR PURPOSE. See  the GNU  Lesser General  Public License  for more
 * details.
 *
 * You should  have received  a copy  of the GNU  Lesser General  Public License
 * along with Akantu. If not, see <http://www.gnu.org/licenses/>.
 *
 */

/* -------------------------------------------------------------------------- */
// simtools
#include "ntn_base_friction.hh"
#include "dof_manager_default.hh"
#include "dumper_nodal_field.hh"
#include "dumper_text.hh"
#include "non_linear_solver_lumped.hh"

namespace akantu {

/* -------------------------------------------------------------------------- */
NTNBaseFriction::NTNBaseFriction(NTNBaseContact & contact, const ID & id,
                                 const MemoryID & memory_id)
    : Memory(id, memory_id), Parsable(ParserType::_friction, id), Dumpable(),
      contact(contact),
      is_sticking(0, 1, true, id + ":is_sticking", true, "is_sticking"),
      frictional_strength(0, 1, 0., id + ":frictional_strength", 0.,
                          "frictional_strength"),
      friction_traction(0, contact.getModel().getSpatialDimension(), 0.,
                        id + ":friction_traction", 0., "friction_traction"),
      slip(0, 1, 0., id + ":slip", 0., "slip"),
      cumulative_slip(0, 1, 0., id + ":cumulative_slip", 0., "cumulative_slip"),
      slip_velocity(0, contact.getModel().getSpatialDimension(), 0.,
                    id + ":slip_velocity", 0., "slip_velocity") {
  AKANTU_DEBUG_IN();

  this->contact.registerSynchronizedArray(this->is_sticking);
  this->contact.registerSynchronizedArray(this->frictional_strength);
  this->contact.registerSynchronizedArray(this->friction_traction);
  this->contact.registerSynchronizedArray(this->slip);
  this->contact.registerSynchronizedArray(this->cumulative_slip);
  this->contact.registerSynchronizedArray(this->slip_velocity);

  this->registerExternalDumper(contact.getDumper(),
                               contact.getDefaultDumperName(), true);

  AKANTU_DEBUG_OUT();
}

/* -------------------------------------------------------------------------- */
void NTNBaseFriction::updateSlip() {
  AKANTU_DEBUG_IN();

  SolidMechanicsModel & model = this->contact.getModel();
  UInt dim = model.getSpatialDimension();

  // synchronize increment
  this->contact.getSynchronizerRegistry().synchronize(_gst_cf_incr);

  Array<Real> rel_tan_incr(0, dim);
  this->contact.computeRelativeTangentialField(model.getIncrement(),
                                                rel_tan_incr);
  Array<Real>::const_iterator<Vector<Real>> it = rel_tan_incr.begin(dim);

  UInt nb_nodes = this->contact.getNbContactNodes();
  for (UInt n = 0; n < nb_nodes; ++n) {
    if (this->is_sticking(n)) {
      this->slip(n) = 0.;
    } else {
      const Vector<Real> & rti = it[n];
      this->slip(n) += rti.norm();
      this->cumulative_slip(n) += rti.norm();
    }
  }

  AKANTU_DEBUG_OUT();
}

/* -------------------------------------------------------------------------- */
void NTNBaseFriction::computeFrictionTraction() {
  AKANTU_DEBUG_IN();

  this->computeStickTraction();
  this->computeFrictionalStrength();

  SolidMechanicsModel & model = this->contact.getModel();
  UInt dim = model.getSpatialDimension();

  // get contact arrays
  const SynchronizedArray<bool> & is_in_contact =
      this->contact.getIsInContact();

  Array<Real> & traction =
      const_cast<Array<Real> &>(this->friction_traction.getArray());
  Array<Real>::iterator<Vector<Real>> it_fric_trac = traction.begin(dim);

  this->is_sticking.clear(); // set to not sticking

  UInt nb_contact_nodes = this->contact.getNbContactNodes();
  for (UInt n = 0; n < nb_contact_nodes; ++n) {
    // node pair is in contact
    if (is_in_contact(n)) {
      Vector<Real> fric_trac = it_fric_trac[n];
      // check if it is larger than frictional strength
      Real abs_fric = fric_trac.norm();
      if (abs_fric != 0.) {
        Real alpha = this->frictional_strength(n) / abs_fric;

        // larger -> sliding
        if (alpha < 1.) {
          fric_trac *= alpha;
        } else
          this->is_sticking(n) = true;
      } else {
        // frictional traction is already zero
        this->is_sticking(n) = true;
      }
    }
  }

  AKANTU_DEBUG_OUT();
}

/* -------------------------------------------------------------------------- */
void NTNBaseFriction::computeStickTraction() {
  AKANTU_DEBUG_IN();

  SolidMechanicsModel & model = this->contact.getModel();
  UInt dim = model.getSpatialDimension();
  Real delta_t = model.getTimeStep();

  UInt nb_contact_nodes = this->contact.getNbContactNodes();

  // get contact arrays
  const SynchronizedArray<Real> & impedance = this->contact.getImpedance();
  const SynchronizedArray<bool> & is_in_contact =
      this->contact.getIsInContact();

  auto && dof_manager =
      dynamic_cast<DOFManagerDefault &>(model.getDOFManager());
  const auto & b = dof_manager.getResidual();
  Array<Real> acceleration(b.size(), dim);
  const auto & blocked_dofs = dof_manager.getGlobalBlockedDOFs();
  const auto & A = dof_manager.getLumpedMatrix("M");

  // pre-compute the acceleration
  // (not increment acceleration, because residual is still Kf)
  NonLinearSolverLumped::solveLumped(A, acceleration, b, blocked_dofs,
                                     model.getF_M2A());

  // compute relative normal fields of velocity and acceleration
  Array<Real> r_velo(0, dim);
  Array<Real> r_acce(0, dim);
  Array<Real> r_old_acce(0, dim);
  this->contact.computeRelativeTangentialField(model.getVelocity(), r_velo);
  this->contact.computeRelativeTangentialField(acceleration, r_acce);
  this->contact.computeRelativeTangentialField(model.getAcceleration(),
                                                r_old_acce);

  AKANTU_DEBUG_ASSERT(r_velo.size() == nb_contact_nodes,
                      "computeRelativeNormalField does not give back arrays "
                          << "size == nb_contact_nodes. nb_contact_nodes = "
                          << nb_contact_nodes
                          << " | array size = " << r_velo.size());

  // compute tangential gap_dot array for all nodes
  Array<Real> gap_dot(nb_contact_nodes, dim);
  for (auto && data : zip(make_view(gap_dot), make_view(r_velo),
                          make_view(r_acce), make_view(r_old_acce))) {
    auto & gap_dot = std::get<0>(data);
    auto & r_velo = std::get<1>(data);
    auto & r_acce = std::get<2>(data);
    auto & r_old_acce = std::get<3>(data);

    gap_dot = r_velo + delta_t * r_acce - 1. / 2. * delta_t * r_old_acce;
  }

  // compute friction traction to stop sliding
  Array<Real> & traction =
      const_cast<Array<Real> &>(this->friction_traction.getArray());
  auto it_fric_trac = traction.begin(dim);
  for (UInt n = 0; n < nb_contact_nodes; ++n) {
    Vector<Real> fric_trac = it_fric_trac[n];
    // node pair is NOT in contact
    if (!is_in_contact(n)) {
      fric_trac.clear(); // set to zero
    }

    // node pair is in contact
    else {
      // compute friction traction
      for (UInt d = 0; d < dim; ++d)
        fric_trac(d) = impedance(n) * gap_dot(n, d) / 2.;
    }
  }

  AKANTU_DEBUG_OUT();
}

/* -------------------------------------------------------------------------- */
void NTNBaseFriction::applyFrictionTraction() {
  AKANTU_DEBUG_IN();

  SolidMechanicsModel & model = this->contact.getModel();
  Array<Real> & residual = model.getInternalForce();
  UInt dim = model.getSpatialDimension();

  const SynchronizedArray<UInt> & slaves = this->contact.getSlaves();
  const SynchronizedArray<Real> & lumped_boundary_slaves =
      this->contact.getLumpedBoundarySlaves();

  UInt nb_contact_nodes = this->contact.getNbContactNodes();
  for (UInt n = 0; n < nb_contact_nodes; ++n) {
    UInt slave = slaves(n);

    for (UInt d = 0; d < dim; ++d) {
      residual(slave, d) -=
          lumped_boundary_slaves(n) * this->friction_traction(n, d);
    }
  }

  AKANTU_DEBUG_OUT();
}

/* -------------------------------------------------------------------------- */
void NTNBaseFriction::registerSynchronizedArray(SynchronizedArrayBase & array) {
  AKANTU_DEBUG_IN();

  this->frictional_strength.registerDependingArray(array);

  AKANTU_DEBUG_OUT();
}

/* -------------------------------------------------------------------------- */
void NTNBaseFriction::dumpRestart(const std::string & file_name) const {
  AKANTU_DEBUG_IN();

  this->is_sticking.dumpRestartFile(file_name);
  this->frictional_strength.dumpRestartFile(file_name);
  this->friction_traction.dumpRestartFile(file_name);
  this->slip.dumpRestartFile(file_name);
  this->cumulative_slip.dumpRestartFile(file_name);
  this->slip_velocity.dumpRestartFile(file_name);

  AKANTU_DEBUG_OUT();
}

/* -------------------------------------------------------------------------- */
void NTNBaseFriction::readRestart(const std::string & file_name) {
  AKANTU_DEBUG_IN();

  this->is_sticking.readRestartFile(file_name);
  this->frictional_strength.readRestartFile(file_name);
  this->friction_traction.readRestartFile(file_name);
  this->cumulative_slip.readRestartFile(file_name);
  this->slip_velocity.readRestartFile(file_name);

  AKANTU_DEBUG_OUT();
}

/* -------------------------------------------------------------------------- */
void NTNBaseFriction::setParam(const std::string & name, UInt node,
                               Real value) {
  AKANTU_DEBUG_IN();

  SynchronizedArray<Real> & array = this->get(name).get<SynchronizedArray<Real>>();
  Int index = this->contact.getNodeIndex(node);
  if (index < 0) {
    AKANTU_DEBUG_WARNING("Node "
                         << node << " is not a contact node. "
                         << "Therefore, cannot set interface parameter!!");
  } else {
    array(index) = value; // put value
  }

  AKANTU_DEBUG_OUT();
}

/* -------------------------------------------------------------------------- */
UInt NTNBaseFriction::getNbStickingNodes() const {
  AKANTU_DEBUG_IN();

  UInt nb_stick = 0;

  UInt nb_nodes = this->contact.getNbContactNodes();
  const SynchronizedArray<UInt> & nodes = this->contact.getSlaves();
  const SynchronizedArray<bool> & is_in_contact =
      this->contact.getIsInContact();

  const Mesh & mesh = this->contact.getModel().getMesh();

  for (UInt n = 0; n < nb_nodes; ++n) {
    bool is_local_node = mesh.isLocalOrMasterNode(nodes(n));
    bool is_pbc_slave_node = mesh.isPeriodicSlave(nodes(n));
    if (is_local_node && !is_pbc_slave_node && is_in_contact(n) &&
        this->is_sticking(n)) {
      nb_stick++;
    }
  }

<<<<<<< HEAD
  StaticCommunicator::getWorldCommunicator().allReduce(&nb_stick, 1, _so_sum);
=======
  mesh.getCommunicator().allReduce(nb_stick, SynchronizerOperation::_sum);
>>>>>>> 0df47c2f

  AKANTU_DEBUG_OUT();
  return nb_stick;
}

/* -------------------------------------------------------------------------- */
void NTNBaseFriction::printself(std::ostream & stream, int indent) const {
  AKANTU_DEBUG_IN();
  std::string space;
  for (Int i = 0; i < indent; i++, space += AKANTU_INDENT)
    ;

  stream << space << "NTNBaseFriction [" << std::endl;
  Parsable::printself(stream, indent);
  stream << space << "]" << std::endl;

  AKANTU_DEBUG_OUT();
}

/* -------------------------------------------------------------------------- */
void NTNBaseFriction::addDumpFieldToDumper(const std::string & dumper_name,
                                           const std::string & field_id) {
  AKANTU_DEBUG_IN();

#ifdef AKANTU_USE_IOHELPER
  //  const SynchronizedArray<UInt> * nodal_filter =
  //  &(this->contact.getSlaves());

  if (field_id == "is_sticking") {
    this->internalAddDumpFieldToDumper(
        dumper_name, field_id,
        new dumper::NodalField<bool>(this->is_sticking.getArray()));
  } else if (field_id == "frictional_strength") {
    this->internalAddDumpFieldToDumper(
        dumper_name, field_id,
        new dumper::NodalField<Real>(this->frictional_strength.getArray()));
  } else if (field_id == "friction_traction") {
    this->internalAddDumpFieldToDumper(
        dumper_name, field_id,
        new dumper::NodalField<Real>(this->friction_traction.getArray()));
  } else if (field_id == "slip") {
    this->internalAddDumpFieldToDumper(
        dumper_name, field_id,
        new dumper::NodalField<Real>(this->slip.getArray()));
  } else if (field_id == "cumulative_slip") {
    this->internalAddDumpFieldToDumper(
        dumper_name, field_id,
        new dumper::NodalField<Real>(this->cumulative_slip.getArray()));
  } else if (field_id == "slip_velocity") {
    this->internalAddDumpFieldToDumper(
        dumper_name, field_id,
        new dumper::NodalField<Real>(this->slip_velocity.getArray()));
  } else {
    this->contact.addDumpFieldToDumper(dumper_name, field_id);
  }

#endif

  AKANTU_DEBUG_OUT();
}

} // namespace akantu<|MERGE_RESOLUTION|>--- conflicted
+++ resolved
@@ -318,11 +318,7 @@
     }
   }
 
-<<<<<<< HEAD
-  StaticCommunicator::getWorldCommunicator().allReduce(&nb_stick, 1, _so_sum);
-=======
   mesh.getCommunicator().allReduce(nb_stick, SynchronizerOperation::_sum);
->>>>>>> 0df47c2f
 
   AKANTU_DEBUG_OUT();
   return nb_stick;
