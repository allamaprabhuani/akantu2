/**
 * @file   ntn_base_contact.cc
 *
 * @author David Simon Kammer <david.kammer@epfl.ch>
 *
 * @date creation: Fri Mar 16 2018
 * @date last modification: Tue Sep 29 2020
 *
 * @brief  implementation of ntn base contact
 *
 *
 * @section LICENSE
 *
 * Copyright (©) 2015-2021 EPFL (Ecole Polytechnique Fédérale de Lausanne)
 * Laboratory (LSMS - Laboratoire de Simulation en Mécanique des Solides)
 *
 * Akantu is free software: you can redistribute it and/or modify it under the
 * terms of the GNU Lesser General Public License as published by the Free
 * Software Foundation, either version 3 of the License, or (at your option) any
 * later version.
 *
 * Akantu is distributed in the hope that it will be useful, but WITHOUT ANY
 * WARRANTY; without even the implied warranty of MERCHANTABILITY or FITNESS FOR
 * A PARTICULAR PURPOSE. See the GNU Lesser General Public License for more
 * details.
 *
 * You should have received a copy of the GNU Lesser General Public License
 * along with Akantu. If not, see <http://www.gnu.org/licenses/>.
 *
 */

/* -------------------------------------------------------------------------- */
#include "ntn_base_contact.hh"
#include "dof_manager_default.hh"
#include "dumpable_inline_impl.hh"
#include "dumper_nodal_field.hh"
#include "dumper_text.hh"
#include "element_synchronizer.hh"
#include "mesh_utils.hh"
#include "non_linear_solver_lumped.hh"
/* -------------------------------------------------------------------------- */

namespace akantu {

/* -------------------------------------------------------------------------- */
// NTNContactSynchElementFilter::NTNContactSynchElementFilter(
//     NTNBaseContact & contact)
//     : contact(contact),
//       connectivity(contact.getModel().getMesh().getConnectivities()) {
//   AKANTU_DEBUG_IN();

//   AKANTU_DEBUG_OUT();
// }

/* -------------------------------------------------------------------------- */
// bool NTNContactSynchElementFilter::operator()(const Element & e) {
//   AKANTU_DEBUG_IN();

//   ElementType type = e.type;
//   UInt element = e.element;
//   GhostType ghost_type = e.ghost_type;

//   // loop over all nodes of this element
//   bool need_element = false;
//   UInt nb_nodes = Mesh::getNbNodesPerElement(type);
//   for (UInt n = 0; n < nb_nodes; ++n) {
//     UInt nn = this->connectivity(type, ghost_type)(element, n);

//     // if one nodes is in this contact, we need this element
//     if (this->contact.getNodeIndex(nn) >= 0) {
//       need_element = true;
//       break;
//     }
//   }

//   AKANTU_DEBUG_OUT();
//   return need_element;
// }

/* -------------------------------------------------------------------------- */
NTNBaseContact::NTNBaseContact(SolidMechanicsModel & model, const ID & id)
    : id(id), model(model),
      slaves(0, 1, 0, id + ":slaves", std::numeric_limits<UInt>::quiet_NaN(),
             "slaves"),
      normals(0, model.getSpatialDimension(), 0, id + ":normals",
              std::numeric_limits<Real>::quiet_NaN(), "normals"),
      contact_pressure(
          0, model.getSpatialDimension(), 0, id + ":contact_pressure",
          std::numeric_limits<Real>::quiet_NaN(), "contact_pressure"),
      is_in_contact(0, 1, false, id + ":is_in_contact", false, "is_in_contact"),
      lumped_boundary_slaves(0, 1, 0, id + ":lumped_boundary_slaves",
                             std::numeric_limits<Real>::quiet_NaN(),
                             "lumped_boundary_slaves"),
      impedance(0, 1, 0, id + ":impedance",
                std::numeric_limits<Real>::quiet_NaN(), "impedance"),
      slave_elements("slave_elements", id) {
  AKANTU_DEBUG_IN();

  auto & boundary_fem = this->model.getFEEngineBoundary();
  for (auto && ghost_type : ghost_types) {
    boundary_fem.initShapeFunctions(ghost_type);
  }

  auto & mesh = this->model.getMesh();
  auto spatial_dimension = this->model.getSpatialDimension();

  this->slave_elements.initialize(mesh,
                                  _spatial_dimension = spatial_dimension - 1);

  MeshUtils::buildNode2Elements(mesh, this->node_to_elements,
                                spatial_dimension - 1);

  this->registerDumper<DumperText>("text_all", id, true);
  this->addDumpFilteredMesh(mesh, slave_elements, slaves.getArray(),
                            spatial_dimension - 1, _not_ghost, _ek_regular);

  // parallelisation
  this->synch_registry = std::make_unique<SynchronizerRegistry>();
  this->synch_registry->registerDataAccessor(*this);

  AKANTU_DEBUG_OUT();
}

/* -------------------------------------------------------------------------- */
NTNBaseContact::~NTNBaseContact() = default;

/* -------------------------------------------------------------------------- */
void NTNBaseContact::initParallel() {
  AKANTU_DEBUG_IN();

  this->synchronizer = std::make_unique<ElementSynchronizer>(
      this->model.getMesh().getElementSynchronizer());

  this->synchronizer->filterScheme([&](auto && element) {
    // loop over all nodes of this element
    auto && conn = this->model.getMesh().getConnectivity(element);
    for (auto & node : conn) {
      // if one nodes is in this contact, we need this element
      if (this->getNodeIndex(node) >= 0) {
        return true;
      }
    }
    return false;
  });

  this->synch_registry->registerSynchronizer(*(this->synchronizer),
                                             SynchronizationTag::_cf_nodal);
  this->synch_registry->registerSynchronizer(*(this->synchronizer),
                                             SynchronizationTag::_cf_incr);

  AKANTU_DEBUG_OUT();
}

/* -------------------------------------------------------------------------- */
void NTNBaseContact::findBoundaryElements(const Array<Idx> & interface_nodes,
                                          ElementTypeMapArray<Idx> & elements) {
  AKANTU_DEBUG_IN();

  // add connected boundary elements that have all nodes on this contact
  for (const auto & node : interface_nodes) {
    for (const auto & element : this->node_to_elements.getRow(node)) {
      Vector<Idx> conn = this->model.getMesh().getConnectivity(element);
      auto nb_nodes = conn.size();
      decltype(nb_nodes) nb_found_nodes = 0;

      for (auto & nn : conn) {
        if (interface_nodes.find(nn) != UInt(-1)) {
          nb_found_nodes++;
        } else {
          break;
        }
      }

      // this is an element between all contact nodes
      // and is not already in the elements
      if ((nb_found_nodes == nb_nodes) &&
          (elements(element.type, element.ghost_type).find(element.element) ==
           UInt(-1))) {
        elements(element.type, element.ghost_type).push_back(element.element);
      }
    }
  }

  AKANTU_DEBUG_OUT();
}

/* -------------------------------------------------------------------------- */
void NTNBaseContact::addSplitNode(Idx node, Idx /*unused*/) {
  AKANTU_DEBUG_IN();

  UInt dim = this->model.getSpatialDimension();

  // add to node arrays
  this->slaves.push_back(node);

  // set contact as false
  this->is_in_contact.push_back(false);

  // before initializing
  // set contact pressure, normal, lumped_boundary to Nan
  this->contact_pressure.push_back(std::numeric_limits<Real>::quiet_NaN());
  this->impedance.push_back(std::numeric_limits<Real>::quiet_NaN());
  this->lumped_boundary_slaves.push_back(
      std::numeric_limits<Real>::quiet_NaN());

  Vector<Real> nan_normal(dim);
  nan_normal.fill(std::numeric_limits<Real>::quiet_NaN());

  this->normals.push_back(nan_normal);

  AKANTU_DEBUG_OUT();
}

/* -------------------------------------------------------------------------- */
void NTNBaseContact::registerSynchronizedArray(SynchronizedArrayBase & array) {
  AKANTU_DEBUG_IN();

  this->slaves.registerDependingArray(array);

  AKANTU_DEBUG_OUT();
}

/* -------------------------------------------------------------------------- */
void NTNBaseContact::dumpRestart(const std::string & file_name) const {
  AKANTU_DEBUG_IN();

  this->slaves.dumpRestartFile(file_name);
  this->normals.dumpRestartFile(file_name);
  this->is_in_contact.dumpRestartFile(file_name);
  this->contact_pressure.dumpRestartFile(file_name);
  this->lumped_boundary_slaves.dumpRestartFile(file_name);
  this->impedance.dumpRestartFile(file_name);

  AKANTU_DEBUG_OUT();
}

/* -------------------------------------------------------------------------- */
void NTNBaseContact::readRestart(const std::string & file_name) {
  AKANTU_DEBUG_IN();

  this->slaves.readRestartFile(file_name);
  this->normals.readRestartFile(file_name);
  this->is_in_contact.readRestartFile(file_name);
  this->contact_pressure.readRestartFile(file_name);
  this->lumped_boundary_slaves.readRestartFile(file_name);
  this->impedance.readRestartFile(file_name);

  AKANTU_DEBUG_OUT();
}

/* -------------------------------------------------------------------------- */
Int NTNBaseContact::getNbNodesInContact() const {
  AKANTU_DEBUG_IN();

  Int nb_contact = 0;

  auto nb_nodes = this->getNbContactNodes();
  const auto & mesh = this->model.getMesh();

  for (Int n = 0; n < nb_nodes; ++n) {
    auto is_local_node = mesh.isLocalOrMasterNode(this->slaves(n));
    auto is_pbc_slave_node = mesh.isPeriodicSlave(this->slaves(n));
    if (is_local_node && !is_pbc_slave_node && this->is_in_contact(n)) {
      nb_contact++;
    }
  }

  mesh.getCommunicator().allReduce(nb_contact, SynchronizerOperation::_sum);

  AKANTU_DEBUG_OUT();
  return nb_contact;
}

/* -------------------------------------------------------------------------- */
void NTNBaseContact::updateInternalData() {
  AKANTU_DEBUG_IN();

  updateNormals();
  updateLumpedBoundary();
  updateImpedance();

  AKANTU_DEBUG_OUT();
}

/* -------------------------------------------------------------------------- */
void NTNBaseContact::updateLumpedBoundary() {
  AKANTU_DEBUG_IN();

  this->internalUpdateLumpedBoundary(this->slaves.getArray(),
                                     this->slave_elements,
                                     this->lumped_boundary_slaves);

  AKANTU_DEBUG_OUT();
}

/* -------------------------------------------------------------------------- */
void NTNBaseContact::internalUpdateLumpedBoundary(
    const Array<Idx> & nodes, const ElementTypeMapArray<Idx> & elements,
    SynchronizedArray<Real> & boundary) {
  AKANTU_DEBUG_IN();

  // set all values in lumped_boundary to zero
  boundary.zero();

  auto dim = this->model.getSpatialDimension();

  const auto & boundary_fem = this->model.getFEEngineBoundary();

  const auto & mesh = this->model.getMesh();

  for (auto ghost_type : ghost_types) {
    for (const auto & type : mesh.elementTypes(dim - 1, ghost_type)) {
      auto nb_elements = mesh.getNbElement(type, ghost_type);
      auto nb_nodes_per_element = mesh.getNbNodesPerElement(type);
      const auto & connectivity = mesh.getConnectivity(type, ghost_type);

      // get shapes and compute integral
      const auto & shapes = boundary_fem.getShapes(type, ghost_type);
      Array<Real> area(nb_elements, nb_nodes_per_element);
      boundary_fem.integrate(shapes, area, nb_nodes_per_element, type,
                             ghost_type);

      if (this->contact_surfaces.empty()) {
        AKANTU_DEBUG_WARNING(
            "No surfaces in ntn base contact."
            << " You have to define the lumped boundary by yourself.");
      }

      // loop over contact nodes
      for (auto && elem : elements(type, ghost_type)) {
        for (Int q = 0; q < nb_nodes_per_element; ++q) {
          auto node = connectivity(elem, q);
          auto node_index = nodes.find(node);
          AKANTU_DEBUG_ASSERT(node_index != Int(-1), "Could not find node "
                                                         << node
                                                         << " in the array!");
          Real area_to_add = area(elem, q);
          boundary(node_index) += area_to_add;
        }
      }
    }
  }

  AKANTU_DEBUG_OUT();
}

/* -------------------------------------------------------------------------- */
void NTNBaseContact::computeAcceleration(Array<Real> & acceleration) const {
  auto && dof_manager =
      dynamic_cast<DOFManagerDefault &>(model.getDOFManager());
  const auto & b = dof_manager.getResidual();
  acceleration.resize(b.size());
  const auto & blocked_dofs = dof_manager.getGlobalBlockedDOFs();
  const auto & A = dof_manager.getLumpedMatrix("M");

  Array<bool> blocked_dofs_bool(blocked_dofs.size());
  for (auto && data : zip(blocked_dofs, blocked_dofs_bool)) {
    std::get<1>(data) = (std::get<0>(data) != 0);
  }

  // pre-compute the acceleration
  // (not increment acceleration, because residual is still Kf)
  NonLinearSolverLumped::solveLumped(A, acceleration, b, this->model.getF_M2A(),
                                     blocked_dofs_bool);
}

/* -------------------------------------------------------------------------- */
void NTNBaseContact::computeContactPressure() {
  AKANTU_DEBUG_IN();

  UInt dim = this->model.getSpatialDimension();
  Real delta_t = this->model.getTimeStep();
  UInt nb_contact_nodes = getNbContactNodes();

  AKANTU_DEBUG_ASSERT(delta_t > 0.,
                      "Cannot compute contact pressure if no time step is set");

  // synchronize data
  this->synch_registry->synchronize(SynchronizationTag::_cf_nodal);

  Array<Real> acceleration(0, dim);
  this->computeAcceleration(acceleration);

  // compute relative normal fields of displacement, velocity and acceleration
  Array<Real> r_disp(0, 1);
  Array<Real> r_velo(0, 1);
  Array<Real> r_acce(0, 1);
  Array<Real> r_old_acce(0, 1);
  computeNormalGap(r_disp);
  //  computeRelativeNormalField(this->model.getCurrentPosition(), r_disp);
  computeRelativeNormalField(this->model.getVelocity(), r_velo);
  computeRelativeNormalField(acceleration, r_acce);
  computeRelativeNormalField(this->model.getAcceleration(), r_old_acce);

  AKANTU_DEBUG_ASSERT(r_disp.size() == nb_contact_nodes,
                      "computeRelativeNormalField does not give back arrays "
                          << "size == nb_contact_nodes. nb_contact_nodes = "
                          << nb_contact_nodes
                          << " | array size = " << r_disp.size());

  // compute gap array for all nodes
  Array<Real> gap(nb_contact_nodes, 1);
  Real * gap_p = gap.data();
  Real * r_disp_p = r_disp.data();
  Real * r_velo_p = r_velo.data();
  Real * r_acce_p = r_acce.data();
  Real * r_old_acce_p = r_old_acce.data();
  for (UInt i = 0; i < nb_contact_nodes; ++i) {
    *gap_p = *r_disp_p + delta_t * *r_velo_p + delta_t * delta_t * *r_acce_p -
             0.5 * delta_t * delta_t * *r_old_acce_p;
    // increment pointers
    gap_p++;
    r_disp_p++;
    r_velo_p++;
    r_acce_p++;
    r_old_acce_p++;
  }

  // check if gap is negative -> is in contact
  for (UInt n = 0; n < nb_contact_nodes; ++n) {
    if (gap(n) <= 0.) {
      for (UInt d = 0; d < dim; ++d) {
        this->contact_pressure(n, d) =
            this->impedance(n) * gap(n) / (2 * delta_t) * this->normals(n, d);
      }
      this->is_in_contact(n) = true;
    } else {
      for (UInt d = 0; d < dim; ++d) {
        this->contact_pressure(n, d) = 0.;
      }
      this->is_in_contact(n) = false;
    }
  }

  AKANTU_DEBUG_OUT();
}

/* -------------------------------------------------------------------------- */
void NTNBaseContact::applyContactPressure() {
  auto nb_contact_nodes = getNbContactNodes();
  auto dim = this->model.getSpatialDimension();

  auto & residual = this->model.getInternalForce();

  for (Int n = 0; n < nb_contact_nodes; ++n) {
    auto slave = this->slaves(n);

    for (UInt d = 0; d < dim; ++d) {
      // residual(master,d) += this->lumped_boundary(n,0) *
      // this->contact_pressure(n,d);
      residual(slave, d) -=
          this->lumped_boundary_slaves(n) * this->contact_pressure(n, d);
    }
  }
}

/* -------------------------------------------------------------------------- */
Int NTNBaseContact::getNodeIndex(Idx node) const {
  return this->slaves.find(node);
}

/* -------------------------------------------------------------------------- */
void NTNBaseContact::printself(std::ostream & stream, int indent) const {
  std::string space(AKANTU_INDENT, indent);

  stream << space << "NTNBaseContact [" << std::endl;
  stream << space << " + id            : " << id << std::endl;
  stream << space << " + slaves        : " << std::endl;
  this->slaves.printself(stream, indent + 2);
  stream << space << " + normals       : " << std::endl;
  this->normals.printself(stream, indent + 2);
  stream << space << " + contact_pressure : " << std::endl;
  this->contact_pressure.printself(stream, indent + 2);

  stream << space << "]" << std::endl;
}

/* -------------------------------------------------------------------------- */
void NTNBaseContact::syncArrays(SyncChoice sync_choice) {
  this->slaves.syncElements(sync_choice);
  this->normals.syncElements(sync_choice);
  this->is_in_contact.syncElements(sync_choice);
  this->contact_pressure.syncElements(sync_choice);
  this->lumped_boundary_slaves.syncElements(sync_choice);
  this->impedance.syncElements(sync_choice);
}

/* -------------------------------------------------------------------------- */
void NTNBaseContact::addDumpFieldToDumper(const std::string & dumper_name,
                                          const std::string & field_id) {
<<<<<<< HEAD
#ifdef AKANTU_USE_IOHELPER
  const auto & nodal_filter = this->slaves.getArray();
=======
  AKANTU_DEBUG_IN();

  const Array<UInt> & nodal_filter = this->slaves.getArray();
>>>>>>> ea422d3a

#define ADD_FIELD(field_id, field, type)                                       \
  internalAddDumpFieldToDumper(                                                \
      dumper_name, field_id,                                                   \
      std::make_unique<                                                        \
          dumpers::NodalField<type, true, Array<type>, Array<Idx>>>(           \
          field, 0, 0, &nodal_filter))

  if (field_id == "displacement") {
    ADD_FIELD(field_id, this->model.getDisplacement(), Real);
  } else if (field_id == "mass") {
    ADD_FIELD(field_id, this->model.getMass(), Real);
  } else if (field_id == "velocity") {
    ADD_FIELD(field_id, this->model.getVelocity(), Real);
  } else if (field_id == "acceleration") {
    ADD_FIELD(field_id, this->model.getAcceleration(), Real);
  } else if (field_id == "external_force") {
    ADD_FIELD(field_id, this->model.getExternalForce(), Real);
  } else if (field_id == "internal_force") {
    ADD_FIELD(field_id, this->model.getInternalForce(), Real);
  } else if (field_id == "blocked_dofs") {
    ADD_FIELD(field_id, this->model.getBlockedDOFs(), bool);
  } else if (field_id == "increment") {
    ADD_FIELD(field_id, this->model.getIncrement(), Real);
  } else if (field_id == "normal") {
    internalAddDumpFieldToDumper(
        dumper_name, field_id,
        std::make_unique<dumpers::NodalField<Real>>(this->normals.getArray()));
  } else if (field_id == "contact_pressure") {
    internalAddDumpFieldToDumper(dumper_name, field_id,
                                 std::make_unique<dumpers::NodalField<Real>>(
                                     this->contact_pressure.getArray()));
  } else if (field_id == "is_in_contact") {
    internalAddDumpFieldToDumper(dumper_name, field_id,
                                 std::make_unique<dumpers::NodalField<bool>>(
                                     this->is_in_contact.getArray()));
  } else if (field_id == "lumped_boundary_slave") {
    internalAddDumpFieldToDumper(dumper_name, field_id,
                                 std::make_unique<dumpers::NodalField<Real>>(
                                     this->lumped_boundary_slaves.getArray()));
  } else if (field_id == "impedance") {
    internalAddDumpFieldToDumper(dumper_name, field_id,
                                 std::make_unique<dumpers::NodalField<Real>>(
                                     this->impedance.getArray()));
  } else {
    std::cerr << "Could not add field '" << field_id
              << "' to the dumper. Just ignored it." << std::endl;
  }

#undef ADD_FIELD
<<<<<<< HEAD
#endif
=======

  AKANTU_DEBUG_OUT();
>>>>>>> ea422d3a
}

} // namespace akantu<|MERGE_RESOLUTION|>--- conflicted
+++ resolved
@@ -488,14 +488,9 @@
 /* -------------------------------------------------------------------------- */
 void NTNBaseContact::addDumpFieldToDumper(const std::string & dumper_name,
                                           const std::string & field_id) {
-<<<<<<< HEAD
-#ifdef AKANTU_USE_IOHELPER
+  AKANTU_DEBUG_IN();
+
   const auto & nodal_filter = this->slaves.getArray();
-=======
-  AKANTU_DEBUG_IN();
-
-  const Array<UInt> & nodal_filter = this->slaves.getArray();
->>>>>>> ea422d3a
 
 #define ADD_FIELD(field_id, field, type)                                       \
   internalAddDumpFieldToDumper(                                                \
@@ -546,12 +541,8 @@
   }
 
 #undef ADD_FIELD
-<<<<<<< HEAD
-#endif
-=======
-
-  AKANTU_DEBUG_OUT();
->>>>>>> ea422d3a
+
+  AKANTU_DEBUG_OUT();
 }
 
 } // namespace akantu